[profile.release]
panic = 'unwind'

[workspace]
members = [
  'node',
  'runtime/hydradx',
  'pallets/omnipool',
  'pallets/dca',
  'primitives',
  'utils/build-script-utils',
   'integration-tests',
  'pallets/circuit-breaker',
  'pallets/xcm-rate-limiter',
  'pallets/omnipool-liquidity-mining',
  'scraper',
  'traits',
  'pallets/relaychain-info',
  'pallets/route-executor',
  'pallets/transaction-multi-payment',
  'pallets/asset-registry',
  'runtime/adapters',
  'pallets/collator-rewards',
  'pallets/transaction-pause',
  'pallets/ema-oracle',
  'pallets/liquidity-mining',
  'pallets/currencies',
  'pallets/stableswap',
  'utils/test-utils',
  'pallets/dynamic-fees',
  'pallets/duster',
  'pallets/otc',
  'pallets/bonds',
  'pallets/lbp',
  'pallets/nft',
  'math',
  'pallets/staking',
  'pallets/democracy',
  'runtime/hydradx/src/evm/evm-utility/macro',
  'pallets/referrals',
  'pallets/evm-accounts',
<<<<<<< HEAD
  'runtime-mock',
=======
  'pallets/dynamic-evm-fee'
>>>>>>> eba70d1c
]

[workspace.dependencies]
log = "0.4.20"
async-trait = "0.1"
futures = "0.3.25"
hex-literal = "0.4.1"
hydra-dx-math = { path = "math", default-features = false }
hydradx = { path = "node", default-features = false }
hydradx-traits = { path = "traits", default-features = false }
primitives = { path = "primitives", default-features = false }

hydradx-adapters = { path = "runtime/adapters", default-features = false }
hydradx-runtime = { path = "runtime/hydradx", default-features = false }

pallet-asset-registry = { path = "pallets/asset-registry", default-features = false }
pallet-circuit-breaker = { path = "pallets/circuit-breaker", default-features = false }
pallet-claims = { path = "pallets/claims", default-features = false }
pallet-collator-rewards = { path = "pallets/collator-rewards", default-features = false }
pallet-currencies = { path = "pallets/currencies", default-features = false }
pallet-dca = { path = "pallets/dca", default-features = false }
pallet-duster = { path = "pallets/duster", default-features = false }
pallet-dynamic-fees = { path = "pallets/dynamic-fees", default-features = false }
pallet-dynamic-evm-fee = { path = "pallets/dynamic-evm-fee", default-features = false }
pallet-ema-oracle = { path = "pallets/ema-oracle", default-features = false }
pallet-genesis-history = { path = "pallets/genesis-history", default-features = false }
pallet-liquidity-mining = { path = "pallets/liquidity-mining", default-features = false }
pallet-nft = { path = "pallets/nft", default-features = false }
pallet-omnipool = { path = "pallets/omnipool", default-features = false }
pallet-omnipool-liquidity-mining = { path = "pallets/omnipool-liquidity-mining", default-features = false }
pallet-otc = { path = "pallets/otc", default-features = false}
pallet-relaychain-info = { path = "pallets/relaychain-info", default-features = false }
pallet-route-executor = { path = "pallets/route-executor", default-features = false }
pallet-stableswap = { path = "pallets/stableswap", default-features = false }
pallet-transaction-multi-payment = { path = "pallets/transaction-multi-payment", default-features = false }
pallet-transaction-pause = { path = "pallets/transaction-pause", default-features = false }
pallet-staking = { path = "pallets/staking", default-features = false }
pallet-democracy= { path = "pallets/democracy", default-features = false }
pallet-xcm-rate-limiter = { path = "pallets/xcm-rate-limiter", default-features = false }
warehouse-liquidity-mining = { package = "pallet-liquidity-mining", path = "pallets/liquidity-mining", default-features = false }
pallet-bonds = { path = "pallets/bonds", default-features = false}
pallet-lbp = { path = "pallets/lbp", default-features = false}
pallet-xyk = { path = "pallets/xyk", default-features = false}
pallet-referrals = { path = "pallets/referrals", default-features = false}
pallet-evm-accounts = { path = "pallets/evm-accounts", default-features = false}
pallet-evm-accounts-rpc-runtime-api = { path = "pallets/evm-accounts/rpc/runtime-api", default-features = false}

hydra-dx-build-script-utils = { path = "utils/build-script-utils", default-features = false }
scraper = { path = "scraper", default-features = false }
runtime-mock = { path = "runtime-mock", default-features = false }
test-utils = { path = "utils/test-utils", default-features = false }

integration-tests = { path = "integration-tests", default-features = false }

# Codec
codec = { package = "parity-scale-codec", version = "3.4.0", default-features = false, features = ["derive"] }
scale-info = { version = "2.1.2", default-features = false, features = ["derive"] }
primitive-types = { version = "0.12.0", default-features = false }

# Frame
frame-benchmarking = { git = "https://github.com/paritytech/polkadot-sdk", rev = "c8d2251cafadc108ba2f1f8a3208dc547ff38901", default-features = false }
frame-benchmarking-cli = { git = "https://github.com/paritytech/polkadot-sdk", rev = "c8d2251cafadc108ba2f1f8a3208dc547ff38901", default-features = false }
frame-executive = { git = "https://github.com/paritytech/polkadot-sdk", rev = "c8d2251cafadc108ba2f1f8a3208dc547ff38901", default-features = false }
frame-remote-externalities = { git = "https://github.com/paritytech/polkadot-sdk", rev = "c8d2251cafadc108ba2f1f8a3208dc547ff38901", default-features = false }
frame-support = { git = "https://github.com/paritytech/polkadot-sdk", rev = "c8d2251cafadc108ba2f1f8a3208dc547ff38901", default-features = false }
frame-system = { git = "https://github.com/paritytech/polkadot-sdk", rev = "c8d2251cafadc108ba2f1f8a3208dc547ff38901", default-features = false }
frame-system-benchmarking = { git = "https://github.com/paritytech/polkadot-sdk", rev = "c8d2251cafadc108ba2f1f8a3208dc547ff38901", default-features = false }
frame-system-rpc-runtime-api = { git = "https://github.com/paritytech/polkadot-sdk", rev = "c8d2251cafadc108ba2f1f8a3208dc547ff38901", default-features = false }
frame-try-runtime = { git = "https://github.com/paritytech/polkadot-sdk", rev = "c8d2251cafadc108ba2f1f8a3208dc547ff38901", default-features = false }
sp-api = { git = "https://github.com/paritytech/polkadot-sdk", rev = "c8d2251cafadc108ba2f1f8a3208dc547ff38901", default-features = false }
sp-arithmetic = { git = "https://github.com/paritytech/polkadot-sdk", rev = "c8d2251cafadc108ba2f1f8a3208dc547ff38901", default-features = false }
sp-authority-discovery = { git = "https://github.com/paritytech/polkadot-sdk", rev = "c8d2251cafadc108ba2f1f8a3208dc547ff38901", default-features = false }
sp-block-builder = { git = "https://github.com/paritytech/polkadot-sdk", rev = "c8d2251cafadc108ba2f1f8a3208dc547ff38901", default-features = false }
sp-blockchain = { git = "https://github.com/paritytech/polkadot-sdk", rev = "c8d2251cafadc108ba2f1f8a3208dc547ff38901", default-features = false }
sp-consensus = { git = "https://github.com/paritytech/polkadot-sdk", rev = "c8d2251cafadc108ba2f1f8a3208dc547ff38901", default-features = false }
sp-consensus-aura = { git = "https://github.com/paritytech/polkadot-sdk", rev = "c8d2251cafadc108ba2f1f8a3208dc547ff38901", default-features = false }
sp-consensus-babe = { git = "https://github.com/paritytech/polkadot-sdk", rev = "c8d2251cafadc108ba2f1f8a3208dc547ff38901", default-features = false }
sp-core = { git = "https://github.com/paritytech/polkadot-sdk", rev = "c8d2251cafadc108ba2f1f8a3208dc547ff38901", default-features = false }
sp-externalities = { git = "https://github.com/paritytech/polkadot-sdk", rev = "c8d2251cafadc108ba2f1f8a3208dc547ff38901", default-features = false }
sp-inherents = { git = "https://github.com/paritytech/polkadot-sdk", rev = "c8d2251cafadc108ba2f1f8a3208dc547ff38901", default-features = false }
sp-io = { git = "https://github.com/paritytech/polkadot-sdk", rev = "c8d2251cafadc108ba2f1f8a3208dc547ff38901", default-features = false }
sp-keystore = { git = "https://github.com/paritytech/polkadot-sdk", rev = "c8d2251cafadc108ba2f1f8a3208dc547ff38901", default-features = false }
sp-npos-elections = { git = "https://github.com/paritytech/polkadot-sdk", rev = "c8d2251cafadc108ba2f1f8a3208dc547ff38901", default-features = false }
sp-offchain = { git = "https://github.com/paritytech/polkadot-sdk", rev = "c8d2251cafadc108ba2f1f8a3208dc547ff38901", default-features = false }
sc-offchain = { git = "https://github.com/paritytech/polkadot-sdk", rev = "c8d2251cafadc108ba2f1f8a3208dc547ff38901", default-features = false }
sp-rpc = { git = "https://github.com/paritytech/polkadot-sdk", rev = "c8d2251cafadc108ba2f1f8a3208dc547ff38901", default-features = false }
sp-runtime = { git = "https://github.com/paritytech/polkadot-sdk", rev = "c8d2251cafadc108ba2f1f8a3208dc547ff38901", default-features = false }
sp-session = { git = "https://github.com/paritytech/polkadot-sdk", rev = "c8d2251cafadc108ba2f1f8a3208dc547ff38901", default-features = false }
sp-staking = { git = "https://github.com/paritytech/polkadot-sdk", rev = "c8d2251cafadc108ba2f1f8a3208dc547ff38901", default-features = false }
sp-std = { git = "https://github.com/paritytech/polkadot-sdk", rev = "c8d2251cafadc108ba2f1f8a3208dc547ff38901", default-features = false }
sp-storage = { git = "https://github.com/paritytech/polkadot-sdk", rev = "c8d2251cafadc108ba2f1f8a3208dc547ff38901", default-features = false }
sp-state-machine = { git = "https://github.com/paritytech/polkadot-sdk", rev = "c8d2251cafadc108ba2f1f8a3208dc547ff38901", default-features = false }
sp-timestamp = { git = "https://github.com/paritytech/polkadot-sdk", rev = "c8d2251cafadc108ba2f1f8a3208dc547ff38901", default-features = false }
sp-tracing = { git = "https://github.com/paritytech/polkadot-sdk", rev = "c8d2251cafadc108ba2f1f8a3208dc547ff38901", default-features = false }
sp-transaction-pool = { git = "https://github.com/paritytech/polkadot-sdk", rev = "c8d2251cafadc108ba2f1f8a3208dc547ff38901", default-features = false }
sp-trie = { git = "https://github.com/paritytech/polkadot-sdk", rev = "c8d2251cafadc108ba2f1f8a3208dc547ff38901", default-features = false }
sp-version = { git = "https://github.com/paritytech/polkadot-sdk", rev = "c8d2251cafadc108ba2f1f8a3208dc547ff38901", default-features = false }
sc-basic-authorship = { git = "https://github.com/paritytech/polkadot-sdk", rev = "c8d2251cafadc108ba2f1f8a3208dc547ff38901", default-features = false }
sc-chain-spec = { git = "https://github.com/paritytech/polkadot-sdk", rev = "c8d2251cafadc108ba2f1f8a3208dc547ff38901", default-features = false }
sc-cli = { git = "https://github.com/paritytech/polkadot-sdk", rev = "c8d2251cafadc108ba2f1f8a3208dc547ff38901", default-features = false }
sc-client-api = { git = "https://github.com/paritytech/polkadot-sdk", rev = "c8d2251cafadc108ba2f1f8a3208dc547ff38901", default-features = false }
sc-client-db = { git = "https://github.com/paritytech/polkadot-sdk", rev = "c8d2251cafadc108ba2f1f8a3208dc547ff38901", default-features = false }
sc-consensus = { git = "https://github.com/paritytech/polkadot-sdk", rev = "c8d2251cafadc108ba2f1f8a3208dc547ff38901", default-features = false }
sc-consensus-aura = { git = "https://github.com/paritytech/polkadot-sdk", rev = "c8d2251cafadc108ba2f1f8a3208dc547ff38901", default-features = false }
sc-consensus-grandpa = { git = "https://github.com/paritytech/polkadot-sdk", rev = "c8d2251cafadc108ba2f1f8a3208dc547ff38901", default-features = false }
sc-executor = { git = "https://github.com/paritytech/polkadot-sdk", rev = "c8d2251cafadc108ba2f1f8a3208dc547ff38901", default-features = false }
sc-keystore = { git = "https://github.com/paritytech/polkadot-sdk", rev = "c8d2251cafadc108ba2f1f8a3208dc547ff38901", default-features = false }
sc-network = { git = "https://github.com/paritytech/polkadot-sdk", rev = "c8d2251cafadc108ba2f1f8a3208dc547ff38901", default-features = false }
sc-network-sync = { git = "https://github.com/paritytech/polkadot-sdk", rev = "c8d2251cafadc108ba2f1f8a3208dc547ff38901", default-features = false }
sc-network-common = { git = "https://github.com/paritytech/polkadot-sdk", rev = "c8d2251cafadc108ba2f1f8a3208dc547ff38901", default-features = false }
sc-rpc = { git = "https://github.com/paritytech/polkadot-sdk", rev = "c8d2251cafadc108ba2f1f8a3208dc547ff38901", default-features = false }
sc-rpc-api = { git = "https://github.com/paritytech/polkadot-sdk", rev = "c8d2251cafadc108ba2f1f8a3208dc547ff38901", default-features = false }
sc-service = { git = "https://github.com/paritytech/polkadot-sdk", rev = "c8d2251cafadc108ba2f1f8a3208dc547ff38901", default-features = false }
sc-telemetry = { git = "https://github.com/paritytech/polkadot-sdk", rev = "c8d2251cafadc108ba2f1f8a3208dc547ff38901", default-features = false }
sc-tracing = { git = "https://github.com/paritytech/polkadot-sdk", rev = "c8d2251cafadc108ba2f1f8a3208dc547ff38901", default-features = false }
sc-transaction-pool = { git = "https://github.com/paritytech/polkadot-sdk", rev = "c8d2251cafadc108ba2f1f8a3208dc547ff38901", default-features = false }
sc-transaction-pool-api = { git = "https://github.com/paritytech/polkadot-sdk", rev = "c8d2251cafadc108ba2f1f8a3208dc547ff38901", default-features = false }
sc-sysinfo = { git = "https://github.com/paritytech/polkadot-sdk", rev = "c8d2251cafadc108ba2f1f8a3208dc547ff38901", default-features = false }

# Substrate Pallets
pallet-aura = { git = "https://github.com/paritytech/polkadot-sdk", rev = "c8d2251cafadc108ba2f1f8a3208dc547ff38901", default-features = false }
pallet-authorship = { git = "https://github.com/paritytech/polkadot-sdk", rev = "c8d2251cafadc108ba2f1f8a3208dc547ff38901", default-features = false }
pallet-balances = { git = "https://github.com/paritytech/polkadot-sdk", rev = "c8d2251cafadc108ba2f1f8a3208dc547ff38901", default-features = false }
pallet-bags-list = { git = "https://github.com/paritytech/polkadot-sdk", rev = "c8d2251cafadc108ba2f1f8a3208dc547ff38901", default-features = false }
pallet-collective = { git = "https://github.com/paritytech/polkadot-sdk", rev = "c8d2251cafadc108ba2f1f8a3208dc547ff38901", default-features = false }
pallet-elections-phragmen = { git = "https://github.com/paritytech/polkadot-sdk", rev = "c8d2251cafadc108ba2f1f8a3208dc547ff38901", default-features = false }
pallet-identity = { git = "https://github.com/paritytech/polkadot-sdk", rev = "c8d2251cafadc108ba2f1f8a3208dc547ff38901", default-features = false }
pallet-multisig = { git = "https://github.com/paritytech/polkadot-sdk", rev = "c8d2251cafadc108ba2f1f8a3208dc547ff38901", default-features = false }
pallet-preimage = { git = "https://github.com/paritytech/polkadot-sdk", rev = "c8d2251cafadc108ba2f1f8a3208dc547ff38901", default-features = false }
pallet-proxy = { git = "https://github.com/paritytech/polkadot-sdk", rev = "c8d2251cafadc108ba2f1f8a3208dc547ff38901", default-features = false }
pallet-scheduler = { git = "https://github.com/paritytech/polkadot-sdk", rev = "c8d2251cafadc108ba2f1f8a3208dc547ff38901", default-features = false }
pallet-session = { git = "https://github.com/paritytech/polkadot-sdk", rev = "c8d2251cafadc108ba2f1f8a3208dc547ff38901", default-features = false }
pallet-sudo = { git = "https://github.com/paritytech/polkadot-sdk", rev = "c8d2251cafadc108ba2f1f8a3208dc547ff38901", default-features = false }
pallet-timestamp = { git = "https://github.com/paritytech/polkadot-sdk", rev = "c8d2251cafadc108ba2f1f8a3208dc547ff38901", default-features = false }
pallet-tips = { git = "https://github.com/paritytech/polkadot-sdk", rev = "c8d2251cafadc108ba2f1f8a3208dc547ff38901", default-features = false }
pallet-transaction-payment = { git = "https://github.com/paritytech/polkadot-sdk", rev = "c8d2251cafadc108ba2f1f8a3208dc547ff38901", default-features = false }
pallet-transaction-payment-rpc = { git = "https://github.com/paritytech/polkadot-sdk", rev = "c8d2251cafadc108ba2f1f8a3208dc547ff38901", default-features = false }
pallet-transaction-payment-rpc-runtime-api = { git = "https://github.com/paritytech/polkadot-sdk", rev = "c8d2251cafadc108ba2f1f8a3208dc547ff38901", default-features = false }
pallet-treasury = { git = "https://github.com/paritytech/polkadot-sdk", rev = "c8d2251cafadc108ba2f1f8a3208dc547ff38901", default-features = false }
pallet-uniques = { git = "https://github.com/paritytech/polkadot-sdk", rev = "c8d2251cafadc108ba2f1f8a3208dc547ff38901", default-features = false }
pallet-utility = { git = "https://github.com/paritytech/polkadot-sdk", rev = "c8d2251cafadc108ba2f1f8a3208dc547ff38901", default-features = false }
pallet-im-online = { git = "https://github.com/paritytech/polkadot-sdk", rev = "c8d2251cafadc108ba2f1f8a3208dc547ff38901", default-features = false }

substrate-build-script-utils = { git = "https://github.com/paritytech/polkadot-sdk", rev = "c8d2251cafadc108ba2f1f8a3208dc547ff38901", default-features = false }
substrate-frame-rpc-system = { git = "https://github.com/paritytech/polkadot-sdk", rev = "c8d2251cafadc108ba2f1f8a3208dc547ff38901", default-features = false }
substrate-prometheus-endpoint = { git = "https://github.com/paritytech/polkadot-sdk", rev = "c8d2251cafadc108ba2f1f8a3208dc547ff38901", default-features = false }
substrate-rpc-client = { git = "https://github.com/paritytech/polkadot-sdk", rev = "c8d2251cafadc108ba2f1f8a3208dc547ff38901", default-features = false }
substrate-wasm-builder = { git = "https://github.com/paritytech/polkadot-sdk", rev = "c8d2251cafadc108ba2f1f8a3208dc547ff38901", default-features = false }

# ORML dependencies
orml-benchmarking = { git = "https://github.com/open-web3-stack/open-runtime-module-library", rev = "b3694e631df7f1ca16b1973122937753fcdee9d4", default-features = false }
orml-currencies = { git = "https://github.com/open-web3-stack/open-runtime-module-library", rev = "b3694e631df7f1ca16b1973122937753fcdee9d4", default-features = false }
orml-tokens = { git = "https://github.com/open-web3-stack/open-runtime-module-library", rev = "b3694e631df7f1ca16b1973122937753fcdee9d4", default-features = false }
orml-traits = { git = "https://github.com/open-web3-stack/open-runtime-module-library", rev = "b3694e631df7f1ca16b1973122937753fcdee9d4", default-features = false }
orml-utilities = { git = "https://github.com/open-web3-stack/open-runtime-module-library", rev = "b3694e631df7f1ca16b1973122937753fcdee9d4", default-features = false }
orml-vesting = { git = "https://github.com/open-web3-stack/open-runtime-module-library", rev = "b3694e631df7f1ca16b1973122937753fcdee9d4", default-features = false }

# orml XCM support
orml-unknown-tokens = { git = "https://github.com/open-web3-stack/open-runtime-module-library", rev = "b3694e631df7f1ca16b1973122937753fcdee9d4", default-features = false }
orml-xcm = { git = "https://github.com/open-web3-stack/open-runtime-module-library", rev = "b3694e631df7f1ca16b1973122937753fcdee9d4", default-features = false }
orml-xcm-support = { git = "https://github.com/open-web3-stack/open-runtime-module-library", rev = "b3694e631df7f1ca16b1973122937753fcdee9d4", default-features = false }
orml-xtokens = { git = "https://github.com/open-web3-stack/open-runtime-module-library", rev = "b3694e631df7f1ca16b1973122937753fcdee9d4", default-features = false }

# Cumulus dependencies
cumulus-client-cli = { git = "https://github.com/paritytech/polkadot-sdk", rev = "c8d2251cafadc108ba2f1f8a3208dc547ff38901", default-features = false }
cumulus-client-collator = { git = "https://github.com/paritytech/polkadot-sdk", rev = "c8d2251cafadc108ba2f1f8a3208dc547ff38901", default-features = false }
cumulus-client-consensus-aura = { git = "https://github.com/paritytech/polkadot-sdk", rev = "c8d2251cafadc108ba2f1f8a3208dc547ff38901", default-features = false }
cumulus-client-consensus-common = { git = "https://github.com/paritytech/polkadot-sdk", rev = "c8d2251cafadc108ba2f1f8a3208dc547ff38901", default-features = false }
cumulus-client-consensus-proposer = { git = "https://github.com/paritytech/polkadot-sdk", rev = "c8d2251cafadc108ba2f1f8a3208dc547ff38901", default-features = false }
cumulus-client-network = { git = "https://github.com/paritytech/polkadot-sdk", rev = "c8d2251cafadc108ba2f1f8a3208dc547ff38901", default-features = false }
cumulus-client-service = { git = "https://github.com/paritytech/polkadot-sdk", rev = "c8d2251cafadc108ba2f1f8a3208dc547ff38901", default-features = false }
cumulus-pallet-aura-ext = { git = "https://github.com/paritytech/polkadot-sdk", rev = "c8d2251cafadc108ba2f1f8a3208dc547ff38901", default-features = false }
cumulus-pallet-dmp-queue = { git = "https://github.com/paritytech/polkadot-sdk", rev = "c8d2251cafadc108ba2f1f8a3208dc547ff38901", default-features = false }
cumulus-pallet-parachain-system = { git = "https://github.com/paritytech/polkadot-sdk", rev = "c8d2251cafadc108ba2f1f8a3208dc547ff38901", default-features = false }
cumulus-pallet-xcm = { git = "https://github.com/paritytech/polkadot-sdk", rev = "c8d2251cafadc108ba2f1f8a3208dc547ff38901", default-features = false }
cumulus-pallet-xcmp-queue = { git = "https://github.com/paritytech/polkadot-sdk", rev = "c8d2251cafadc108ba2f1f8a3208dc547ff38901", default-features = false }
cumulus-primitives-core = { git = "https://github.com/paritytech/polkadot-sdk", rev = "c8d2251cafadc108ba2f1f8a3208dc547ff38901", default-features = false }
cumulus-primitives-parachain-inherent = { git = "https://github.com/paritytech/polkadot-sdk", rev = "c8d2251cafadc108ba2f1f8a3208dc547ff38901", default-features = false }
cumulus-primitives-timestamp = { git = "https://github.com/paritytech/polkadot-sdk", rev = "c8d2251cafadc108ba2f1f8a3208dc547ff38901", default-features = false }
cumulus-primitives-utility = { git = "https://github.com/paritytech/polkadot-sdk", rev = "c8d2251cafadc108ba2f1f8a3208dc547ff38901", default-features = false }
cumulus-relay-chain-inprocess-interface = { git = "https://github.com/paritytech/polkadot-sdk", rev = "c8d2251cafadc108ba2f1f8a3208dc547ff38901", default-features = false }
cumulus-relay-chain-interface = { git = "https://github.com/paritytech/polkadot-sdk", rev = "c8d2251cafadc108ba2f1f8a3208dc547ff38901", default-features = false }
cumulus-relay-chain-minimal-node = { git = "https://github.com/paritytech/polkadot-sdk", rev = "c8d2251cafadc108ba2f1f8a3208dc547ff38901", default-features = false }
cumulus-test-relay-sproof-builder = { git = "https://github.com/paritytech/polkadot-sdk", rev = "c8d2251cafadc108ba2f1f8a3208dc547ff38901", default-features = false }
pallet-collator-selection = { git = "https://github.com/paritytech/polkadot-sdk", rev = "c8d2251cafadc108ba2f1f8a3208dc547ff38901", default-features = false }
parachain-info = { git = "https://github.com/paritytech/polkadot-sdk", rev = "c8d2251cafadc108ba2f1f8a3208dc547ff38901", default-features = false }
xcm-emulator = { git = "https://github.com/paritytech/polkadot-sdk", rev = "c8d2251cafadc108ba2f1f8a3208dc547ff38901", default-features = false }

# Frontier
fc-consensus = { git = "https://github.com/moonbeam-foundation/frontier", rev = "bf5885a982041cc744ecbb62a2afc13d56d464dc", default-features = false }
fc-db = { git = "https://github.com/moonbeam-foundation/frontier", rev = "bf5885a982041cc744ecbb62a2afc13d56d464dc", default-features = false }
fc-mapping-sync = { git = "https://github.com/moonbeam-foundation/frontier", rev = "bf5885a982041cc744ecbb62a2afc13d56d464dc", default-features = false }
fc-rpc = { git = "https://github.com/moonbeam-foundation/frontier", rev = "bf5885a982041cc744ecbb62a2afc13d56d464dc", default-features = false }
fc-rpc-core = { git = "https://github.com/moonbeam-foundation/frontier", rev = "bf5885a982041cc744ecbb62a2afc13d56d464dc", default-features = false }

fp-consensus = { git = "https://github.com/moonbeam-foundation/frontier", rev = "bf5885a982041cc744ecbb62a2afc13d56d464dc", default-features = false }
fp-evm = { git = "https://github.com/moonbeam-foundation/frontier", rev = "bf5885a982041cc744ecbb62a2afc13d56d464dc", default-features = false }
fp-rpc = { git = "https://github.com/moonbeam-foundation/frontier", rev = "bf5885a982041cc744ecbb62a2afc13d56d464dc", default-features = false }
fp-self-contained = { git = "https://github.com/moonbeam-foundation/frontier", rev = "bf5885a982041cc744ecbb62a2afc13d56d464dc", default-features = false }
fp-storage = { git = "https://github.com/moonbeam-foundation/frontier", rev = "bf5885a982041cc744ecbb62a2afc13d56d464dc", default-features = false }

pallet-ethereum = { git = "https://github.com/moonbeam-foundation/frontier", rev = "bf5885a982041cc744ecbb62a2afc13d56d464dc", default-features = false }
pallet-evm = { git = "https://github.com/moonbeam-foundation/frontier", rev = "bf5885a982041cc744ecbb62a2afc13d56d464dc", default-features = false }
pallet-evm-chain-id = { git = "https://github.com/moonbeam-foundation/frontier", rev = "bf5885a982041cc744ecbb62a2afc13d56d464dc", default-features = false }
pallet-evm-precompile-dispatch = { git = "https://github.com/moonbeam-foundation/frontier", rev = "bf5885a982041cc744ecbb62a2afc13d56d464dc", default-features = false }
pallet-evm-precompile-simple = { git = "https://github.com/moonbeam-foundation/frontier", rev = "bf5885a982041cc744ecbb62a2afc13d56d464dc", default-features = false }
pallet-evm-precompile-modexp = { git = "https://github.com/moonbeam-foundation/frontier", rev = "bf5885a982041cc744ecbb62a2afc13d56d464dc", default-features = false }
pallet-evm-precompile-bn128 = { git = "https://github.com/moonbeam-foundation/frontier", rev = "bf5885a982041cc744ecbb62a2afc13d56d464dc", default-features = false }
pallet-evm-precompile-blake2 = { git = "https://github.com/moonbeam-foundation/frontier", rev = "bf5885a982041cc744ecbb62a2afc13d56d464dc", default-features = false }

# EVM from acala
module-evm-utility-macro = { path = "runtime/hydradx/src/evm/evm-utility/macro", default-features = false}

# Polkadot dependencies
pallet-xcm = { git = "https://github.com/paritytech/polkadot-sdk", rev = "c8d2251cafadc108ba2f1f8a3208dc547ff38901", default-features = false }
polkadot-cli = { git = "https://github.com/paritytech/polkadot-sdk", rev = "c8d2251cafadc108ba2f1f8a3208dc547ff38901" }
polkadot-core-primitives = { git = "https://github.com/paritytech/polkadot-sdk", rev = "c8d2251cafadc108ba2f1f8a3208dc547ff38901", default-features = false }
polkadot-parachain = { package = "polkadot-parachain-primitives", git = "https://github.com/paritytech/polkadot-sdk", rev = "c8d2251cafadc108ba2f1f8a3208dc547ff38901", default-features = false, features =  [
  "wasm-api",
]}
polkadot-primitives = { git = "https://github.com/paritytech/polkadot-sdk", rev = "c8d2251cafadc108ba2f1f8a3208dc547ff38901", default-features = false }
polkadot-runtime = { git = "https://github.com/paritytech/polkadot-sdk", rev = "c8d2251cafadc108ba2f1f8a3208dc547ff38901", default-features = false }
polkadot-runtime-parachains = { git = "https://github.com/paritytech/polkadot-sdk", rev = "c8d2251cafadc108ba2f1f8a3208dc547ff38901", default-features = false }
polkadot-service = { git = "https://github.com/paritytech/polkadot-sdk", rev = "c8d2251cafadc108ba2f1f8a3208dc547ff38901", default-features = false }
polkadot-xcm = { package = "staging-xcm", git = "https://github.com/paritytech/polkadot-sdk", rev = "c8d2251cafadc108ba2f1f8a3208dc547ff38901", default-features = false }
xcm = { package = "staging-xcm", git = "https://github.com/paritytech/polkadot-sdk", rev = "c8d2251cafadc108ba2f1f8a3208dc547ff38901", default-features = false }
xcm-builder = { package = "staging-xcm-builder", git = "https://github.com/paritytech/polkadot-sdk", rev = "c8d2251cafadc108ba2f1f8a3208dc547ff38901", default-features = false }
xcm-executor = { package = "staging-xcm-executor", git = "https://github.com/paritytech/polkadot-sdk", rev = "c8d2251cafadc108ba2f1f8a3208dc547ff38901", default-features = false }

kusama-runtime = { package = "staging-kusama-runtime", git = "https://github.com/paritytech/polkadot-sdk", rev = "c8d2251cafadc108ba2f1f8a3208dc547ff38901" }
polkadot-client = { git = "https://github.com/paritytech/polkadot-sdk", rev = "c8d2251cafadc108ba2f1f8a3208dc547ff38901" }
polkadot-node-core-pvf = { git = "https://github.com/paritytech/polkadot-sdk", rev = "c8d2251cafadc108ba2f1f8a3208dc547ff38901" }
polkadot-node-network-protocol = { git = "https://github.com/paritytech/polkadot-sdk", rev = "c8d2251cafadc108ba2f1f8a3208dc547ff38901" }
polkadot-node-primitives = { git = "https://github.com/paritytech/polkadot-sdk", rev = "c8d2251cafadc108ba2f1f8a3208dc547ff38901" }
polkadot-node-subsystem = { git = "https://github.com/paritytech/polkadot-sdk", rev = "c8d2251cafadc108ba2f1f8a3208dc547ff38901" }
polkadot-node-subsystem-util = { git = "https://github.com/paritytech/polkadot-sdk", rev = "c8d2251cafadc108ba2f1f8a3208dc547ff38901" }
polkadot-overseer = { git = "https://github.com/paritytech/polkadot-sdk", rev = "c8d2251cafadc108ba2f1f8a3208dc547ff38901" }
polkadot-runtime-common = { git = "https://github.com/paritytech/polkadot-sdk", rev = "c8d2251cafadc108ba2f1f8a3208dc547ff38901" }
polkadot-statement-table = { git = "https://github.com/paritytech/polkadot-sdk", rev = "c8d2251cafadc108ba2f1f8a3208dc547ff38901" }
rococo-runtime = { git = "https://github.com/paritytech/polkadot-sdk", rev = "c8d2251cafadc108ba2f1f8a3208dc547ff38901" }
westend-runtime = { git = "https://github.com/paritytech/polkadot-sdk", rev = "c8d2251cafadc108ba2f1f8a3208dc547ff38901" }

cumulus-client-pov-recovery = { git = "https://github.com/paritytech/polkadot-sdk", rev = "c8d2251cafadc108ba2f1f8a3208dc547ff38901" }
cumulus-pallet-parachain-system-proc-macro = { git = "https://github.com/paritytech/polkadot-sdk", rev = "c8d2251cafadc108ba2f1f8a3208dc547ff38901" }
cumulus-relay-chain-rpc-interface = { git = "https://github.com/paritytech/polkadot-sdk", rev = "c8d2251cafadc108ba2f1f8a3208dc547ff38901" }

[patch."https://github.com/paritytech/polkadot-sdk"]
frame-benchmarking = { git = "https://github.com/galacticcouncil/polkadot-sdk", rev = "062d92eae0f3bb9908faf2d4e241eef17368b9d3" }
frame-benchmarking-cli = { git = "https://github.com/galacticcouncil/polkadot-sdk", rev = "062d92eae0f3bb9908faf2d4e241eef17368b9d3" }
frame-executive = { git = "https://github.com/galacticcouncil/polkadot-sdk", rev = "062d92eae0f3bb9908faf2d4e241eef17368b9d3" }
frame-remote-externalities = { git = "https://github.com/galacticcouncil/polkadot-sdk", rev = "062d92eae0f3bb9908faf2d4e241eef17368b9d3" }
frame-support = { git = "https://github.com/galacticcouncil/polkadot-sdk", rev = "062d92eae0f3bb9908faf2d4e241eef17368b9d3" }
frame-system = { git = "https://github.com/galacticcouncil/polkadot-sdk", rev = "062d92eae0f3bb9908faf2d4e241eef17368b9d3" }
frame-system-benchmarking = { git = "https://github.com/galacticcouncil/polkadot-sdk", rev = "062d92eae0f3bb9908faf2d4e241eef17368b9d3" }
frame-system-rpc-runtime-api = { git = "https://github.com/galacticcouncil/polkadot-sdk", rev = "062d92eae0f3bb9908faf2d4e241eef17368b9d3" }
frame-try-runtime = { git = "https://github.com/galacticcouncil/polkadot-sdk", rev = "062d92eae0f3bb9908faf2d4e241eef17368b9d3" }
sp-api = { git = "https://github.com/galacticcouncil/polkadot-sdk", rev = "062d92eae0f3bb9908faf2d4e241eef17368b9d3" }
sp-arithmetic = { git = "https://github.com/galacticcouncil/polkadot-sdk", rev = "062d92eae0f3bb9908faf2d4e241eef17368b9d3" }
sp-authority-discovery = { git = "https://github.com/galacticcouncil/polkadot-sdk", rev = "062d92eae0f3bb9908faf2d4e241eef17368b9d3" }
sp-block-builder = { git = "https://github.com/galacticcouncil/polkadot-sdk", rev = "062d92eae0f3bb9908faf2d4e241eef17368b9d3" }
sp-blockchain = { git = "https://github.com/galacticcouncil/polkadot-sdk", rev = "062d92eae0f3bb9908faf2d4e241eef17368b9d3" }
sp-consensus = { git = "https://github.com/galacticcouncil/polkadot-sdk", rev = "062d92eae0f3bb9908faf2d4e241eef17368b9d3" }
sp-consensus-aura = { git = "https://github.com/galacticcouncil/polkadot-sdk", rev = "062d92eae0f3bb9908faf2d4e241eef17368b9d3" }
sp-consensus-babe = { git = "https://github.com/galacticcouncil/polkadot-sdk", rev = "062d92eae0f3bb9908faf2d4e241eef17368b9d3" }
sp-core = { git = "https://github.com/galacticcouncil/polkadot-sdk", rev = "062d92eae0f3bb9908faf2d4e241eef17368b9d3" }
sp-externalities = { git = "https://github.com/galacticcouncil/polkadot-sdk", rev = "062d92eae0f3bb9908faf2d4e241eef17368b9d3" }
sp-inherents = { git = "https://github.com/galacticcouncil/polkadot-sdk", rev = "062d92eae0f3bb9908faf2d4e241eef17368b9d3" }
sp-io = { git = "https://github.com/galacticcouncil/polkadot-sdk", rev = "062d92eae0f3bb9908faf2d4e241eef17368b9d3" }
sp-keystore = { git = "https://github.com/galacticcouncil/polkadot-sdk", rev = "062d92eae0f3bb9908faf2d4e241eef17368b9d3" }
sp-npos-elections = { git = "https://github.com/galacticcouncil/polkadot-sdk", rev = "062d92eae0f3bb9908faf2d4e241eef17368b9d3" }
sp-offchain = { git = "https://github.com/galacticcouncil/polkadot-sdk", rev = "062d92eae0f3bb9908faf2d4e241eef17368b9d3" }
sc-offchain = { git = "https://github.com/galacticcouncil/polkadot-sdk", rev = "062d92eae0f3bb9908faf2d4e241eef17368b9d3" }
sp-rpc = { git = "https://github.com/galacticcouncil/polkadot-sdk", rev = "062d92eae0f3bb9908faf2d4e241eef17368b9d3" }
sp-runtime = { git = "https://github.com/galacticcouncil/polkadot-sdk", rev = "062d92eae0f3bb9908faf2d4e241eef17368b9d3" }
sp-runtime-interface = { git = "https://github.com/galacticcouncil/polkadot-sdk", rev = "062d92eae0f3bb9908faf2d4e241eef17368b9d3" }
sp-runtime-interface-proc-macro = { git = "https://github.com/galacticcouncil/polkadot-sdk", rev = "062d92eae0f3bb9908faf2d4e241eef17368b9d3" }
sp-wasm-interface = { git = "https://github.com/galacticcouncil/polkadot-sdk", rev = "062d92eae0f3bb9908faf2d4e241eef17368b9d3" }
sp-session = { git = "https://github.com/galacticcouncil/polkadot-sdk", rev = "062d92eae0f3bb9908faf2d4e241eef17368b9d3" }
sp-staking = { git = "https://github.com/galacticcouncil/polkadot-sdk", rev = "062d92eae0f3bb9908faf2d4e241eef17368b9d3" }
sp-std = { git = "https://github.com/galacticcouncil/polkadot-sdk", rev = "062d92eae0f3bb9908faf2d4e241eef17368b9d3" }
sp-storage = { git = "https://github.com/galacticcouncil/polkadot-sdk", rev = "062d92eae0f3bb9908faf2d4e241eef17368b9d3" }
sp-timestamp = { git = "https://github.com/galacticcouncil/polkadot-sdk", rev = "062d92eae0f3bb9908faf2d4e241eef17368b9d3" }
sp-tracing = { git = "https://github.com/galacticcouncil/polkadot-sdk", rev = "062d92eae0f3bb9908faf2d4e241eef17368b9d3" }
sp-transaction-pool = { git = "https://github.com/galacticcouncil/polkadot-sdk", rev = "062d92eae0f3bb9908faf2d4e241eef17368b9d3" }
sp-trie = { git = "https://github.com/galacticcouncil/polkadot-sdk", rev = "062d92eae0f3bb9908faf2d4e241eef17368b9d3" }
sp-version = { git = "https://github.com/galacticcouncil/polkadot-sdk", rev = "062d92eae0f3bb9908faf2d4e241eef17368b9d3" }
sc-basic-authorship = { git = "https://github.com/galacticcouncil/polkadot-sdk", rev = "062d92eae0f3bb9908faf2d4e241eef17368b9d3" }
sc-chain-spec = { git = "https://github.com/galacticcouncil/polkadot-sdk", rev = "062d92eae0f3bb9908faf2d4e241eef17368b9d3" }
sc-cli = { git = "https://github.com/galacticcouncil/polkadot-sdk", rev = "062d92eae0f3bb9908faf2d4e241eef17368b9d3" }
sc-client-api = { git = "https://github.com/galacticcouncil/polkadot-sdk", rev = "062d92eae0f3bb9908faf2d4e241eef17368b9d3" }
sc-client-db = { git = "https://github.com/galacticcouncil/polkadot-sdk", rev = "062d92eae0f3bb9908faf2d4e241eef17368b9d3" }
sc-consensus = { git = "https://github.com/galacticcouncil/polkadot-sdk", rev = "062d92eae0f3bb9908faf2d4e241eef17368b9d3" }
sc-consensus-aura = { git = "https://github.com/galacticcouncil/polkadot-sdk", rev = "062d92eae0f3bb9908faf2d4e241eef17368b9d3" }
sc-consensus-grandpa = { git = "https://github.com/galacticcouncil/polkadot-sdk", rev = "062d92eae0f3bb9908faf2d4e241eef17368b9d3" }
sc-executor = { git = "https://github.com/galacticcouncil/polkadot-sdk", rev = "062d92eae0f3bb9908faf2d4e241eef17368b9d3" }
sc-keystore = { git = "https://github.com/galacticcouncil/polkadot-sdk", rev = "062d92eae0f3bb9908faf2d4e241eef17368b9d3" }
sc-network = { git = "https://github.com/galacticcouncil/polkadot-sdk", rev = "062d92eae0f3bb9908faf2d4e241eef17368b9d3" }
sc-network-sync = { git = "https://github.com/galacticcouncil/polkadot-sdk", rev = "062d92eae0f3bb9908faf2d4e241eef17368b9d3" }
sc-network-common = { git = "https://github.com/galacticcouncil/polkadot-sdk", rev = "062d92eae0f3bb9908faf2d4e241eef17368b9d3" }
sc-rpc = { git = "https://github.com/galacticcouncil/polkadot-sdk", rev = "062d92eae0f3bb9908faf2d4e241eef17368b9d3" }
sc-rpc-api = { git = "https://github.com/galacticcouncil/polkadot-sdk", rev = "062d92eae0f3bb9908faf2d4e241eef17368b9d3" }
sc-service = { git = "https://github.com/galacticcouncil/polkadot-sdk", rev = "062d92eae0f3bb9908faf2d4e241eef17368b9d3" }
sc-telemetry = { git = "https://github.com/galacticcouncil/polkadot-sdk", rev = "062d92eae0f3bb9908faf2d4e241eef17368b9d3" }
sc-tracing = { git = "https://github.com/galacticcouncil/polkadot-sdk", rev = "062d92eae0f3bb9908faf2d4e241eef17368b9d3" }
sc-transaction-pool = { git = "https://github.com/galacticcouncil/polkadot-sdk", rev = "062d92eae0f3bb9908faf2d4e241eef17368b9d3" }
sc-transaction-pool-api = { git = "https://github.com/galacticcouncil/polkadot-sdk", rev = "062d92eae0f3bb9908faf2d4e241eef17368b9d3" }
sc-sysinfo = { git = "https://github.com/galacticcouncil/polkadot-sdk", rev = "062d92eae0f3bb9908faf2d4e241eef17368b9d3" }

# Substrate Pallets
pallet-aura = { git = "https://github.com/galacticcouncil/polkadot-sdk", rev = "062d92eae0f3bb9908faf2d4e241eef17368b9d3" }
pallet-authorship = { git = "https://github.com/galacticcouncil/polkadot-sdk", rev = "062d92eae0f3bb9908faf2d4e241eef17368b9d3" }
pallet-bags-list = { git = "https://github.com/galacticcouncil/polkadot-sdk", rev = "062d92eae0f3bb9908faf2d4e241eef17368b9d3" }
pallet-balances = { git = "https://github.com/galacticcouncil/polkadot-sdk", rev = "062d92eae0f3bb9908faf2d4e241eef17368b9d3" }
pallet-collective = { git = "https://github.com/galacticcouncil/polkadot-sdk", rev = "062d92eae0f3bb9908faf2d4e241eef17368b9d3" }
pallet-elections-phragmen = { git = "https://github.com/galacticcouncil/polkadot-sdk", rev = "062d92eae0f3bb9908faf2d4e241eef17368b9d3" }
pallet-identity = { git = "https://github.com/galacticcouncil/polkadot-sdk", rev = "062d92eae0f3bb9908faf2d4e241eef17368b9d3" }
pallet-multisig = { git = "https://github.com/galacticcouncil/polkadot-sdk", rev = "062d92eae0f3bb9908faf2d4e241eef17368b9d3" }
pallet-preimage = { git = "https://github.com/galacticcouncil/polkadot-sdk", rev = "062d92eae0f3bb9908faf2d4e241eef17368b9d3" }
pallet-proxy = { git = "https://github.com/galacticcouncil/polkadot-sdk", rev = "062d92eae0f3bb9908faf2d4e241eef17368b9d3" }
pallet-scheduler = { git = "https://github.com/galacticcouncil/polkadot-sdk", rev = "062d92eae0f3bb9908faf2d4e241eef17368b9d3" }
pallet-session = { git = "https://github.com/galacticcouncil/polkadot-sdk", rev = "062d92eae0f3bb9908faf2d4e241eef17368b9d3" }
pallet-sudo = { git = "https://github.com/galacticcouncil/polkadot-sdk", rev = "062d92eae0f3bb9908faf2d4e241eef17368b9d3" }
pallet-timestamp = { git = "https://github.com/galacticcouncil/polkadot-sdk", rev = "062d92eae0f3bb9908faf2d4e241eef17368b9d3" }
pallet-tips = { git = "https://github.com/galacticcouncil/polkadot-sdk", rev = "062d92eae0f3bb9908faf2d4e241eef17368b9d3" }
pallet-transaction-payment = { git = "https://github.com/galacticcouncil/polkadot-sdk", rev = "062d92eae0f3bb9908faf2d4e241eef17368b9d3" }
pallet-transaction-payment-rpc = { git = "https://github.com/galacticcouncil/polkadot-sdk", rev = "062d92eae0f3bb9908faf2d4e241eef17368b9d3" }
pallet-transaction-payment-rpc-runtime-api = { git = "https://github.com/galacticcouncil/polkadot-sdk", rev = "062d92eae0f3bb9908faf2d4e241eef17368b9d3" }
pallet-treasury = { git = "https://github.com/galacticcouncil/polkadot-sdk", rev = "062d92eae0f3bb9908faf2d4e241eef17368b9d3" }
pallet-uniques = { git = "https://github.com/galacticcouncil/polkadot-sdk", rev = "062d92eae0f3bb9908faf2d4e241eef17368b9d3" }
pallet-utility = { git = "https://github.com/galacticcouncil/polkadot-sdk", rev = "062d92eae0f3bb9908faf2d4e241eef17368b9d3" }
pallet-im-online = { git = "https://github.com/galacticcouncil/polkadot-sdk", rev = "062d92eae0f3bb9908faf2d4e241eef17368b9d3" }

substrate-build-script-utils = { git = "https://github.com/galacticcouncil/polkadot-sdk", rev = "062d92eae0f3bb9908faf2d4e241eef17368b9d3" }
substrate-frame-rpc-system = { git = "https://github.com/galacticcouncil/polkadot-sdk", rev = "062d92eae0f3bb9908faf2d4e241eef17368b9d3" }
substrate-prometheus-endpoint = { git = "https://github.com/galacticcouncil/polkadot-sdk", rev = "062d92eae0f3bb9908faf2d4e241eef17368b9d3" }
substrate-rpc-client = { git = "https://github.com/galacticcouncil/polkadot-sdk", rev = "062d92eae0f3bb9908faf2d4e241eef17368b9d3" }
substrate-wasm-builder = { git = "https://github.com/galacticcouncil/polkadot-sdk", rev = "062d92eae0f3bb9908faf2d4e241eef17368b9d3" }

# Cumulus dependencies
cumulus-client-cli = { git = "https://github.com/galacticcouncil/polkadot-sdk", rev = "062d92eae0f3bb9908faf2d4e241eef17368b9d3" }
cumulus-client-collator = { git = "https://github.com/galacticcouncil/polkadot-sdk", rev = "062d92eae0f3bb9908faf2d4e241eef17368b9d3" }
cumulus-client-consensus-aura = { git = "https://github.com/galacticcouncil/polkadot-sdk", rev = "062d92eae0f3bb9908faf2d4e241eef17368b9d3" }
cumulus-client-consensus-common = { git = "https://github.com/galacticcouncil/polkadot-sdk", rev = "062d92eae0f3bb9908faf2d4e241eef17368b9d3" }
cumulus-client-consensus-proposer = { git = "https://github.com/galacticcouncil/polkadot-sdk", rev = "062d92eae0f3bb9908faf2d4e241eef17368b9d3" }
cumulus-client-network = { git = "https://github.com/galacticcouncil/polkadot-sdk", rev = "062d92eae0f3bb9908faf2d4e241eef17368b9d3" }
cumulus-client-service = { git = "https://github.com/galacticcouncil/polkadot-sdk", rev = "062d92eae0f3bb9908faf2d4e241eef17368b9d3" }
cumulus-pallet-aura-ext = { git = "https://github.com/galacticcouncil/polkadot-sdk", rev = "062d92eae0f3bb9908faf2d4e241eef17368b9d3" }
cumulus-pallet-dmp-queue = { git = "https://github.com/galacticcouncil/polkadot-sdk", rev = "062d92eae0f3bb9908faf2d4e241eef17368b9d3" }
cumulus-pallet-parachain-system = { git = "https://github.com/galacticcouncil/polkadot-sdk", rev = "062d92eae0f3bb9908faf2d4e241eef17368b9d3" }
cumulus-pallet-xcm = { git = "https://github.com/galacticcouncil/polkadot-sdk", rev = "062d92eae0f3bb9908faf2d4e241eef17368b9d3" }
cumulus-pallet-xcmp-queue = { git = "https://github.com/galacticcouncil/polkadot-sdk", rev = "062d92eae0f3bb9908faf2d4e241eef17368b9d3" }
cumulus-primitives-core = { git = "https://github.com/galacticcouncil/polkadot-sdk", rev = "062d92eae0f3bb9908faf2d4e241eef17368b9d3" }
cumulus-primitives-parachain-inherent = { git = "https://github.com/galacticcouncil/polkadot-sdk", rev = "062d92eae0f3bb9908faf2d4e241eef17368b9d3" }
cumulus-primitives-timestamp = { git = "https://github.com/galacticcouncil/polkadot-sdk", rev = "062d92eae0f3bb9908faf2d4e241eef17368b9d3" }
cumulus-primitives-utility = { git = "https://github.com/galacticcouncil/polkadot-sdk", rev = "062d92eae0f3bb9908faf2d4e241eef17368b9d3" }
cumulus-relay-chain-inprocess-interface = { git = "https://github.com/galacticcouncil/polkadot-sdk", rev = "062d92eae0f3bb9908faf2d4e241eef17368b9d3" }
cumulus-relay-chain-interface = { git = "https://github.com/galacticcouncil/polkadot-sdk", rev = "062d92eae0f3bb9908faf2d4e241eef17368b9d3" }
cumulus-relay-chain-minimal-node = { git = "https://github.com/galacticcouncil/polkadot-sdk", rev = "062d92eae0f3bb9908faf2d4e241eef17368b9d3" }
cumulus-test-relay-sproof-builder = { git = "https://github.com/galacticcouncil/polkadot-sdk", rev = "062d92eae0f3bb9908faf2d4e241eef17368b9d3" }
pallet-collator-selection = { git = "https://github.com/galacticcouncil/polkadot-sdk", rev = "062d92eae0f3bb9908faf2d4e241eef17368b9d3" }
parachain-info = { git = "https://github.com/galacticcouncil/polkadot-sdk", rev = "062d92eae0f3bb9908faf2d4e241eef17368b9d3" }
xcm-emulator = { git = "https://github.com/galacticcouncil/polkadot-sdk", rev = "062d92eae0f3bb9908faf2d4e241eef17368b9d3" }

# Polkadot dependencies
pallet-xcm = { git = "https://github.com/galacticcouncil/polkadot-sdk", rev = "062d92eae0f3bb9908faf2d4e241eef17368b9d3" }
polkadot-cli = { git = "https://github.com/galacticcouncil/polkadot-sdk", rev = "062d92eae0f3bb9908faf2d4e241eef17368b9d3" }
polkadot-core-primitives = { git = "https://github.com/galacticcouncil/polkadot-sdk", rev = "062d92eae0f3bb9908faf2d4e241eef17368b9d3" }
polkadot-parachain = { package = "polkadot-parachain-primitives", git = "https://github.com/galacticcouncil/polkadot-sdk", rev = "062d92eae0f3bb9908faf2d4e241eef17368b9d3"}
polkadot-primitives = { git = "https://github.com/galacticcouncil/polkadot-sdk", rev = "062d92eae0f3bb9908faf2d4e241eef17368b9d3" }
polkadot-runtime = { git = "https://github.com/galacticcouncil/polkadot-sdk", rev = "062d92eae0f3bb9908faf2d4e241eef17368b9d3" }
polkadot-runtime-parachains = { git = "https://github.com/galacticcouncil/polkadot-sdk", rev = "062d92eae0f3bb9908faf2d4e241eef17368b9d3" }
polkadot-service = { git = "https://github.com/galacticcouncil/polkadot-sdk", rev = "062d92eae0f3bb9908faf2d4e241eef17368b9d3" }
xcm = { package = "staging-xcm", git = "https://github.com/galacticcouncil/polkadot-sdk", rev = "062d92eae0f3bb9908faf2d4e241eef17368b9d3" }
xcm-builder = { package = "staging-xcm-builder", git = "https://github.com/galacticcouncil/polkadot-sdk", rev = "062d92eae0f3bb9908faf2d4e241eef17368b9d3" }
xcm-executor = { package = "staging-xcm-executor", git = "https://github.com/galacticcouncil/polkadot-sdk", rev = "062d92eae0f3bb9908faf2d4e241eef17368b9d3"  }

kusama-runtime = { package = "staging-kusama-runtime", git = "https://github.com/galacticcouncil/polkadot-sdk", rev = "062d92eae0f3bb9908faf2d4e241eef17368b9d3" }
polkadot-node-core-pvf = { git = "https://github.com/galacticcouncil/polkadot-sdk", rev = "062d92eae0f3bb9908faf2d4e241eef17368b9d3" }
polkadot-node-network-protocol = { git = "https://github.com/galacticcouncil/polkadot-sdk", rev = "062d92eae0f3bb9908faf2d4e241eef17368b9d3" }
polkadot-node-primitives = { git = "https://github.com/galacticcouncil/polkadot-sdk", rev = "062d92eae0f3bb9908faf2d4e241eef17368b9d3" }
polkadot-node-subsystem = { git = "https://github.com/galacticcouncil/polkadot-sdk", rev = "062d92eae0f3bb9908faf2d4e241eef17368b9d3" }
polkadot-node-subsystem-util = { git = "https://github.com/galacticcouncil/polkadot-sdk", rev = "062d92eae0f3bb9908faf2d4e241eef17368b9d3" }
polkadot-overseer = { git = "https://github.com/galacticcouncil/polkadot-sdk", rev = "062d92eae0f3bb9908faf2d4e241eef17368b9d3" }
polkadot-runtime-common = { git = "https://github.com/galacticcouncil/polkadot-sdk", rev = "062d92eae0f3bb9908faf2d4e241eef17368b9d3" }
polkadot-statement-table = { git = "https://github.com/galacticcouncil/polkadot-sdk", rev = "062d92eae0f3bb9908faf2d4e241eef17368b9d3" }
rococo-runtime = { git = "https://github.com/galacticcouncil/polkadot-sdk", rev = "062d92eae0f3bb9908faf2d4e241eef17368b9d3" }
westend-runtime = { git = "https://github.com/galacticcouncil/polkadot-sdk", rev = "062d92eae0f3bb9908faf2d4e241eef17368b9d3" }

cumulus-client-pov-recovery = { git = "https://github.com/galacticcouncil/polkadot-sdk", rev = "062d92eae0f3bb9908faf2d4e241eef17368b9d3" }
cumulus-pallet-parachain-system-proc-macro = { git = "https://github.com/galacticcouncil/polkadot-sdk", rev = "062d92eae0f3bb9908faf2d4e241eef17368b9d3" }
cumulus-relay-chain-rpc-interface = { git = "https://github.com/galacticcouncil/polkadot-sdk", rev = "062d92eae0f3bb9908faf2d4e241eef17368b9d3" }

[patch."https://github.com/moonbeam-foundation/polkadot-sdk"]
frame-benchmarking = { git = "https://github.com/galacticcouncil/polkadot-sdk", rev = "062d92eae0f3bb9908faf2d4e241eef17368b9d3" }
frame-benchmarking-cli = { git = "https://github.com/galacticcouncil/polkadot-sdk", rev = "062d92eae0f3bb9908faf2d4e241eef17368b9d3" }
frame-executive = { git = "https://github.com/galacticcouncil/polkadot-sdk", rev = "062d92eae0f3bb9908faf2d4e241eef17368b9d3" }
frame-remote-externalities = { git = "https://github.com/galacticcouncil/polkadot-sdk", rev = "062d92eae0f3bb9908faf2d4e241eef17368b9d3" }
frame-support = { git = "https://github.com/galacticcouncil/polkadot-sdk", rev = "062d92eae0f3bb9908faf2d4e241eef17368b9d3" }
frame-system = { git = "https://github.com/galacticcouncil/polkadot-sdk", rev = "062d92eae0f3bb9908faf2d4e241eef17368b9d3" }
frame-system-benchmarking = { git = "https://github.com/galacticcouncil/polkadot-sdk", rev = "062d92eae0f3bb9908faf2d4e241eef17368b9d3" }
frame-system-rpc-runtime-api = { git = "https://github.com/galacticcouncil/polkadot-sdk", rev = "062d92eae0f3bb9908faf2d4e241eef17368b9d3" }
frame-try-runtime = { git = "https://github.com/galacticcouncil/polkadot-sdk", rev = "062d92eae0f3bb9908faf2d4e241eef17368b9d3" }
sp-api = { git = "https://github.com/galacticcouncil/polkadot-sdk", rev = "062d92eae0f3bb9908faf2d4e241eef17368b9d3" }
sp-arithmetic = { git = "https://github.com/galacticcouncil/polkadot-sdk", rev = "062d92eae0f3bb9908faf2d4e241eef17368b9d3" }
sp-authority-discovery = { git = "https://github.com/galacticcouncil/polkadot-sdk", rev = "062d92eae0f3bb9908faf2d4e241eef17368b9d3" }
sp-block-builder = { git = "https://github.com/galacticcouncil/polkadot-sdk", rev = "062d92eae0f3bb9908faf2d4e241eef17368b9d3" }
sp-blockchain = { git = "https://github.com/galacticcouncil/polkadot-sdk", rev = "062d92eae0f3bb9908faf2d4e241eef17368b9d3" }
sp-consensus = { git = "https://github.com/galacticcouncil/polkadot-sdk", rev = "062d92eae0f3bb9908faf2d4e241eef17368b9d3" }
sp-consensus-aura = { git = "https://github.com/galacticcouncil/polkadot-sdk", rev = "062d92eae0f3bb9908faf2d4e241eef17368b9d3" }
sp-consensus-babe = { git = "https://github.com/galacticcouncil/polkadot-sdk", rev = "062d92eae0f3bb9908faf2d4e241eef17368b9d3" }
sp-core = { git = "https://github.com/galacticcouncil/polkadot-sdk", rev = "062d92eae0f3bb9908faf2d4e241eef17368b9d3" }
sp-externalities = { git = "https://github.com/galacticcouncil/polkadot-sdk", rev = "062d92eae0f3bb9908faf2d4e241eef17368b9d3" }
sp-inherents = { git = "https://github.com/galacticcouncil/polkadot-sdk", rev = "062d92eae0f3bb9908faf2d4e241eef17368b9d3" }
sp-io = { git = "https://github.com/galacticcouncil/polkadot-sdk", rev = "062d92eae0f3bb9908faf2d4e241eef17368b9d3" }
sp-keystore = { git = "https://github.com/galacticcouncil/polkadot-sdk", rev = "062d92eae0f3bb9908faf2d4e241eef17368b9d3" }
sp-npos-elections = { git = "https://github.com/galacticcouncil/polkadot-sdk", rev = "062d92eae0f3bb9908faf2d4e241eef17368b9d3" }
sp-offchain = { git = "https://github.com/galacticcouncil/polkadot-sdk", rev = "062d92eae0f3bb9908faf2d4e241eef17368b9d3" }
sc-offchain = { git = "https://github.com/galacticcouncil/polkadot-sdk", rev = "062d92eae0f3bb9908faf2d4e241eef17368b9d3" }
sp-rpc = { git = "https://github.com/galacticcouncil/polkadot-sdk", rev = "062d92eae0f3bb9908faf2d4e241eef17368b9d3" }
sp-runtime = { git = "https://github.com/galacticcouncil/polkadot-sdk", rev = "062d92eae0f3bb9908faf2d4e241eef17368b9d3" }
sp-runtime-interface = { git = "https://github.com/galacticcouncil/polkadot-sdk", rev = "062d92eae0f3bb9908faf2d4e241eef17368b9d3" }
sp-runtime-interface-proc-macro = { git = "https://github.com/galacticcouncil/polkadot-sdk", rev = "062d92eae0f3bb9908faf2d4e241eef17368b9d3" }
sp-wasm-interface = { git = "https://github.com/galacticcouncil/polkadot-sdk", rev = "062d92eae0f3bb9908faf2d4e241eef17368b9d3" }
sp-panic-handler = { git = "https://github.com/galacticcouncil/polkadot-sdk", rev = "062d92eae0f3bb9908faf2d4e241eef17368b9d3" }
sp-database = { git = "https://github.com/galacticcouncil/polkadot-sdk", rev = "062d92eae0f3bb9908faf2d4e241eef17368b9d3" }
sp-session = { git = "https://github.com/galacticcouncil/polkadot-sdk", rev = "062d92eae0f3bb9908faf2d4e241eef17368b9d3" }
sp-staking = { git = "https://github.com/galacticcouncil/polkadot-sdk", rev = "062d92eae0f3bb9908faf2d4e241eef17368b9d3" }
sp-std = { git = "https://github.com/galacticcouncil/polkadot-sdk", rev = "062d92eae0f3bb9908faf2d4e241eef17368b9d3" }
sp-storage = { git = "https://github.com/galacticcouncil/polkadot-sdk", rev = "062d92eae0f3bb9908faf2d4e241eef17368b9d3" }
sp-timestamp = { git = "https://github.com/galacticcouncil/polkadot-sdk", rev = "062d92eae0f3bb9908faf2d4e241eef17368b9d3" }
sp-tracing = { git = "https://github.com/galacticcouncil/polkadot-sdk", rev = "062d92eae0f3bb9908faf2d4e241eef17368b9d3" }
sp-transaction-pool = { git = "https://github.com/galacticcouncil/polkadot-sdk", rev = "062d92eae0f3bb9908faf2d4e241eef17368b9d3" }
sp-trie = { git = "https://github.com/galacticcouncil/polkadot-sdk", rev = "062d92eae0f3bb9908faf2d4e241eef17368b9d3" }
sp-version = { git = "https://github.com/galacticcouncil/polkadot-sdk", rev = "062d92eae0f3bb9908faf2d4e241eef17368b9d3" }
sc-basic-authorship = { git = "https://github.com/galacticcouncil/polkadot-sdk", rev = "062d92eae0f3bb9908faf2d4e241eef17368b9d3" }
sc-chain-spec = { git = "https://github.com/galacticcouncil/polkadot-sdk", rev = "062d92eae0f3bb9908faf2d4e241eef17368b9d3" }
sc-cli = { git = "https://github.com/galacticcouncil/polkadot-sdk", rev = "062d92eae0f3bb9908faf2d4e241eef17368b9d3" }
sc-client-api = { git = "https://github.com/galacticcouncil/polkadot-sdk", rev = "062d92eae0f3bb9908faf2d4e241eef17368b9d3" }
sc-client-db = { git = "https://github.com/galacticcouncil/polkadot-sdk", rev = "062d92eae0f3bb9908faf2d4e241eef17368b9d3" }
sc-consensus = { git = "https://github.com/galacticcouncil/polkadot-sdk", rev = "062d92eae0f3bb9908faf2d4e241eef17368b9d3" }
sc-consensus-aura = { git = "https://github.com/galacticcouncil/polkadot-sdk", rev = "062d92eae0f3bb9908faf2d4e241eef17368b9d3" }
sc-consensus-grandpa = { git = "https://github.com/galacticcouncil/polkadot-sdk", rev = "062d92eae0f3bb9908faf2d4e241eef17368b9d3" }
sc-executor = { git = "https://github.com/galacticcouncil/polkadot-sdk", rev = "062d92eae0f3bb9908faf2d4e241eef17368b9d3" }
sc-keystore = { git = "https://github.com/galacticcouncil/polkadot-sdk", rev = "062d92eae0f3bb9908faf2d4e241eef17368b9d3" }
sc-network = { git = "https://github.com/galacticcouncil/polkadot-sdk", rev = "062d92eae0f3bb9908faf2d4e241eef17368b9d3" }
sc-network-sync = { git = "https://github.com/galacticcouncil/polkadot-sdk", rev = "062d92eae0f3bb9908faf2d4e241eef17368b9d3" }
sc-network-common = { git = "https://github.com/galacticcouncil/polkadot-sdk", rev = "062d92eae0f3bb9908faf2d4e241eef17368b9d3" }
sc-rpc = { git = "https://github.com/galacticcouncil/polkadot-sdk", rev = "062d92eae0f3bb9908faf2d4e241eef17368b9d3" }
sc-rpc-api = { git = "https://github.com/galacticcouncil/polkadot-sdk", rev = "062d92eae0f3bb9908faf2d4e241eef17368b9d3" }
sc-service = { git = "https://github.com/galacticcouncil/polkadot-sdk", rev = "062d92eae0f3bb9908faf2d4e241eef17368b9d3" }
sc-telemetry = { git = "https://github.com/galacticcouncil/polkadot-sdk", rev = "062d92eae0f3bb9908faf2d4e241eef17368b9d3" }
sc-tracing = { git = "https://github.com/galacticcouncil/polkadot-sdk", rev = "062d92eae0f3bb9908faf2d4e241eef17368b9d3" }
sc-transaction-pool = { git = "https://github.com/galacticcouncil/polkadot-sdk", rev = "062d92eae0f3bb9908faf2d4e241eef17368b9d3" }
sc-transaction-pool-api = { git = "https://github.com/galacticcouncil/polkadot-sdk", rev = "062d92eae0f3bb9908faf2d4e241eef17368b9d3" }
sc-sysinfo = { git = "https://github.com/galacticcouncil/polkadot-sdk", rev = "062d92eae0f3bb9908faf2d4e241eef17368b9d3" }
sc-utils = { git = "https://github.com/galacticcouncil/polkadot-sdk", rev = "062d92eae0f3bb9908faf2d4e241eef17368b9d3" }
sp-state-machine = { git = "https://github.com/galacticcouncil/polkadot-sdk", rev = "062d92eae0f3bb9908faf2d4e241eef17368b9d3" }

# Substrate Pallets
pallet-aura = { git = "https://github.com/galacticcouncil/polkadot-sdk", rev = "062d92eae0f3bb9908faf2d4e241eef17368b9d3" }
pallet-authorship = { git = "https://github.com/galacticcouncil/polkadot-sdk", rev = "062d92eae0f3bb9908faf2d4e241eef17368b9d3" }
pallet-balances = { git = "https://github.com/galacticcouncil/polkadot-sdk", rev = "062d92eae0f3bb9908faf2d4e241eef17368b9d3" }
pallet-collective = { git = "https://github.com/galacticcouncil/polkadot-sdk", rev = "062d92eae0f3bb9908faf2d4e241eef17368b9d3" }
pallet-elections-phragmen = { git = "https://github.com/galacticcouncil/polkadot-sdk", rev = "062d92eae0f3bb9908faf2d4e241eef17368b9d3" }
pallet-identity = { git = "https://github.com/galacticcouncil/polkadot-sdk", rev = "062d92eae0f3bb9908faf2d4e241eef17368b9d3" }
pallet-multisig = { git = "https://github.com/galacticcouncil/polkadot-sdk", rev = "062d92eae0f3bb9908faf2d4e241eef17368b9d3" }
pallet-preimage = { git = "https://github.com/galacticcouncil/polkadot-sdk", rev = "062d92eae0f3bb9908faf2d4e241eef17368b9d3" }
pallet-proxy = { git = "https://github.com/galacticcouncil/polkadot-sdk", rev = "062d92eae0f3bb9908faf2d4e241eef17368b9d3" }
pallet-scheduler = { git = "https://github.com/galacticcouncil/polkadot-sdk", rev = "062d92eae0f3bb9908faf2d4e241eef17368b9d3" }
pallet-session = { git = "https://github.com/galacticcouncil/polkadot-sdk", rev = "062d92eae0f3bb9908faf2d4e241eef17368b9d3" }
pallet-sudo = { git = "https://github.com/galacticcouncil/polkadot-sdk", rev = "062d92eae0f3bb9908faf2d4e241eef17368b9d3" }
pallet-timestamp = { git = "https://github.com/galacticcouncil/polkadot-sdk", rev = "062d92eae0f3bb9908faf2d4e241eef17368b9d3" }
pallet-tips = { git = "https://github.com/galacticcouncil/polkadot-sdk", rev = "062d92eae0f3bb9908faf2d4e241eef17368b9d3" }
pallet-transaction-payment = { git = "https://github.com/galacticcouncil/polkadot-sdk", rev = "062d92eae0f3bb9908faf2d4e241eef17368b9d3" }
pallet-transaction-payment-rpc = { git = "https://github.com/galacticcouncil/polkadot-sdk", rev = "062d92eae0f3bb9908faf2d4e241eef17368b9d3" }
pallet-transaction-payment-rpc-runtime-api = { git = "https://github.com/galacticcouncil/polkadot-sdk", rev = "062d92eae0f3bb9908faf2d4e241eef17368b9d3" }
pallet-treasury = { git = "https://github.com/galacticcouncil/polkadot-sdk", rev = "062d92eae0f3bb9908faf2d4e241eef17368b9d3" }
pallet-uniques = { git = "https://github.com/galacticcouncil/polkadot-sdk", rev = "062d92eae0f3bb9908faf2d4e241eef17368b9d3" }
pallet-utility = { git = "https://github.com/galacticcouncil/polkadot-sdk", rev = "062d92eae0f3bb9908faf2d4e241eef17368b9d3" }
pallet-im-online = { git = "https://github.com/galacticcouncil/polkadot-sdk", rev = "062d92eae0f3bb9908faf2d4e241eef17368b9d3" }

substrate-build-script-utils = { git = "https://github.com/galacticcouncil/polkadot-sdk", rev = "062d92eae0f3bb9908faf2d4e241eef17368b9d3" }
substrate-frame-rpc-system = { git = "https://github.com/galacticcouncil/polkadot-sdk", rev = "062d92eae0f3bb9908faf2d4e241eef17368b9d3" }
substrate-prometheus-endpoint = { git = "https://github.com/galacticcouncil/polkadot-sdk", rev = "062d92eae0f3bb9908faf2d4e241eef17368b9d3" }
substrate-rpc-client = { git = "https://github.com/galacticcouncil/polkadot-sdk", rev = "062d92eae0f3bb9908faf2d4e241eef17368b9d3" }
substrate-wasm-builder = { git = "https://github.com/galacticcouncil/polkadot-sdk", rev = "062d92eae0f3bb9908faf2d4e241eef17368b9d3" }

# Cumulus dependencies
cumulus-client-cli = { git = "https://github.com/galacticcouncil/polkadot-sdk", rev = "062d92eae0f3bb9908faf2d4e241eef17368b9d3" }
cumulus-client-collator = { git = "https://github.com/galacticcouncil/polkadot-sdk", rev = "062d92eae0f3bb9908faf2d4e241eef17368b9d3" }
cumulus-client-consensus-aura = { git = "https://github.com/galacticcouncil/polkadot-sdk", rev = "062d92eae0f3bb9908faf2d4e241eef17368b9d3" }
cumulus-client-consensus-common = { git = "https://github.com/galacticcouncil/polkadot-sdk", rev = "062d92eae0f3bb9908faf2d4e241eef17368b9d3" }
cumulus-client-consensus-proposer = { git = "https://github.com/galacticcouncil/polkadot-sdk", rev = "062d92eae0f3bb9908faf2d4e241eef17368b9d3" }
cumulus-client-network = { git = "https://github.com/galacticcouncil/polkadot-sdk", rev = "062d92eae0f3bb9908faf2d4e241eef17368b9d3" }
cumulus-client-service = { git = "https://github.com/galacticcouncil/polkadot-sdk", rev = "062d92eae0f3bb9908faf2d4e241eef17368b9d3" }
cumulus-pallet-aura-ext = { git = "https://github.com/galacticcouncil/polkadot-sdk", rev = "062d92eae0f3bb9908faf2d4e241eef17368b9d3" }
cumulus-pallet-dmp-queue = { git = "https://github.com/galacticcouncil/polkadot-sdk", rev = "062d92eae0f3bb9908faf2d4e241eef17368b9d3" }
cumulus-pallet-parachain-system = { git = "https://github.com/galacticcouncil/polkadot-sdk", rev = "062d92eae0f3bb9908faf2d4e241eef17368b9d3" }
cumulus-pallet-xcm = { git = "https://github.com/galacticcouncil/polkadot-sdk", rev = "062d92eae0f3bb9908faf2d4e241eef17368b9d3" }
cumulus-pallet-xcmp-queue = { git = "https://github.com/galacticcouncil/polkadot-sdk", rev = "062d92eae0f3bb9908faf2d4e241eef17368b9d3" }
cumulus-primitives-core = { git = "https://github.com/galacticcouncil/polkadot-sdk", rev = "062d92eae0f3bb9908faf2d4e241eef17368b9d3" }
cumulus-primitives-parachain-inherent = { git = "https://github.com/galacticcouncil/polkadot-sdk", rev = "062d92eae0f3bb9908faf2d4e241eef17368b9d3" }
cumulus-primitives-timestamp = { git = "https://github.com/galacticcouncil/polkadot-sdk", rev = "062d92eae0f3bb9908faf2d4e241eef17368b9d3" }
cumulus-primitives-utility = { git = "https://github.com/galacticcouncil/polkadot-sdk", rev = "062d92eae0f3bb9908faf2d4e241eef17368b9d3" }
cumulus-relay-chain-inprocess-interface = { git = "https://github.com/galacticcouncil/polkadot-sdk", rev = "062d92eae0f3bb9908faf2d4e241eef17368b9d3" }
cumulus-relay-chain-interface = { git = "https://github.com/galacticcouncil/polkadot-sdk", rev = "062d92eae0f3bb9908faf2d4e241eef17368b9d3" }
cumulus-relay-chain-minimal-node = { git = "https://github.com/galacticcouncil/polkadot-sdk", rev = "062d92eae0f3bb9908faf2d4e241eef17368b9d3" }
cumulus-test-relay-sproof-builder = { git = "https://github.com/galacticcouncil/polkadot-sdk", rev = "062d92eae0f3bb9908faf2d4e241eef17368b9d3" }
pallet-collator-selection = { git = "https://github.com/galacticcouncil/polkadot-sdk", rev = "062d92eae0f3bb9908faf2d4e241eef17368b9d3" }
parachain-info = { git = "https://github.com/galacticcouncil/polkadot-sdk", rev = "062d92eae0f3bb9908faf2d4e241eef17368b9d3" }
xcm-emulator = { git = "https://github.com/galacticcouncil/polkadot-sdk", rev = "062d92eae0f3bb9908faf2d4e241eef17368b9d3" }

# Polkadot dependencies
pallet-xcm = { git = "https://github.com/galacticcouncil/polkadot-sdk", rev = "062d92eae0f3bb9908faf2d4e241eef17368b9d3" }
polkadot-cli = { git = "https://github.com/galacticcouncil/polkadot-sdk", rev = "062d92eae0f3bb9908faf2d4e241eef17368b9d3" }
polkadot-core-primitives = { git = "https://github.com/galacticcouncil/polkadot-sdk", rev = "062d92eae0f3bb9908faf2d4e241eef17368b9d3" }
polkadot-parachain = { package = "polkadot-parachain-primitives", git = "https://github.com/galacticcouncil/polkadot-sdk", rev = "062d92eae0f3bb9908faf2d4e241eef17368b9d3"}
polkadot-primitives = { git = "https://github.com/galacticcouncil/polkadot-sdk", rev = "062d92eae0f3bb9908faf2d4e241eef17368b9d3" }
polkadot-runtime = { git = "https://github.com/galacticcouncil/polkadot-sdk", rev = "062d92eae0f3bb9908faf2d4e241eef17368b9d3" }
polkadot-runtime-parachains = { git = "https://github.com/galacticcouncil/polkadot-sdk", rev = "062d92eae0f3bb9908faf2d4e241eef17368b9d3" }
polkadot-service = { git = "https://github.com/galacticcouncil/polkadot-sdk", rev = "062d92eae0f3bb9908faf2d4e241eef17368b9d3" }
xcm = { package = "staging-xcm", git = "https://github.com/galacticcouncil/polkadot-sdk", rev = "062d92eae0f3bb9908faf2d4e241eef17368b9d3" }
xcm-builder = { package = "staging-xcm-builder", git = "https://github.com/galacticcouncil/polkadot-sdk", rev = "062d92eae0f3bb9908faf2d4e241eef17368b9d3" }
xcm-executor = { package = "staging-xcm-executor", git = "https://github.com/galacticcouncil/polkadot-sdk", rev = "062d92eae0f3bb9908faf2d4e241eef17368b9d3"  }

kusama-runtime = { package = "staging-kusama-runtime", git = "https://github.com/galacticcouncil/polkadot-sdk", rev = "062d92eae0f3bb9908faf2d4e241eef17368b9d3" }
polkadot-node-core-pvf = { git = "https://github.com/galacticcouncil/polkadot-sdk", rev = "062d92eae0f3bb9908faf2d4e241eef17368b9d3" }
polkadot-node-network-protocol = { git = "https://github.com/galacticcouncil/polkadot-sdk", rev = "062d92eae0f3bb9908faf2d4e241eef17368b9d3" }
polkadot-node-primitives = { git = "https://github.com/galacticcouncil/polkadot-sdk", rev = "062d92eae0f3bb9908faf2d4e241eef17368b9d3" }
polkadot-node-subsystem = { git = "https://github.com/galacticcouncil/polkadot-sdk", rev = "062d92eae0f3bb9908faf2d4e241eef17368b9d3" }
polkadot-node-subsystem-util = { git = "https://github.com/galacticcouncil/polkadot-sdk", rev = "062d92eae0f3bb9908faf2d4e241eef17368b9d3" }
polkadot-overseer = { git = "https://github.com/galacticcouncil/polkadot-sdk", rev = "062d92eae0f3bb9908faf2d4e241eef17368b9d3" }
polkadot-runtime-common = { git = "https://github.com/galacticcouncil/polkadot-sdk", rev = "062d92eae0f3bb9908faf2d4e241eef17368b9d3" }
polkadot-statement-table = { git = "https://github.com/galacticcouncil/polkadot-sdk", rev = "062d92eae0f3bb9908faf2d4e241eef17368b9d3" }
rococo-runtime = { git = "https://github.com/galacticcouncil/polkadot-sdk", rev = "062d92eae0f3bb9908faf2d4e241eef17368b9d3" }
westend-runtime = { git = "https://github.com/galacticcouncil/polkadot-sdk", rev = "062d92eae0f3bb9908faf2d4e241eef17368b9d3" }

cumulus-client-pov-recovery = { git = "https://github.com/galacticcouncil/polkadot-sdk", rev = "062d92eae0f3bb9908faf2d4e241eef17368b9d3" }
cumulus-pallet-parachain-system-proc-macro = { git = "https://github.com/galacticcouncil/polkadot-sdk", rev = "062d92eae0f3bb9908faf2d4e241eef17368b9d3" }
cumulus-relay-chain-rpc-interface = { git = "https://github.com/galacticcouncil/polkadot-sdk", rev = "062d92eae0f3bb9908faf2d4e241eef17368b9d3" }<|MERGE_RESOLUTION|>--- conflicted
+++ resolved
@@ -39,11 +39,8 @@
   'runtime/hydradx/src/evm/evm-utility/macro',
   'pallets/referrals',
   'pallets/evm-accounts',
-<<<<<<< HEAD
+  'pallets/dynamic-evm-fee'
   'runtime-mock',
-=======
-  'pallets/dynamic-evm-fee'
->>>>>>> eba70d1c
 ]
 
 [workspace.dependencies]
