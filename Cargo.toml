[profile.release]
panic = 'unwind'

[workspace]
members = [
  'node',
  'runtime/hydradx',
  'pallets/omnipool',
  'pallets/dca',
  'primitives',
  'utils/build-script-utils',
  'integration-tests',
  'pallets/circuit-breaker',
  'pallets/xcm-rate-limiter',
  'pallets/omnipool-liquidity-mining',
  'scraper',
  'traits',
  'pallets/relaychain-info',
  'pallets/route-executor',
  'pallets/transaction-multi-payment',
  'pallets/asset-registry',
  'runtime/adapters',
  'pallets/collator-rewards',
  'pallets/transaction-pause',
  'pallets/ema-oracle',
  'pallets/liquidity-mining',
  'pallets/currencies',
  'pallets/stableswap',
  'utils/test-utils',
  'pallets/dynamic-fees',
  'pallets/duster',
  'pallets/otc',
  'pallets/bonds',
  'pallets/lbp',
  'pallets/nft',
  'math',
  'pallets/staking',
  'pallets/democracy',
  'runtime/hydradx/src/evm/evm-utility/macro',
  'pallets/referrals',
  'pallets/evm-accounts',
  'pallets/dynamic-evm-fee',
<<<<<<< HEAD
  'precompiles/call-permit',
=======
  'pallets/xyk-liquidity-mining',
>>>>>>> 8abf856a
]

[workspace.dependencies]
log = "0.4.20"
async-trait = "0.1"
futures = "0.3.25"
hex-literal = "0.4.1"
paste = "1.0.6"
slices = "0.2.0"
derive_more = "0.99"
affix = "0.1.2"
similar-asserts = "1.1.0"
impl-trait-for-tuples = "0.2.1"
environmental = {version = "1.1.2", default-features = false}
hex = {version = "0.4.3", default-features = false}
sha3 = {version = "0.10", default-features = false}
serde = {version = "1.0.101", default-features = false}
libsecp256k1 = {version = "0.7", default-features = false}
num_enum = {version = "0.5.3", default-features = false}
hydra-dx-math = { path = "math", default-features = false }
hydradx = { path = "node", default-features = false }
hydradx-traits = { path = "traits", default-features = false }
primitives = { path = "primitives", default-features = false }

hydradx-adapters = { path = "runtime/adapters", default-features = false }
hydradx-runtime = { path = "runtime/hydradx", default-features = false }

pallet-asset-registry = { path = "pallets/asset-registry", default-features = false }
pallet-circuit-breaker = { path = "pallets/circuit-breaker", default-features = false }
pallet-claims = { path = "pallets/claims", default-features = false }
pallet-collator-rewards = { path = "pallets/collator-rewards", default-features = false }
pallet-currencies = { path = "pallets/currencies", default-features = false }
pallet-dca = { path = "pallets/dca", default-features = false }
pallet-duster = { path = "pallets/duster", default-features = false }
pallet-dynamic-fees = { path = "pallets/dynamic-fees", default-features = false }
pallet-dynamic-evm-fee = { path = "pallets/dynamic-evm-fee", default-features = false }
pallet-ema-oracle = { path = "pallets/ema-oracle", default-features = false }
pallet-genesis-history = { path = "pallets/genesis-history", default-features = false }
pallet-liquidity-mining = { path = "pallets/liquidity-mining", default-features = false }
pallet-nft = { path = "pallets/nft", default-features = false }
pallet-omnipool = { path = "pallets/omnipool", default-features = false }
pallet-omnipool-liquidity-mining = { path = "pallets/omnipool-liquidity-mining", default-features = false }
pallet-otc = { path = "pallets/otc", default-features = false}
pallet-relaychain-info = { path = "pallets/relaychain-info", default-features = false }
pallet-route-executor = { path = "pallets/route-executor", default-features = false }
pallet-stableswap = { path = "pallets/stableswap", default-features = false }
pallet-transaction-multi-payment = { path = "pallets/transaction-multi-payment", default-features = false }
pallet-transaction-pause = { path = "pallets/transaction-pause", default-features = false }
pallet-staking = { path = "pallets/staking", default-features = false }
pallet-democracy= { path = "pallets/democracy", default-features = false }
pallet-xcm-rate-limiter = { path = "pallets/xcm-rate-limiter", default-features = false }
warehouse-liquidity-mining = { package = "pallet-liquidity-mining", path = "pallets/liquidity-mining", default-features = false }
pallet-bonds = { path = "pallets/bonds", default-features = false}
pallet-lbp = { path = "pallets/lbp", default-features = false}
pallet-xyk = { path = "pallets/xyk", default-features = false}
pallet-referrals = { path = "pallets/referrals", default-features = false}
pallet-evm-accounts = { path = "pallets/evm-accounts", default-features = false}
pallet-evm-accounts-rpc-runtime-api = { path = "pallets/evm-accounts/rpc/runtime-api", default-features = false}
pallet-xyk-liquidity-mining = { path = "pallets/xyk-liquidity-mining", default-features = false }

hydra-dx-build-script-utils = { path = "utils/build-script-utils", default-features = false }
scraper = { path = "scraper", default-features = false }
test-utils = { path = "utils/test-utils", default-features = false }

integration-tests = { path = "integration-tests", default-features = false }

pallet-evm-precompile-call-permit = { path ="precompiles/call-permit", default-features = false }
precompile-utils = { path ="precompiles/utils", default-features = false }

# Codec
codec = { package = "parity-scale-codec", version = "3.4.0", default-features = false, features = ["derive"] }
scale-info = { version = "2.1.2", default-features = false, features = ["derive"] }
primitive-types = { version = "0.12.0", default-features = false }

# Frame
frame-benchmarking = { git = "https://github.com/paritytech/polkadot-sdk", rev = "c8d2251cafadc108ba2f1f8a3208dc547ff38901", default-features = false }
frame-benchmarking-cli = { git = "https://github.com/paritytech/polkadot-sdk", rev = "c8d2251cafadc108ba2f1f8a3208dc547ff38901", default-features = false }
frame-executive = { git = "https://github.com/paritytech/polkadot-sdk", rev = "c8d2251cafadc108ba2f1f8a3208dc547ff38901", default-features = false }
frame-remote-externalities = { git = "https://github.com/paritytech/polkadot-sdk", rev = "c8d2251cafadc108ba2f1f8a3208dc547ff38901", default-features = false }
frame-support = { git = "https://github.com/paritytech/polkadot-sdk", rev = "c8d2251cafadc108ba2f1f8a3208dc547ff38901", default-features = false, features = ["tuples-96"] }
frame-system = { git = "https://github.com/paritytech/polkadot-sdk", rev = "c8d2251cafadc108ba2f1f8a3208dc547ff38901", default-features = false }
frame-system-benchmarking = { git = "https://github.com/paritytech/polkadot-sdk", rev = "c8d2251cafadc108ba2f1f8a3208dc547ff38901", default-features = false }
frame-system-rpc-runtime-api = { git = "https://github.com/paritytech/polkadot-sdk", rev = "c8d2251cafadc108ba2f1f8a3208dc547ff38901", default-features = false }
frame-try-runtime = { git = "https://github.com/paritytech/polkadot-sdk", rev = "c8d2251cafadc108ba2f1f8a3208dc547ff38901", default-features = false }
sp-api = { git = "https://github.com/paritytech/polkadot-sdk", rev = "c8d2251cafadc108ba2f1f8a3208dc547ff38901", default-features = false }
sp-arithmetic = { git = "https://github.com/paritytech/polkadot-sdk", rev = "c8d2251cafadc108ba2f1f8a3208dc547ff38901", default-features = false }
sp-authority-discovery = { git = "https://github.com/paritytech/polkadot-sdk", rev = "c8d2251cafadc108ba2f1f8a3208dc547ff38901", default-features = false }
sp-block-builder = { git = "https://github.com/paritytech/polkadot-sdk", rev = "c8d2251cafadc108ba2f1f8a3208dc547ff38901", default-features = false }
sp-blockchain = { git = "https://github.com/paritytech/polkadot-sdk", rev = "c8d2251cafadc108ba2f1f8a3208dc547ff38901", default-features = false }
sp-consensus = { git = "https://github.com/paritytech/polkadot-sdk", rev = "c8d2251cafadc108ba2f1f8a3208dc547ff38901", default-features = false }
sp-consensus-aura = { git = "https://github.com/paritytech/polkadot-sdk", rev = "c8d2251cafadc108ba2f1f8a3208dc547ff38901", default-features = false }
sp-consensus-babe = { git = "https://github.com/paritytech/polkadot-sdk", rev = "c8d2251cafadc108ba2f1f8a3208dc547ff38901", default-features = false }
sp-core = { git = "https://github.com/paritytech/polkadot-sdk", rev = "c8d2251cafadc108ba2f1f8a3208dc547ff38901", default-features = false }
sp-externalities = { git = "https://github.com/paritytech/polkadot-sdk", rev = "c8d2251cafadc108ba2f1f8a3208dc547ff38901", default-features = false }
sp-inherents = { git = "https://github.com/paritytech/polkadot-sdk", rev = "c8d2251cafadc108ba2f1f8a3208dc547ff38901", default-features = false }
sp-io = { git = "https://github.com/paritytech/polkadot-sdk", rev = "c8d2251cafadc108ba2f1f8a3208dc547ff38901", default-features = false }
sp-keystore = { git = "https://github.com/paritytech/polkadot-sdk", rev = "c8d2251cafadc108ba2f1f8a3208dc547ff38901", default-features = false }
sp-npos-elections = { git = "https://github.com/paritytech/polkadot-sdk", rev = "c8d2251cafadc108ba2f1f8a3208dc547ff38901", default-features = false }
sp-offchain = { git = "https://github.com/paritytech/polkadot-sdk", rev = "c8d2251cafadc108ba2f1f8a3208dc547ff38901", default-features = false }
sc-offchain = { git = "https://github.com/paritytech/polkadot-sdk", rev = "c8d2251cafadc108ba2f1f8a3208dc547ff38901", default-features = false }
sp-rpc = { git = "https://github.com/paritytech/polkadot-sdk", rev = "c8d2251cafadc108ba2f1f8a3208dc547ff38901", default-features = false }
sp-runtime = { git = "https://github.com/paritytech/polkadot-sdk", rev = "c8d2251cafadc108ba2f1f8a3208dc547ff38901", default-features = false }
sp-session = { git = "https://github.com/paritytech/polkadot-sdk", rev = "c8d2251cafadc108ba2f1f8a3208dc547ff38901", default-features = false }
sp-staking = { git = "https://github.com/paritytech/polkadot-sdk", rev = "c8d2251cafadc108ba2f1f8a3208dc547ff38901", default-features = false }
sp-std = { git = "https://github.com/paritytech/polkadot-sdk", rev = "c8d2251cafadc108ba2f1f8a3208dc547ff38901", default-features = false }
sp-storage = { git = "https://github.com/paritytech/polkadot-sdk", rev = "c8d2251cafadc108ba2f1f8a3208dc547ff38901", default-features = false }
sp-state-machine = { git = "https://github.com/paritytech/polkadot-sdk", rev = "c8d2251cafadc108ba2f1f8a3208dc547ff38901", default-features = false }
sp-timestamp = { git = "https://github.com/paritytech/polkadot-sdk", rev = "c8d2251cafadc108ba2f1f8a3208dc547ff38901", default-features = false }
sp-tracing = { git = "https://github.com/paritytech/polkadot-sdk", rev = "c8d2251cafadc108ba2f1f8a3208dc547ff38901", default-features = false }
sp-transaction-pool = { git = "https://github.com/paritytech/polkadot-sdk", rev = "c8d2251cafadc108ba2f1f8a3208dc547ff38901", default-features = false }
sp-trie = { git = "https://github.com/paritytech/polkadot-sdk", rev = "c8d2251cafadc108ba2f1f8a3208dc547ff38901", default-features = false }
sp-version = { git = "https://github.com/paritytech/polkadot-sdk", rev = "c8d2251cafadc108ba2f1f8a3208dc547ff38901", default-features = false }
sc-basic-authorship = { git = "https://github.com/paritytech/polkadot-sdk", rev = "c8d2251cafadc108ba2f1f8a3208dc547ff38901", default-features = false }
sc-chain-spec = { git = "https://github.com/paritytech/polkadot-sdk", rev = "c8d2251cafadc108ba2f1f8a3208dc547ff38901", default-features = false }
sc-cli = { git = "https://github.com/paritytech/polkadot-sdk", rev = "c8d2251cafadc108ba2f1f8a3208dc547ff38901", default-features = false }
sc-client-api = { git = "https://github.com/paritytech/polkadot-sdk", rev = "c8d2251cafadc108ba2f1f8a3208dc547ff38901", default-features = false }
sc-client-db = { git = "https://github.com/paritytech/polkadot-sdk", rev = "c8d2251cafadc108ba2f1f8a3208dc547ff38901", default-features = false }
sc-consensus = { git = "https://github.com/paritytech/polkadot-sdk", rev = "c8d2251cafadc108ba2f1f8a3208dc547ff38901", default-features = false }
sc-consensus-aura = { git = "https://github.com/paritytech/polkadot-sdk", rev = "c8d2251cafadc108ba2f1f8a3208dc547ff38901", default-features = false }
sc-consensus-grandpa = { git = "https://github.com/paritytech/polkadot-sdk", rev = "c8d2251cafadc108ba2f1f8a3208dc547ff38901", default-features = false }
sc-executor = { git = "https://github.com/paritytech/polkadot-sdk", rev = "c8d2251cafadc108ba2f1f8a3208dc547ff38901", default-features = false }
sc-keystore = { git = "https://github.com/paritytech/polkadot-sdk", rev = "c8d2251cafadc108ba2f1f8a3208dc547ff38901", default-features = false }
sc-network = { git = "https://github.com/paritytech/polkadot-sdk", rev = "c8d2251cafadc108ba2f1f8a3208dc547ff38901", default-features = false }
sc-network-sync = { git = "https://github.com/paritytech/polkadot-sdk", rev = "c8d2251cafadc108ba2f1f8a3208dc547ff38901", default-features = false }
sc-network-common = { git = "https://github.com/paritytech/polkadot-sdk", rev = "c8d2251cafadc108ba2f1f8a3208dc547ff38901", default-features = false }
sc-rpc = { git = "https://github.com/paritytech/polkadot-sdk", rev = "c8d2251cafadc108ba2f1f8a3208dc547ff38901", default-features = false }
sc-rpc-api = { git = "https://github.com/paritytech/polkadot-sdk", rev = "c8d2251cafadc108ba2f1f8a3208dc547ff38901", default-features = false }
sc-service = { git = "https://github.com/paritytech/polkadot-sdk", rev = "c8d2251cafadc108ba2f1f8a3208dc547ff38901", default-features = false }
sc-telemetry = { git = "https://github.com/paritytech/polkadot-sdk", rev = "c8d2251cafadc108ba2f1f8a3208dc547ff38901", default-features = false }
sc-tracing = { git = "https://github.com/paritytech/polkadot-sdk", rev = "c8d2251cafadc108ba2f1f8a3208dc547ff38901", default-features = false }
sc-transaction-pool = { git = "https://github.com/paritytech/polkadot-sdk", rev = "c8d2251cafadc108ba2f1f8a3208dc547ff38901", default-features = false }
sc-transaction-pool-api = { git = "https://github.com/paritytech/polkadot-sdk", rev = "c8d2251cafadc108ba2f1f8a3208dc547ff38901", default-features = false }
sc-sysinfo = { git = "https://github.com/paritytech/polkadot-sdk", rev = "c8d2251cafadc108ba2f1f8a3208dc547ff38901", default-features = false }
sp-weights = { git = "https://github.com/paritytech/polkadot-sdk", rev = "c8d2251cafadc108ba2f1f8a3208dc547ff38901", default-features = false }

# Substrate Pallets
pallet-aura = { git = "https://github.com/paritytech/polkadot-sdk", rev = "c8d2251cafadc108ba2f1f8a3208dc547ff38901", default-features = false }
pallet-authorship = { git = "https://github.com/paritytech/polkadot-sdk", rev = "c8d2251cafadc108ba2f1f8a3208dc547ff38901", default-features = false }
pallet-balances = { git = "https://github.com/paritytech/polkadot-sdk", rev = "c8d2251cafadc108ba2f1f8a3208dc547ff38901", default-features = false }
pallet-collective = { git = "https://github.com/paritytech/polkadot-sdk", rev = "c8d2251cafadc108ba2f1f8a3208dc547ff38901", default-features = false }
pallet-elections-phragmen = { git = "https://github.com/paritytech/polkadot-sdk", rev = "c8d2251cafadc108ba2f1f8a3208dc547ff38901", default-features = false }
pallet-identity = { git = "https://github.com/paritytech/polkadot-sdk", rev = "c8d2251cafadc108ba2f1f8a3208dc547ff38901", default-features = false }
pallet-multisig = { git = "https://github.com/paritytech/polkadot-sdk", rev = "c8d2251cafadc108ba2f1f8a3208dc547ff38901", default-features = false }
pallet-preimage = { git = "https://github.com/paritytech/polkadot-sdk", rev = "c8d2251cafadc108ba2f1f8a3208dc547ff38901", default-features = false }
pallet-proxy = { git = "https://github.com/paritytech/polkadot-sdk", rev = "c8d2251cafadc108ba2f1f8a3208dc547ff38901", default-features = false }
pallet-scheduler = { git = "https://github.com/paritytech/polkadot-sdk", rev = "c8d2251cafadc108ba2f1f8a3208dc547ff38901", default-features = false }
pallet-session = { git = "https://github.com/paritytech/polkadot-sdk", rev = "c8d2251cafadc108ba2f1f8a3208dc547ff38901", default-features = false }
pallet-sudo = { git = "https://github.com/paritytech/polkadot-sdk", rev = "c8d2251cafadc108ba2f1f8a3208dc547ff38901", default-features = false }
pallet-timestamp = { git = "https://github.com/paritytech/polkadot-sdk", rev = "c8d2251cafadc108ba2f1f8a3208dc547ff38901", default-features = false }
pallet-tips = { git = "https://github.com/paritytech/polkadot-sdk", rev = "c8d2251cafadc108ba2f1f8a3208dc547ff38901", default-features = false }
pallet-transaction-payment = { git = "https://github.com/paritytech/polkadot-sdk", rev = "c8d2251cafadc108ba2f1f8a3208dc547ff38901", default-features = false }
pallet-transaction-payment-rpc = { git = "https://github.com/paritytech/polkadot-sdk", rev = "c8d2251cafadc108ba2f1f8a3208dc547ff38901", default-features = false }
pallet-transaction-payment-rpc-runtime-api = { git = "https://github.com/paritytech/polkadot-sdk", rev = "c8d2251cafadc108ba2f1f8a3208dc547ff38901", default-features = false }
pallet-treasury = { git = "https://github.com/paritytech/polkadot-sdk", rev = "c8d2251cafadc108ba2f1f8a3208dc547ff38901", default-features = false }
pallet-uniques = { git = "https://github.com/paritytech/polkadot-sdk", rev = "c8d2251cafadc108ba2f1f8a3208dc547ff38901", default-features = false }
pallet-utility = { git = "https://github.com/paritytech/polkadot-sdk", rev = "c8d2251cafadc108ba2f1f8a3208dc547ff38901", default-features = false }
pallet-im-online = { git = "https://github.com/paritytech/polkadot-sdk", rev = "c8d2251cafadc108ba2f1f8a3208dc547ff38901", default-features = false }

substrate-build-script-utils = { git = "https://github.com/paritytech/polkadot-sdk", rev = "c8d2251cafadc108ba2f1f8a3208dc547ff38901", default-features = false }
substrate-frame-rpc-system = { git = "https://github.com/paritytech/polkadot-sdk", rev = "c8d2251cafadc108ba2f1f8a3208dc547ff38901", default-features = false }
substrate-prometheus-endpoint = { git = "https://github.com/paritytech/polkadot-sdk", rev = "c8d2251cafadc108ba2f1f8a3208dc547ff38901", default-features = false }
substrate-rpc-client = { git = "https://github.com/paritytech/polkadot-sdk", rev = "c8d2251cafadc108ba2f1f8a3208dc547ff38901", default-features = false }
substrate-wasm-builder = { git = "https://github.com/paritytech/polkadot-sdk", rev = "c8d2251cafadc108ba2f1f8a3208dc547ff38901", default-features = false }

# ORML dependencies
orml-benchmarking = { git = "https://github.com/open-web3-stack/open-runtime-module-library", rev = "b3694e631df7f1ca16b1973122937753fcdee9d4", default-features = false }
orml-currencies = { git = "https://github.com/open-web3-stack/open-runtime-module-library", rev = "b3694e631df7f1ca16b1973122937753fcdee9d4", default-features = false }
orml-tokens = { git = "https://github.com/open-web3-stack/open-runtime-module-library", rev = "b3694e631df7f1ca16b1973122937753fcdee9d4", default-features = false }
orml-traits = { git = "https://github.com/open-web3-stack/open-runtime-module-library", rev = "b3694e631df7f1ca16b1973122937753fcdee9d4", default-features = false }
orml-utilities = { git = "https://github.com/open-web3-stack/open-runtime-module-library", rev = "b3694e631df7f1ca16b1973122937753fcdee9d4", default-features = false }
orml-vesting = { git = "https://github.com/open-web3-stack/open-runtime-module-library", rev = "b3694e631df7f1ca16b1973122937753fcdee9d4", default-features = false }

# orml XCM support
orml-unknown-tokens = { git = "https://github.com/open-web3-stack/open-runtime-module-library", rev = "b3694e631df7f1ca16b1973122937753fcdee9d4", default-features = false }
orml-xcm = { git = "https://github.com/open-web3-stack/open-runtime-module-library", rev = "b3694e631df7f1ca16b1973122937753fcdee9d4", default-features = false }
orml-xcm-support = { git = "https://github.com/open-web3-stack/open-runtime-module-library", rev = "b3694e631df7f1ca16b1973122937753fcdee9d4", default-features = false }
orml-xtokens = { git = "https://github.com/open-web3-stack/open-runtime-module-library", rev = "b3694e631df7f1ca16b1973122937753fcdee9d4", default-features = false }

# Cumulus dependencies
cumulus-client-cli = { git = "https://github.com/paritytech/polkadot-sdk", rev = "c8d2251cafadc108ba2f1f8a3208dc547ff38901", default-features = false }
cumulus-client-collator = { git = "https://github.com/paritytech/polkadot-sdk", rev = "c8d2251cafadc108ba2f1f8a3208dc547ff38901", default-features = false }
cumulus-client-consensus-aura = { git = "https://github.com/paritytech/polkadot-sdk", rev = "c8d2251cafadc108ba2f1f8a3208dc547ff38901", default-features = false }
cumulus-client-consensus-common = { git = "https://github.com/paritytech/polkadot-sdk", rev = "c8d2251cafadc108ba2f1f8a3208dc547ff38901", default-features = false }
cumulus-client-consensus-proposer = { git = "https://github.com/paritytech/polkadot-sdk", rev = "c8d2251cafadc108ba2f1f8a3208dc547ff38901", default-features = false }
cumulus-client-network = { git = "https://github.com/paritytech/polkadot-sdk", rev = "c8d2251cafadc108ba2f1f8a3208dc547ff38901", default-features = false }
cumulus-client-service = { git = "https://github.com/paritytech/polkadot-sdk", rev = "c8d2251cafadc108ba2f1f8a3208dc547ff38901", default-features = false }
cumulus-pallet-aura-ext = { git = "https://github.com/paritytech/polkadot-sdk", rev = "c8d2251cafadc108ba2f1f8a3208dc547ff38901", default-features = false }
cumulus-pallet-dmp-queue = { git = "https://github.com/paritytech/polkadot-sdk", rev = "c8d2251cafadc108ba2f1f8a3208dc547ff38901", default-features = false }
cumulus-pallet-parachain-system = { git = "https://github.com/paritytech/polkadot-sdk", rev = "c8d2251cafadc108ba2f1f8a3208dc547ff38901", default-features = false }
cumulus-pallet-xcm = { git = "https://github.com/paritytech/polkadot-sdk", rev = "c8d2251cafadc108ba2f1f8a3208dc547ff38901", default-features = false }
cumulus-pallet-xcmp-queue = { git = "https://github.com/paritytech/polkadot-sdk", rev = "c8d2251cafadc108ba2f1f8a3208dc547ff38901", default-features = false }
cumulus-primitives-core = { git = "https://github.com/paritytech/polkadot-sdk", rev = "c8d2251cafadc108ba2f1f8a3208dc547ff38901", default-features = false }
cumulus-primitives-parachain-inherent = { git = "https://github.com/paritytech/polkadot-sdk", rev = "c8d2251cafadc108ba2f1f8a3208dc547ff38901", default-features = false }
cumulus-primitives-timestamp = { git = "https://github.com/paritytech/polkadot-sdk", rev = "c8d2251cafadc108ba2f1f8a3208dc547ff38901", default-features = false }
cumulus-primitives-utility = { git = "https://github.com/paritytech/polkadot-sdk", rev = "c8d2251cafadc108ba2f1f8a3208dc547ff38901", default-features = false }
cumulus-relay-chain-inprocess-interface = { git = "https://github.com/paritytech/polkadot-sdk", rev = "c8d2251cafadc108ba2f1f8a3208dc547ff38901", default-features = false }
cumulus-relay-chain-interface = { git = "https://github.com/paritytech/polkadot-sdk", rev = "c8d2251cafadc108ba2f1f8a3208dc547ff38901", default-features = false }
cumulus-relay-chain-minimal-node = { git = "https://github.com/paritytech/polkadot-sdk", rev = "c8d2251cafadc108ba2f1f8a3208dc547ff38901", default-features = false }
cumulus-test-relay-sproof-builder = { git = "https://github.com/paritytech/polkadot-sdk", rev = "c8d2251cafadc108ba2f1f8a3208dc547ff38901", default-features = false }
pallet-collator-selection = { git = "https://github.com/paritytech/polkadot-sdk", rev = "c8d2251cafadc108ba2f1f8a3208dc547ff38901", default-features = false }
parachain-info = { git = "https://github.com/paritytech/polkadot-sdk", rev = "c8d2251cafadc108ba2f1f8a3208dc547ff38901", default-features = false }
xcm-emulator = { git = "https://github.com/paritytech/polkadot-sdk", rev = "c8d2251cafadc108ba2f1f8a3208dc547ff38901", default-features = false }

# Frontier
fc-consensus = { git = "https://github.com/moonbeam-foundation/frontier", rev = "bf5885a982041cc744ecbb62a2afc13d56d464dc", default-features = false }
fc-db = { git = "https://github.com/moonbeam-foundation/frontier", rev = "bf5885a982041cc744ecbb62a2afc13d56d464dc", default-features = false }
fc-mapping-sync = { git = "https://github.com/moonbeam-foundation/frontier", rev = "bf5885a982041cc744ecbb62a2afc13d56d464dc", default-features = false }
fc-rpc = { git = "https://github.com/moonbeam-foundation/frontier", rev = "bf5885a982041cc744ecbb62a2afc13d56d464dc", default-features = false }
fc-rpc-core = { git = "https://github.com/moonbeam-foundation/frontier", rev = "bf5885a982041cc744ecbb62a2afc13d56d464dc", default-features = false }

fp-consensus = { git = "https://github.com/moonbeam-foundation/frontier", rev = "bf5885a982041cc744ecbb62a2afc13d56d464dc", default-features = false }
fp-evm = { git = "https://github.com/moonbeam-foundation/frontier", rev = "bf5885a982041cc744ecbb62a2afc13d56d464dc", default-features = false }
fp-rpc = { git = "https://github.com/moonbeam-foundation/frontier", rev = "bf5885a982041cc744ecbb62a2afc13d56d464dc", default-features = false }
fp-self-contained = { git = "https://github.com/moonbeam-foundation/frontier", rev = "bf5885a982041cc744ecbb62a2afc13d56d464dc", default-features = false }
fp-storage = { git = "https://github.com/moonbeam-foundation/frontier", rev = "bf5885a982041cc744ecbb62a2afc13d56d464dc", default-features = false }

pallet-ethereum = { git = "https://github.com/moonbeam-foundation/frontier", rev = "bf5885a982041cc744ecbb62a2afc13d56d464dc", default-features = false }
pallet-evm = { git = "https://github.com/moonbeam-foundation/frontier", rev = "bf5885a982041cc744ecbb62a2afc13d56d464dc", default-features = false }
pallet-evm-chain-id = { git = "https://github.com/moonbeam-foundation/frontier", rev = "bf5885a982041cc744ecbb62a2afc13d56d464dc", default-features = false }
pallet-evm-precompile-dispatch = { git = "https://github.com/moonbeam-foundation/frontier", rev = "bf5885a982041cc744ecbb62a2afc13d56d464dc", default-features = false }
pallet-evm-precompile-simple = { git = "https://github.com/moonbeam-foundation/frontier", rev = "bf5885a982041cc744ecbb62a2afc13d56d464dc", default-features = false }
pallet-evm-precompile-modexp = { git = "https://github.com/moonbeam-foundation/frontier", rev = "bf5885a982041cc744ecbb62a2afc13d56d464dc", default-features = false }
pallet-evm-precompile-bn128 = { git = "https://github.com/moonbeam-foundation/frontier", rev = "bf5885a982041cc744ecbb62a2afc13d56d464dc", default-features = false }
pallet-evm-precompile-blake2 = { git = "https://github.com/moonbeam-foundation/frontier", rev = "bf5885a982041cc744ecbb62a2afc13d56d464dc", default-features = false }
evm = { git = "https://github.com/moonbeam-foundation/evm", rev = "a33ac87ad7462b7e7029d12c385492b2a8311d1c", default-features = false }


# EVM from acala
module-evm-utility-macro = { path = "runtime/hydradx/src/evm/evm-utility/macro", default-features = false}

# Polkadot dependencies
pallet-xcm = { git = "https://github.com/paritytech/polkadot-sdk", rev = "c8d2251cafadc108ba2f1f8a3208dc547ff38901", default-features = false }
polkadot-cli = { git = "https://github.com/paritytech/polkadot-sdk", rev = "c8d2251cafadc108ba2f1f8a3208dc547ff38901" }
polkadot-core-primitives = { git = "https://github.com/paritytech/polkadot-sdk", rev = "c8d2251cafadc108ba2f1f8a3208dc547ff38901", default-features = false }
polkadot-parachain = { package = "polkadot-parachain-primitives", git = "https://github.com/paritytech/polkadot-sdk", rev = "c8d2251cafadc108ba2f1f8a3208dc547ff38901", default-features = false, features =  [
  "wasm-api",
]}
polkadot-primitives = { git = "https://github.com/paritytech/polkadot-sdk", rev = "c8d2251cafadc108ba2f1f8a3208dc547ff38901", default-features = false }
polkadot-runtime = { git = "https://github.com/paritytech/polkadot-sdk", rev = "c8d2251cafadc108ba2f1f8a3208dc547ff38901", default-features = false }
polkadot-runtime-parachains = { git = "https://github.com/paritytech/polkadot-sdk", rev = "c8d2251cafadc108ba2f1f8a3208dc547ff38901", default-features = false }
polkadot-service = { git = "https://github.com/paritytech/polkadot-sdk", rev = "c8d2251cafadc108ba2f1f8a3208dc547ff38901", default-features = false }
polkadot-xcm = { package = "staging-xcm", git = "https://github.com/paritytech/polkadot-sdk", rev = "c8d2251cafadc108ba2f1f8a3208dc547ff38901", default-features = false }
xcm = { package = "staging-xcm", git = "https://github.com/paritytech/polkadot-sdk", rev = "c8d2251cafadc108ba2f1f8a3208dc547ff38901", default-features = false }
xcm-builder = { package = "staging-xcm-builder", git = "https://github.com/paritytech/polkadot-sdk", rev = "c8d2251cafadc108ba2f1f8a3208dc547ff38901", default-features = false }
xcm-executor = { package = "staging-xcm-executor", git = "https://github.com/paritytech/polkadot-sdk", rev = "c8d2251cafadc108ba2f1f8a3208dc547ff38901", default-features = false }

kusama-runtime = { package = "staging-kusama-runtime", git = "https://github.com/paritytech/polkadot-sdk", rev = "c8d2251cafadc108ba2f1f8a3208dc547ff38901" }
polkadot-client = { git = "https://github.com/paritytech/polkadot-sdk", rev = "c8d2251cafadc108ba2f1f8a3208dc547ff38901" }
polkadot-node-core-pvf = { git = "https://github.com/paritytech/polkadot-sdk", rev = "c8d2251cafadc108ba2f1f8a3208dc547ff38901" }
polkadot-node-network-protocol = { git = "https://github.com/paritytech/polkadot-sdk", rev = "c8d2251cafadc108ba2f1f8a3208dc547ff38901" }
polkadot-node-primitives = { git = "https://github.com/paritytech/polkadot-sdk", rev = "c8d2251cafadc108ba2f1f8a3208dc547ff38901" }
polkadot-node-subsystem = { git = "https://github.com/paritytech/polkadot-sdk", rev = "c8d2251cafadc108ba2f1f8a3208dc547ff38901" }
polkadot-node-subsystem-util = { git = "https://github.com/paritytech/polkadot-sdk", rev = "c8d2251cafadc108ba2f1f8a3208dc547ff38901" }
polkadot-overseer = { git = "https://github.com/paritytech/polkadot-sdk", rev = "c8d2251cafadc108ba2f1f8a3208dc547ff38901" }
polkadot-runtime-common = { git = "https://github.com/paritytech/polkadot-sdk", rev = "c8d2251cafadc108ba2f1f8a3208dc547ff38901" }
polkadot-statement-table = { git = "https://github.com/paritytech/polkadot-sdk", rev = "c8d2251cafadc108ba2f1f8a3208dc547ff38901" }
rococo-runtime = { git = "https://github.com/paritytech/polkadot-sdk", rev = "c8d2251cafadc108ba2f1f8a3208dc547ff38901" }
westend-runtime = { git = "https://github.com/paritytech/polkadot-sdk", rev = "c8d2251cafadc108ba2f1f8a3208dc547ff38901" }

cumulus-client-pov-recovery = { git = "https://github.com/paritytech/polkadot-sdk", rev = "c8d2251cafadc108ba2f1f8a3208dc547ff38901" }
cumulus-pallet-parachain-system-proc-macro = { git = "https://github.com/paritytech/polkadot-sdk", rev = "c8d2251cafadc108ba2f1f8a3208dc547ff38901" }
cumulus-relay-chain-rpc-interface = { git = "https://github.com/paritytech/polkadot-sdk", rev = "c8d2251cafadc108ba2f1f8a3208dc547ff38901" }

[patch."https://github.com/paritytech/polkadot-sdk"]
frame-benchmarking = { git = "https://github.com/galacticcouncil/polkadot-sdk", rev = "062d92eae0f3bb9908faf2d4e241eef17368b9d3" }
frame-benchmarking-cli = { git = "https://github.com/galacticcouncil/polkadot-sdk", rev = "062d92eae0f3bb9908faf2d4e241eef17368b9d3" }
frame-executive = { git = "https://github.com/galacticcouncil/polkadot-sdk", rev = "062d92eae0f3bb9908faf2d4e241eef17368b9d3" }
frame-remote-externalities = { git = "https://github.com/galacticcouncil/polkadot-sdk", rev = "062d92eae0f3bb9908faf2d4e241eef17368b9d3" }
frame-support = { git = "https://github.com/galacticcouncil/polkadot-sdk", rev = "062d92eae0f3bb9908faf2d4e241eef17368b9d3" }
frame-system = { git = "https://github.com/galacticcouncil/polkadot-sdk", rev = "062d92eae0f3bb9908faf2d4e241eef17368b9d3" }
frame-system-benchmarking = { git = "https://github.com/galacticcouncil/polkadot-sdk", rev = "062d92eae0f3bb9908faf2d4e241eef17368b9d3" }
frame-system-rpc-runtime-api = { git = "https://github.com/galacticcouncil/polkadot-sdk", rev = "062d92eae0f3bb9908faf2d4e241eef17368b9d3" }
frame-try-runtime = { git = "https://github.com/galacticcouncil/polkadot-sdk", rev = "062d92eae0f3bb9908faf2d4e241eef17368b9d3" }
sp-api = { git = "https://github.com/galacticcouncil/polkadot-sdk", rev = "062d92eae0f3bb9908faf2d4e241eef17368b9d3" }
sp-arithmetic = { git = "https://github.com/galacticcouncil/polkadot-sdk", rev = "062d92eae0f3bb9908faf2d4e241eef17368b9d3" }
sp-authority-discovery = { git = "https://github.com/galacticcouncil/polkadot-sdk", rev = "062d92eae0f3bb9908faf2d4e241eef17368b9d3" }
sp-block-builder = { git = "https://github.com/galacticcouncil/polkadot-sdk", rev = "062d92eae0f3bb9908faf2d4e241eef17368b9d3" }
sp-blockchain = { git = "https://github.com/galacticcouncil/polkadot-sdk", rev = "062d92eae0f3bb9908faf2d4e241eef17368b9d3" }
sp-consensus = { git = "https://github.com/galacticcouncil/polkadot-sdk", rev = "062d92eae0f3bb9908faf2d4e241eef17368b9d3" }
sp-consensus-aura = { git = "https://github.com/galacticcouncil/polkadot-sdk", rev = "062d92eae0f3bb9908faf2d4e241eef17368b9d3" }
sp-consensus-babe = { git = "https://github.com/galacticcouncil/polkadot-sdk", rev = "062d92eae0f3bb9908faf2d4e241eef17368b9d3" }
sp-core = { git = "https://github.com/galacticcouncil/polkadot-sdk", rev = "062d92eae0f3bb9908faf2d4e241eef17368b9d3" }
sp-externalities = { git = "https://github.com/galacticcouncil/polkadot-sdk", rev = "062d92eae0f3bb9908faf2d4e241eef17368b9d3" }
sp-inherents = { git = "https://github.com/galacticcouncil/polkadot-sdk", rev = "062d92eae0f3bb9908faf2d4e241eef17368b9d3" }
sp-io = { git = "https://github.com/galacticcouncil/polkadot-sdk", rev = "062d92eae0f3bb9908faf2d4e241eef17368b9d3" }
sp-keystore = { git = "https://github.com/galacticcouncil/polkadot-sdk", rev = "062d92eae0f3bb9908faf2d4e241eef17368b9d3" }
sp-npos-elections = { git = "https://github.com/galacticcouncil/polkadot-sdk", rev = "062d92eae0f3bb9908faf2d4e241eef17368b9d3" }
sp-offchain = { git = "https://github.com/galacticcouncil/polkadot-sdk", rev = "062d92eae0f3bb9908faf2d4e241eef17368b9d3" }
sc-offchain = { git = "https://github.com/galacticcouncil/polkadot-sdk", rev = "062d92eae0f3bb9908faf2d4e241eef17368b9d3" }
sp-rpc = { git = "https://github.com/galacticcouncil/polkadot-sdk", rev = "062d92eae0f3bb9908faf2d4e241eef17368b9d3" }
sp-runtime = { git = "https://github.com/galacticcouncil/polkadot-sdk", rev = "062d92eae0f3bb9908faf2d4e241eef17368b9d3" }
sp-runtime-interface = { git = "https://github.com/galacticcouncil/polkadot-sdk", rev = "062d92eae0f3bb9908faf2d4e241eef17368b9d3" }
sp-runtime-interface-proc-macro = { git = "https://github.com/galacticcouncil/polkadot-sdk", rev = "062d92eae0f3bb9908faf2d4e241eef17368b9d3" }
sp-wasm-interface = { git = "https://github.com/galacticcouncil/polkadot-sdk", rev = "062d92eae0f3bb9908faf2d4e241eef17368b9d3" }
sp-session = { git = "https://github.com/galacticcouncil/polkadot-sdk", rev = "062d92eae0f3bb9908faf2d4e241eef17368b9d3" }
sp-staking = { git = "https://github.com/galacticcouncil/polkadot-sdk", rev = "062d92eae0f3bb9908faf2d4e241eef17368b9d3" }
sp-std = { git = "https://github.com/galacticcouncil/polkadot-sdk", rev = "062d92eae0f3bb9908faf2d4e241eef17368b9d3" }
sp-storage = { git = "https://github.com/galacticcouncil/polkadot-sdk", rev = "062d92eae0f3bb9908faf2d4e241eef17368b9d3" }
sp-timestamp = { git = "https://github.com/galacticcouncil/polkadot-sdk", rev = "062d92eae0f3bb9908faf2d4e241eef17368b9d3" }
sp-tracing = { git = "https://github.com/galacticcouncil/polkadot-sdk", rev = "062d92eae0f3bb9908faf2d4e241eef17368b9d3" }
sp-transaction-pool = { git = "https://github.com/galacticcouncil/polkadot-sdk", rev = "062d92eae0f3bb9908faf2d4e241eef17368b9d3" }
sp-trie = { git = "https://github.com/galacticcouncil/polkadot-sdk", rev = "062d92eae0f3bb9908faf2d4e241eef17368b9d3" }
sp-version = { git = "https://github.com/galacticcouncil/polkadot-sdk", rev = "062d92eae0f3bb9908faf2d4e241eef17368b9d3" }
sc-basic-authorship = { git = "https://github.com/galacticcouncil/polkadot-sdk", rev = "062d92eae0f3bb9908faf2d4e241eef17368b9d3" }
sc-chain-spec = { git = "https://github.com/galacticcouncil/polkadot-sdk", rev = "062d92eae0f3bb9908faf2d4e241eef17368b9d3" }
sc-cli = { git = "https://github.com/galacticcouncil/polkadot-sdk", rev = "062d92eae0f3bb9908faf2d4e241eef17368b9d3" }
sc-client-api = { git = "https://github.com/galacticcouncil/polkadot-sdk", rev = "062d92eae0f3bb9908faf2d4e241eef17368b9d3" }
sc-client-db = { git = "https://github.com/galacticcouncil/polkadot-sdk", rev = "062d92eae0f3bb9908faf2d4e241eef17368b9d3" }
sc-consensus = { git = "https://github.com/galacticcouncil/polkadot-sdk", rev = "062d92eae0f3bb9908faf2d4e241eef17368b9d3" }
sc-consensus-aura = { git = "https://github.com/galacticcouncil/polkadot-sdk", rev = "062d92eae0f3bb9908faf2d4e241eef17368b9d3" }
sc-consensus-grandpa = { git = "https://github.com/galacticcouncil/polkadot-sdk", rev = "062d92eae0f3bb9908faf2d4e241eef17368b9d3" }
sc-executor = { git = "https://github.com/galacticcouncil/polkadot-sdk", rev = "062d92eae0f3bb9908faf2d4e241eef17368b9d3" }
sc-keystore = { git = "https://github.com/galacticcouncil/polkadot-sdk", rev = "062d92eae0f3bb9908faf2d4e241eef17368b9d3" }
sc-network = { git = "https://github.com/galacticcouncil/polkadot-sdk", rev = "062d92eae0f3bb9908faf2d4e241eef17368b9d3" }
sc-network-sync = { git = "https://github.com/galacticcouncil/polkadot-sdk", rev = "062d92eae0f3bb9908faf2d4e241eef17368b9d3" }
sc-network-common = { git = "https://github.com/galacticcouncil/polkadot-sdk", rev = "062d92eae0f3bb9908faf2d4e241eef17368b9d3" }
sc-rpc = { git = "https://github.com/galacticcouncil/polkadot-sdk", rev = "062d92eae0f3bb9908faf2d4e241eef17368b9d3" }
sc-rpc-api = { git = "https://github.com/galacticcouncil/polkadot-sdk", rev = "062d92eae0f3bb9908faf2d4e241eef17368b9d3" }
sc-service = { git = "https://github.com/galacticcouncil/polkadot-sdk", rev = "062d92eae0f3bb9908faf2d4e241eef17368b9d3" }
sc-telemetry = { git = "https://github.com/galacticcouncil/polkadot-sdk", rev = "062d92eae0f3bb9908faf2d4e241eef17368b9d3" }
sc-tracing = { git = "https://github.com/galacticcouncil/polkadot-sdk", rev = "062d92eae0f3bb9908faf2d4e241eef17368b9d3" }
sc-transaction-pool = { git = "https://github.com/galacticcouncil/polkadot-sdk", rev = "062d92eae0f3bb9908faf2d4e241eef17368b9d3" }
sc-transaction-pool-api = { git = "https://github.com/galacticcouncil/polkadot-sdk", rev = "062d92eae0f3bb9908faf2d4e241eef17368b9d3" }
sc-sysinfo = { git = "https://github.com/galacticcouncil/polkadot-sdk", rev = "062d92eae0f3bb9908faf2d4e241eef17368b9d3" }

# Substrate Pallets
pallet-aura = { git = "https://github.com/galacticcouncil/polkadot-sdk", rev = "062d92eae0f3bb9908faf2d4e241eef17368b9d3" }
pallet-authorship = { git = "https://github.com/galacticcouncil/polkadot-sdk", rev = "062d92eae0f3bb9908faf2d4e241eef17368b9d3" }
pallet-balances = { git = "https://github.com/galacticcouncil/polkadot-sdk", rev = "062d92eae0f3bb9908faf2d4e241eef17368b9d3" }
pallet-collective = { git = "https://github.com/galacticcouncil/polkadot-sdk", rev = "062d92eae0f3bb9908faf2d4e241eef17368b9d3" }
pallet-elections-phragmen = { git = "https://github.com/galacticcouncil/polkadot-sdk", rev = "062d92eae0f3bb9908faf2d4e241eef17368b9d3" }
pallet-identity = { git = "https://github.com/galacticcouncil/polkadot-sdk", rev = "062d92eae0f3bb9908faf2d4e241eef17368b9d3" }
pallet-multisig = { git = "https://github.com/galacticcouncil/polkadot-sdk", rev = "062d92eae0f3bb9908faf2d4e241eef17368b9d3" }
pallet-preimage = { git = "https://github.com/galacticcouncil/polkadot-sdk", rev = "062d92eae0f3bb9908faf2d4e241eef17368b9d3" }
pallet-proxy = { git = "https://github.com/galacticcouncil/polkadot-sdk", rev = "062d92eae0f3bb9908faf2d4e241eef17368b9d3" }
pallet-scheduler = { git = "https://github.com/galacticcouncil/polkadot-sdk", rev = "062d92eae0f3bb9908faf2d4e241eef17368b9d3" }
pallet-session = { git = "https://github.com/galacticcouncil/polkadot-sdk", rev = "062d92eae0f3bb9908faf2d4e241eef17368b9d3" }
pallet-sudo = { git = "https://github.com/galacticcouncil/polkadot-sdk", rev = "062d92eae0f3bb9908faf2d4e241eef17368b9d3" }
pallet-timestamp = { git = "https://github.com/galacticcouncil/polkadot-sdk", rev = "062d92eae0f3bb9908faf2d4e241eef17368b9d3" }
pallet-tips = { git = "https://github.com/galacticcouncil/polkadot-sdk", rev = "062d92eae0f3bb9908faf2d4e241eef17368b9d3" }
pallet-transaction-payment = { git = "https://github.com/galacticcouncil/polkadot-sdk", rev = "062d92eae0f3bb9908faf2d4e241eef17368b9d3" }
pallet-transaction-payment-rpc = { git = "https://github.com/galacticcouncil/polkadot-sdk", rev = "062d92eae0f3bb9908faf2d4e241eef17368b9d3" }
pallet-transaction-payment-rpc-runtime-api = { git = "https://github.com/galacticcouncil/polkadot-sdk", rev = "062d92eae0f3bb9908faf2d4e241eef17368b9d3" }
pallet-treasury = { git = "https://github.com/galacticcouncil/polkadot-sdk", rev = "062d92eae0f3bb9908faf2d4e241eef17368b9d3" }
pallet-uniques = { git = "https://github.com/galacticcouncil/polkadot-sdk", rev = "062d92eae0f3bb9908faf2d4e241eef17368b9d3" }
pallet-utility = { git = "https://github.com/galacticcouncil/polkadot-sdk", rev = "062d92eae0f3bb9908faf2d4e241eef17368b9d3" }
pallet-im-online = { git = "https://github.com/galacticcouncil/polkadot-sdk", rev = "062d92eae0f3bb9908faf2d4e241eef17368b9d3" }

substrate-build-script-utils = { git = "https://github.com/galacticcouncil/polkadot-sdk", rev = "062d92eae0f3bb9908faf2d4e241eef17368b9d3" }
substrate-frame-rpc-system = { git = "https://github.com/galacticcouncil/polkadot-sdk", rev = "062d92eae0f3bb9908faf2d4e241eef17368b9d3" }
substrate-prometheus-endpoint = { git = "https://github.com/galacticcouncil/polkadot-sdk", rev = "062d92eae0f3bb9908faf2d4e241eef17368b9d3" }
substrate-rpc-client = { git = "https://github.com/galacticcouncil/polkadot-sdk", rev = "062d92eae0f3bb9908faf2d4e241eef17368b9d3" }
substrate-wasm-builder = { git = "https://github.com/galacticcouncil/polkadot-sdk", rev = "062d92eae0f3bb9908faf2d4e241eef17368b9d3" }

# Cumulus dependencies
cumulus-client-cli = { git = "https://github.com/galacticcouncil/polkadot-sdk", rev = "062d92eae0f3bb9908faf2d4e241eef17368b9d3" }
cumulus-client-collator = { git = "https://github.com/galacticcouncil/polkadot-sdk", rev = "062d92eae0f3bb9908faf2d4e241eef17368b9d3" }
cumulus-client-consensus-aura = { git = "https://github.com/galacticcouncil/polkadot-sdk", rev = "062d92eae0f3bb9908faf2d4e241eef17368b9d3" }
cumulus-client-consensus-common = { git = "https://github.com/galacticcouncil/polkadot-sdk", rev = "062d92eae0f3bb9908faf2d4e241eef17368b9d3" }
cumulus-client-consensus-proposer = { git = "https://github.com/galacticcouncil/polkadot-sdk", rev = "062d92eae0f3bb9908faf2d4e241eef17368b9d3" }
cumulus-client-network = { git = "https://github.com/galacticcouncil/polkadot-sdk", rev = "062d92eae0f3bb9908faf2d4e241eef17368b9d3" }
cumulus-client-service = { git = "https://github.com/galacticcouncil/polkadot-sdk", rev = "062d92eae0f3bb9908faf2d4e241eef17368b9d3" }
cumulus-pallet-aura-ext = { git = "https://github.com/galacticcouncil/polkadot-sdk", rev = "062d92eae0f3bb9908faf2d4e241eef17368b9d3" }
cumulus-pallet-dmp-queue = { git = "https://github.com/galacticcouncil/polkadot-sdk", rev = "062d92eae0f3bb9908faf2d4e241eef17368b9d3" }
cumulus-pallet-parachain-system = { git = "https://github.com/galacticcouncil/polkadot-sdk", rev = "062d92eae0f3bb9908faf2d4e241eef17368b9d3" }
cumulus-pallet-xcm = { git = "https://github.com/galacticcouncil/polkadot-sdk", rev = "062d92eae0f3bb9908faf2d4e241eef17368b9d3" }
cumulus-pallet-xcmp-queue = { git = "https://github.com/galacticcouncil/polkadot-sdk", rev = "062d92eae0f3bb9908faf2d4e241eef17368b9d3" }
cumulus-primitives-core = { git = "https://github.com/galacticcouncil/polkadot-sdk", rev = "062d92eae0f3bb9908faf2d4e241eef17368b9d3" }
cumulus-primitives-parachain-inherent = { git = "https://github.com/galacticcouncil/polkadot-sdk", rev = "062d92eae0f3bb9908faf2d4e241eef17368b9d3" }
cumulus-primitives-timestamp = { git = "https://github.com/galacticcouncil/polkadot-sdk", rev = "062d92eae0f3bb9908faf2d4e241eef17368b9d3" }
cumulus-primitives-utility = { git = "https://github.com/galacticcouncil/polkadot-sdk", rev = "062d92eae0f3bb9908faf2d4e241eef17368b9d3" }
cumulus-relay-chain-inprocess-interface = { git = "https://github.com/galacticcouncil/polkadot-sdk", rev = "062d92eae0f3bb9908faf2d4e241eef17368b9d3" }
cumulus-relay-chain-interface = { git = "https://github.com/galacticcouncil/polkadot-sdk", rev = "062d92eae0f3bb9908faf2d4e241eef17368b9d3" }
cumulus-relay-chain-minimal-node = { git = "https://github.com/galacticcouncil/polkadot-sdk", rev = "062d92eae0f3bb9908faf2d4e241eef17368b9d3" }
cumulus-test-relay-sproof-builder = { git = "https://github.com/galacticcouncil/polkadot-sdk", rev = "062d92eae0f3bb9908faf2d4e241eef17368b9d3" }
pallet-collator-selection = { git = "https://github.com/galacticcouncil/polkadot-sdk", rev = "062d92eae0f3bb9908faf2d4e241eef17368b9d3" }
parachain-info = { git = "https://github.com/galacticcouncil/polkadot-sdk", rev = "062d92eae0f3bb9908faf2d4e241eef17368b9d3" }
xcm-emulator = { git = "https://github.com/galacticcouncil/polkadot-sdk", rev = "062d92eae0f3bb9908faf2d4e241eef17368b9d3" }

# Polkadot dependencies
pallet-xcm = { git = "https://github.com/galacticcouncil/polkadot-sdk", rev = "062d92eae0f3bb9908faf2d4e241eef17368b9d3" }
polkadot-cli = { git = "https://github.com/galacticcouncil/polkadot-sdk", rev = "062d92eae0f3bb9908faf2d4e241eef17368b9d3" }
polkadot-core-primitives = { git = "https://github.com/galacticcouncil/polkadot-sdk", rev = "062d92eae0f3bb9908faf2d4e241eef17368b9d3" }
polkadot-parachain = { package = "polkadot-parachain-primitives", git = "https://github.com/galacticcouncil/polkadot-sdk", rev = "062d92eae0f3bb9908faf2d4e241eef17368b9d3"}
polkadot-primitives = { git = "https://github.com/galacticcouncil/polkadot-sdk", rev = "062d92eae0f3bb9908faf2d4e241eef17368b9d3" }
polkadot-runtime = { git = "https://github.com/galacticcouncil/polkadot-sdk", rev = "062d92eae0f3bb9908faf2d4e241eef17368b9d3" }
polkadot-runtime-parachains = { git = "https://github.com/galacticcouncil/polkadot-sdk", rev = "062d92eae0f3bb9908faf2d4e241eef17368b9d3" }
polkadot-service = { git = "https://github.com/galacticcouncil/polkadot-sdk", rev = "062d92eae0f3bb9908faf2d4e241eef17368b9d3" }
xcm = { package = "staging-xcm", git = "https://github.com/galacticcouncil/polkadot-sdk", rev = "062d92eae0f3bb9908faf2d4e241eef17368b9d3" }
xcm-builder = { package = "staging-xcm-builder", git = "https://github.com/galacticcouncil/polkadot-sdk", rev = "062d92eae0f3bb9908faf2d4e241eef17368b9d3" }
xcm-executor = { package = "staging-xcm-executor", git = "https://github.com/galacticcouncil/polkadot-sdk", rev = "062d92eae0f3bb9908faf2d4e241eef17368b9d3"  }

kusama-runtime = { package = "staging-kusama-runtime", git = "https://github.com/galacticcouncil/polkadot-sdk", rev = "062d92eae0f3bb9908faf2d4e241eef17368b9d3" }
polkadot-node-core-pvf = { git = "https://github.com/galacticcouncil/polkadot-sdk", rev = "062d92eae0f3bb9908faf2d4e241eef17368b9d3" }
polkadot-node-network-protocol = { git = "https://github.com/galacticcouncil/polkadot-sdk", rev = "062d92eae0f3bb9908faf2d4e241eef17368b9d3" }
polkadot-node-primitives = { git = "https://github.com/galacticcouncil/polkadot-sdk", rev = "062d92eae0f3bb9908faf2d4e241eef17368b9d3" }
polkadot-node-subsystem = { git = "https://github.com/galacticcouncil/polkadot-sdk", rev = "062d92eae0f3bb9908faf2d4e241eef17368b9d3" }
polkadot-node-subsystem-util = { git = "https://github.com/galacticcouncil/polkadot-sdk", rev = "062d92eae0f3bb9908faf2d4e241eef17368b9d3" }
polkadot-overseer = { git = "https://github.com/galacticcouncil/polkadot-sdk", rev = "062d92eae0f3bb9908faf2d4e241eef17368b9d3" }
polkadot-runtime-common = { git = "https://github.com/galacticcouncil/polkadot-sdk", rev = "062d92eae0f3bb9908faf2d4e241eef17368b9d3" }
polkadot-statement-table = { git = "https://github.com/galacticcouncil/polkadot-sdk", rev = "062d92eae0f3bb9908faf2d4e241eef17368b9d3" }
rococo-runtime = { git = "https://github.com/galacticcouncil/polkadot-sdk", rev = "062d92eae0f3bb9908faf2d4e241eef17368b9d3" }
westend-runtime = { git = "https://github.com/galacticcouncil/polkadot-sdk", rev = "062d92eae0f3bb9908faf2d4e241eef17368b9d3" }

cumulus-client-pov-recovery = { git = "https://github.com/galacticcouncil/polkadot-sdk", rev = "062d92eae0f3bb9908faf2d4e241eef17368b9d3" }
cumulus-pallet-parachain-system-proc-macro = { git = "https://github.com/galacticcouncil/polkadot-sdk", rev = "062d92eae0f3bb9908faf2d4e241eef17368b9d3" }
cumulus-relay-chain-rpc-interface = { git = "https://github.com/galacticcouncil/polkadot-sdk", rev = "062d92eae0f3bb9908faf2d4e241eef17368b9d3" }

[patch."https://github.com/moonbeam-foundation/polkadot-sdk"]
frame-benchmarking = { git = "https://github.com/galacticcouncil/polkadot-sdk", rev = "062d92eae0f3bb9908faf2d4e241eef17368b9d3" }
frame-benchmarking-cli = { git = "https://github.com/galacticcouncil/polkadot-sdk", rev = "062d92eae0f3bb9908faf2d4e241eef17368b9d3" }
frame-executive = { git = "https://github.com/galacticcouncil/polkadot-sdk", rev = "062d92eae0f3bb9908faf2d4e241eef17368b9d3" }
frame-remote-externalities = { git = "https://github.com/galacticcouncil/polkadot-sdk", rev = "062d92eae0f3bb9908faf2d4e241eef17368b9d3" }
frame-support = { git = "https://github.com/galacticcouncil/polkadot-sdk", rev = "062d92eae0f3bb9908faf2d4e241eef17368b9d3" }
frame-system = { git = "https://github.com/galacticcouncil/polkadot-sdk", rev = "062d92eae0f3bb9908faf2d4e241eef17368b9d3" }
frame-system-benchmarking = { git = "https://github.com/galacticcouncil/polkadot-sdk", rev = "062d92eae0f3bb9908faf2d4e241eef17368b9d3" }
frame-system-rpc-runtime-api = { git = "https://github.com/galacticcouncil/polkadot-sdk", rev = "062d92eae0f3bb9908faf2d4e241eef17368b9d3" }
frame-try-runtime = { git = "https://github.com/galacticcouncil/polkadot-sdk", rev = "062d92eae0f3bb9908faf2d4e241eef17368b9d3" }
sp-api = { git = "https://github.com/galacticcouncil/polkadot-sdk", rev = "062d92eae0f3bb9908faf2d4e241eef17368b9d3" }
sp-arithmetic = { git = "https://github.com/galacticcouncil/polkadot-sdk", rev = "062d92eae0f3bb9908faf2d4e241eef17368b9d3" }
sp-authority-discovery = { git = "https://github.com/galacticcouncil/polkadot-sdk", rev = "062d92eae0f3bb9908faf2d4e241eef17368b9d3" }
sp-block-builder = { git = "https://github.com/galacticcouncil/polkadot-sdk", rev = "062d92eae0f3bb9908faf2d4e241eef17368b9d3" }
sp-blockchain = { git = "https://github.com/galacticcouncil/polkadot-sdk", rev = "062d92eae0f3bb9908faf2d4e241eef17368b9d3" }
sp-consensus = { git = "https://github.com/galacticcouncil/polkadot-sdk", rev = "062d92eae0f3bb9908faf2d4e241eef17368b9d3" }
sp-consensus-aura = { git = "https://github.com/galacticcouncil/polkadot-sdk", rev = "062d92eae0f3bb9908faf2d4e241eef17368b9d3" }
sp-consensus-babe = { git = "https://github.com/galacticcouncil/polkadot-sdk", rev = "062d92eae0f3bb9908faf2d4e241eef17368b9d3" }
sp-core = { git = "https://github.com/galacticcouncil/polkadot-sdk", rev = "062d92eae0f3bb9908faf2d4e241eef17368b9d3" }
sp-externalities = { git = "https://github.com/galacticcouncil/polkadot-sdk", rev = "062d92eae0f3bb9908faf2d4e241eef17368b9d3" }
sp-inherents = { git = "https://github.com/galacticcouncil/polkadot-sdk", rev = "062d92eae0f3bb9908faf2d4e241eef17368b9d3" }
sp-io = { git = "https://github.com/galacticcouncil/polkadot-sdk", rev = "062d92eae0f3bb9908faf2d4e241eef17368b9d3" }
sp-keystore = { git = "https://github.com/galacticcouncil/polkadot-sdk", rev = "062d92eae0f3bb9908faf2d4e241eef17368b9d3" }
sp-npos-elections = { git = "https://github.com/galacticcouncil/polkadot-sdk", rev = "062d92eae0f3bb9908faf2d4e241eef17368b9d3" }
sp-offchain = { git = "https://github.com/galacticcouncil/polkadot-sdk", rev = "062d92eae0f3bb9908faf2d4e241eef17368b9d3" }
sc-offchain = { git = "https://github.com/galacticcouncil/polkadot-sdk", rev = "062d92eae0f3bb9908faf2d4e241eef17368b9d3" }
sp-rpc = { git = "https://github.com/galacticcouncil/polkadot-sdk", rev = "062d92eae0f3bb9908faf2d4e241eef17368b9d3" }
sp-runtime = { git = "https://github.com/galacticcouncil/polkadot-sdk", rev = "062d92eae0f3bb9908faf2d4e241eef17368b9d3" }
sp-runtime-interface = { git = "https://github.com/galacticcouncil/polkadot-sdk", rev = "062d92eae0f3bb9908faf2d4e241eef17368b9d3" }
sp-runtime-interface-proc-macro = { git = "https://github.com/galacticcouncil/polkadot-sdk", rev = "062d92eae0f3bb9908faf2d4e241eef17368b9d3" }
sp-wasm-interface = { git = "https://github.com/galacticcouncil/polkadot-sdk", rev = "062d92eae0f3bb9908faf2d4e241eef17368b9d3" }
sp-panic-handler = { git = "https://github.com/galacticcouncil/polkadot-sdk", rev = "062d92eae0f3bb9908faf2d4e241eef17368b9d3" }
sp-database = { git = "https://github.com/galacticcouncil/polkadot-sdk", rev = "062d92eae0f3bb9908faf2d4e241eef17368b9d3" }
sp-session = { git = "https://github.com/galacticcouncil/polkadot-sdk", rev = "062d92eae0f3bb9908faf2d4e241eef17368b9d3" }
sp-staking = { git = "https://github.com/galacticcouncil/polkadot-sdk", rev = "062d92eae0f3bb9908faf2d4e241eef17368b9d3" }
sp-std = { git = "https://github.com/galacticcouncil/polkadot-sdk", rev = "062d92eae0f3bb9908faf2d4e241eef17368b9d3" }
sp-storage = { git = "https://github.com/galacticcouncil/polkadot-sdk", rev = "062d92eae0f3bb9908faf2d4e241eef17368b9d3" }
sp-timestamp = { git = "https://github.com/galacticcouncil/polkadot-sdk", rev = "062d92eae0f3bb9908faf2d4e241eef17368b9d3" }
sp-tracing = { git = "https://github.com/galacticcouncil/polkadot-sdk", rev = "062d92eae0f3bb9908faf2d4e241eef17368b9d3" }
sp-transaction-pool = { git = "https://github.com/galacticcouncil/polkadot-sdk", rev = "062d92eae0f3bb9908faf2d4e241eef17368b9d3" }
sp-trie = { git = "https://github.com/galacticcouncil/polkadot-sdk", rev = "062d92eae0f3bb9908faf2d4e241eef17368b9d3" }
sp-version = { git = "https://github.com/galacticcouncil/polkadot-sdk", rev = "062d92eae0f3bb9908faf2d4e241eef17368b9d3" }
sc-basic-authorship = { git = "https://github.com/galacticcouncil/polkadot-sdk", rev = "062d92eae0f3bb9908faf2d4e241eef17368b9d3" }
sc-chain-spec = { git = "https://github.com/galacticcouncil/polkadot-sdk", rev = "062d92eae0f3bb9908faf2d4e241eef17368b9d3" }
sc-cli = { git = "https://github.com/galacticcouncil/polkadot-sdk", rev = "062d92eae0f3bb9908faf2d4e241eef17368b9d3" }
sc-client-api = { git = "https://github.com/galacticcouncil/polkadot-sdk", rev = "062d92eae0f3bb9908faf2d4e241eef17368b9d3" }
sc-client-db = { git = "https://github.com/galacticcouncil/polkadot-sdk", rev = "062d92eae0f3bb9908faf2d4e241eef17368b9d3" }
sc-consensus = { git = "https://github.com/galacticcouncil/polkadot-sdk", rev = "062d92eae0f3bb9908faf2d4e241eef17368b9d3" }
sc-consensus-aura = { git = "https://github.com/galacticcouncil/polkadot-sdk", rev = "062d92eae0f3bb9908faf2d4e241eef17368b9d3" }
sc-consensus-grandpa = { git = "https://github.com/galacticcouncil/polkadot-sdk", rev = "062d92eae0f3bb9908faf2d4e241eef17368b9d3" }
sc-executor = { git = "https://github.com/galacticcouncil/polkadot-sdk", rev = "062d92eae0f3bb9908faf2d4e241eef17368b9d3" }
sc-keystore = { git = "https://github.com/galacticcouncil/polkadot-sdk", rev = "062d92eae0f3bb9908faf2d4e241eef17368b9d3" }
sc-network = { git = "https://github.com/galacticcouncil/polkadot-sdk", rev = "062d92eae0f3bb9908faf2d4e241eef17368b9d3" }
sc-network-sync = { git = "https://github.com/galacticcouncil/polkadot-sdk", rev = "062d92eae0f3bb9908faf2d4e241eef17368b9d3" }
sc-network-common = { git = "https://github.com/galacticcouncil/polkadot-sdk", rev = "062d92eae0f3bb9908faf2d4e241eef17368b9d3" }
sc-rpc = { git = "https://github.com/galacticcouncil/polkadot-sdk", rev = "062d92eae0f3bb9908faf2d4e241eef17368b9d3" }
sc-rpc-api = { git = "https://github.com/galacticcouncil/polkadot-sdk", rev = "062d92eae0f3bb9908faf2d4e241eef17368b9d3" }
sc-service = { git = "https://github.com/galacticcouncil/polkadot-sdk", rev = "062d92eae0f3bb9908faf2d4e241eef17368b9d3" }
sc-telemetry = { git = "https://github.com/galacticcouncil/polkadot-sdk", rev = "062d92eae0f3bb9908faf2d4e241eef17368b9d3" }
sc-tracing = { git = "https://github.com/galacticcouncil/polkadot-sdk", rev = "062d92eae0f3bb9908faf2d4e241eef17368b9d3" }
sc-transaction-pool = { git = "https://github.com/galacticcouncil/polkadot-sdk", rev = "062d92eae0f3bb9908faf2d4e241eef17368b9d3" }
sc-transaction-pool-api = { git = "https://github.com/galacticcouncil/polkadot-sdk", rev = "062d92eae0f3bb9908faf2d4e241eef17368b9d3" }
sc-sysinfo = { git = "https://github.com/galacticcouncil/polkadot-sdk", rev = "062d92eae0f3bb9908faf2d4e241eef17368b9d3" }
sc-utils = { git = "https://github.com/galacticcouncil/polkadot-sdk", rev = "062d92eae0f3bb9908faf2d4e241eef17368b9d3" }
sp-state-machine = { git = "https://github.com/galacticcouncil/polkadot-sdk", rev = "062d92eae0f3bb9908faf2d4e241eef17368b9d3" }

# Substrate Pallets
pallet-aura = { git = "https://github.com/galacticcouncil/polkadot-sdk", rev = "062d92eae0f3bb9908faf2d4e241eef17368b9d3" }
pallet-authorship = { git = "https://github.com/galacticcouncil/polkadot-sdk", rev = "062d92eae0f3bb9908faf2d4e241eef17368b9d3" }
pallet-balances = { git = "https://github.com/galacticcouncil/polkadot-sdk", rev = "062d92eae0f3bb9908faf2d4e241eef17368b9d3" }
pallet-collective = { git = "https://github.com/galacticcouncil/polkadot-sdk", rev = "062d92eae0f3bb9908faf2d4e241eef17368b9d3" }
pallet-elections-phragmen = { git = "https://github.com/galacticcouncil/polkadot-sdk", rev = "062d92eae0f3bb9908faf2d4e241eef17368b9d3" }
pallet-identity = { git = "https://github.com/galacticcouncil/polkadot-sdk", rev = "062d92eae0f3bb9908faf2d4e241eef17368b9d3" }
pallet-multisig = { git = "https://github.com/galacticcouncil/polkadot-sdk", rev = "062d92eae0f3bb9908faf2d4e241eef17368b9d3" }
pallet-preimage = { git = "https://github.com/galacticcouncil/polkadot-sdk", rev = "062d92eae0f3bb9908faf2d4e241eef17368b9d3" }
pallet-proxy = { git = "https://github.com/galacticcouncil/polkadot-sdk", rev = "062d92eae0f3bb9908faf2d4e241eef17368b9d3" }
pallet-scheduler = { git = "https://github.com/galacticcouncil/polkadot-sdk", rev = "062d92eae0f3bb9908faf2d4e241eef17368b9d3" }
pallet-session = { git = "https://github.com/galacticcouncil/polkadot-sdk", rev = "062d92eae0f3bb9908faf2d4e241eef17368b9d3" }
pallet-sudo = { git = "https://github.com/galacticcouncil/polkadot-sdk", rev = "062d92eae0f3bb9908faf2d4e241eef17368b9d3" }
pallet-timestamp = { git = "https://github.com/galacticcouncil/polkadot-sdk", rev = "062d92eae0f3bb9908faf2d4e241eef17368b9d3" }
pallet-tips = { git = "https://github.com/galacticcouncil/polkadot-sdk", rev = "062d92eae0f3bb9908faf2d4e241eef17368b9d3" }
pallet-transaction-payment = { git = "https://github.com/galacticcouncil/polkadot-sdk", rev = "062d92eae0f3bb9908faf2d4e241eef17368b9d3" }
pallet-transaction-payment-rpc = { git = "https://github.com/galacticcouncil/polkadot-sdk", rev = "062d92eae0f3bb9908faf2d4e241eef17368b9d3" }
pallet-transaction-payment-rpc-runtime-api = { git = "https://github.com/galacticcouncil/polkadot-sdk", rev = "062d92eae0f3bb9908faf2d4e241eef17368b9d3" }
pallet-treasury = { git = "https://github.com/galacticcouncil/polkadot-sdk", rev = "062d92eae0f3bb9908faf2d4e241eef17368b9d3" }
pallet-uniques = { git = "https://github.com/galacticcouncil/polkadot-sdk", rev = "062d92eae0f3bb9908faf2d4e241eef17368b9d3" }
pallet-utility = { git = "https://github.com/galacticcouncil/polkadot-sdk", rev = "062d92eae0f3bb9908faf2d4e241eef17368b9d3" }
pallet-im-online = { git = "https://github.com/galacticcouncil/polkadot-sdk", rev = "062d92eae0f3bb9908faf2d4e241eef17368b9d3" }

substrate-build-script-utils = { git = "https://github.com/galacticcouncil/polkadot-sdk", rev = "062d92eae0f3bb9908faf2d4e241eef17368b9d3" }
substrate-frame-rpc-system = { git = "https://github.com/galacticcouncil/polkadot-sdk", rev = "062d92eae0f3bb9908faf2d4e241eef17368b9d3" }
substrate-prometheus-endpoint = { git = "https://github.com/galacticcouncil/polkadot-sdk", rev = "062d92eae0f3bb9908faf2d4e241eef17368b9d3" }
substrate-rpc-client = { git = "https://github.com/galacticcouncil/polkadot-sdk", rev = "062d92eae0f3bb9908faf2d4e241eef17368b9d3" }
substrate-wasm-builder = { git = "https://github.com/galacticcouncil/polkadot-sdk", rev = "062d92eae0f3bb9908faf2d4e241eef17368b9d3" }

# Cumulus dependencies
cumulus-client-cli = { git = "https://github.com/galacticcouncil/polkadot-sdk", rev = "062d92eae0f3bb9908faf2d4e241eef17368b9d3" }
cumulus-client-collator = { git = "https://github.com/galacticcouncil/polkadot-sdk", rev = "062d92eae0f3bb9908faf2d4e241eef17368b9d3" }
cumulus-client-consensus-aura = { git = "https://github.com/galacticcouncil/polkadot-sdk", rev = "062d92eae0f3bb9908faf2d4e241eef17368b9d3" }
cumulus-client-consensus-common = { git = "https://github.com/galacticcouncil/polkadot-sdk", rev = "062d92eae0f3bb9908faf2d4e241eef17368b9d3" }
cumulus-client-consensus-proposer = { git = "https://github.com/galacticcouncil/polkadot-sdk", rev = "062d92eae0f3bb9908faf2d4e241eef17368b9d3" }
cumulus-client-network = { git = "https://github.com/galacticcouncil/polkadot-sdk", rev = "062d92eae0f3bb9908faf2d4e241eef17368b9d3" }
cumulus-client-service = { git = "https://github.com/galacticcouncil/polkadot-sdk", rev = "062d92eae0f3bb9908faf2d4e241eef17368b9d3" }
cumulus-pallet-aura-ext = { git = "https://github.com/galacticcouncil/polkadot-sdk", rev = "062d92eae0f3bb9908faf2d4e241eef17368b9d3" }
cumulus-pallet-dmp-queue = { git = "https://github.com/galacticcouncil/polkadot-sdk", rev = "062d92eae0f3bb9908faf2d4e241eef17368b9d3" }
cumulus-pallet-parachain-system = { git = "https://github.com/galacticcouncil/polkadot-sdk", rev = "062d92eae0f3bb9908faf2d4e241eef17368b9d3" }
cumulus-pallet-xcm = { git = "https://github.com/galacticcouncil/polkadot-sdk", rev = "062d92eae0f3bb9908faf2d4e241eef17368b9d3" }
cumulus-pallet-xcmp-queue = { git = "https://github.com/galacticcouncil/polkadot-sdk", rev = "062d92eae0f3bb9908faf2d4e241eef17368b9d3" }
cumulus-primitives-core = { git = "https://github.com/galacticcouncil/polkadot-sdk", rev = "062d92eae0f3bb9908faf2d4e241eef17368b9d3" }
cumulus-primitives-parachain-inherent = { git = "https://github.com/galacticcouncil/polkadot-sdk", rev = "062d92eae0f3bb9908faf2d4e241eef17368b9d3" }
cumulus-primitives-timestamp = { git = "https://github.com/galacticcouncil/polkadot-sdk", rev = "062d92eae0f3bb9908faf2d4e241eef17368b9d3" }
cumulus-primitives-utility = { git = "https://github.com/galacticcouncil/polkadot-sdk", rev = "062d92eae0f3bb9908faf2d4e241eef17368b9d3" }
cumulus-relay-chain-inprocess-interface = { git = "https://github.com/galacticcouncil/polkadot-sdk", rev = "062d92eae0f3bb9908faf2d4e241eef17368b9d3" }
cumulus-relay-chain-interface = { git = "https://github.com/galacticcouncil/polkadot-sdk", rev = "062d92eae0f3bb9908faf2d4e241eef17368b9d3" }
cumulus-relay-chain-minimal-node = { git = "https://github.com/galacticcouncil/polkadot-sdk", rev = "062d92eae0f3bb9908faf2d4e241eef17368b9d3" }
cumulus-test-relay-sproof-builder = { git = "https://github.com/galacticcouncil/polkadot-sdk", rev = "062d92eae0f3bb9908faf2d4e241eef17368b9d3" }
pallet-collator-selection = { git = "https://github.com/galacticcouncil/polkadot-sdk", rev = "062d92eae0f3bb9908faf2d4e241eef17368b9d3" }
parachain-info = { git = "https://github.com/galacticcouncil/polkadot-sdk", rev = "062d92eae0f3bb9908faf2d4e241eef17368b9d3" }
xcm-emulator = { git = "https://github.com/galacticcouncil/polkadot-sdk", rev = "062d92eae0f3bb9908faf2d4e241eef17368b9d3" }

# Polkadot dependencies
pallet-xcm = { git = "https://github.com/galacticcouncil/polkadot-sdk", rev = "062d92eae0f3bb9908faf2d4e241eef17368b9d3" }
polkadot-cli = { git = "https://github.com/galacticcouncil/polkadot-sdk", rev = "062d92eae0f3bb9908faf2d4e241eef17368b9d3" }
polkadot-core-primitives = { git = "https://github.com/galacticcouncil/polkadot-sdk", rev = "062d92eae0f3bb9908faf2d4e241eef17368b9d3" }
polkadot-parachain = { package = "polkadot-parachain-primitives", git = "https://github.com/galacticcouncil/polkadot-sdk", rev = "062d92eae0f3bb9908faf2d4e241eef17368b9d3"}
polkadot-primitives = { git = "https://github.com/galacticcouncil/polkadot-sdk", rev = "062d92eae0f3bb9908faf2d4e241eef17368b9d3" }
polkadot-runtime = { git = "https://github.com/galacticcouncil/polkadot-sdk", rev = "062d92eae0f3bb9908faf2d4e241eef17368b9d3" }
polkadot-runtime-parachains = { git = "https://github.com/galacticcouncil/polkadot-sdk", rev = "062d92eae0f3bb9908faf2d4e241eef17368b9d3" }
polkadot-service = { git = "https://github.com/galacticcouncil/polkadot-sdk", rev = "062d92eae0f3bb9908faf2d4e241eef17368b9d3" }
xcm = { package = "staging-xcm", git = "https://github.com/galacticcouncil/polkadot-sdk", rev = "062d92eae0f3bb9908faf2d4e241eef17368b9d3" }
xcm-builder = { package = "staging-xcm-builder", git = "https://github.com/galacticcouncil/polkadot-sdk", rev = "062d92eae0f3bb9908faf2d4e241eef17368b9d3" }
xcm-executor = { package = "staging-xcm-executor", git = "https://github.com/galacticcouncil/polkadot-sdk", rev = "062d92eae0f3bb9908faf2d4e241eef17368b9d3"  }

kusama-runtime = { package = "staging-kusama-runtime", git = "https://github.com/galacticcouncil/polkadot-sdk", rev = "062d92eae0f3bb9908faf2d4e241eef17368b9d3" }
polkadot-node-core-pvf = { git = "https://github.com/galacticcouncil/polkadot-sdk", rev = "062d92eae0f3bb9908faf2d4e241eef17368b9d3" }
polkadot-node-network-protocol = { git = "https://github.com/galacticcouncil/polkadot-sdk", rev = "062d92eae0f3bb9908faf2d4e241eef17368b9d3" }
polkadot-node-primitives = { git = "https://github.com/galacticcouncil/polkadot-sdk", rev = "062d92eae0f3bb9908faf2d4e241eef17368b9d3" }
polkadot-node-subsystem = { git = "https://github.com/galacticcouncil/polkadot-sdk", rev = "062d92eae0f3bb9908faf2d4e241eef17368b9d3" }
polkadot-node-subsystem-util = { git = "https://github.com/galacticcouncil/polkadot-sdk", rev = "062d92eae0f3bb9908faf2d4e241eef17368b9d3" }
polkadot-overseer = { git = "https://github.com/galacticcouncil/polkadot-sdk", rev = "062d92eae0f3bb9908faf2d4e241eef17368b9d3" }
polkadot-runtime-common = { git = "https://github.com/galacticcouncil/polkadot-sdk", rev = "062d92eae0f3bb9908faf2d4e241eef17368b9d3" }
polkadot-statement-table = { git = "https://github.com/galacticcouncil/polkadot-sdk", rev = "062d92eae0f3bb9908faf2d4e241eef17368b9d3" }
rococo-runtime = { git = "https://github.com/galacticcouncil/polkadot-sdk", rev = "062d92eae0f3bb9908faf2d4e241eef17368b9d3" }
westend-runtime = { git = "https://github.com/galacticcouncil/polkadot-sdk", rev = "062d92eae0f3bb9908faf2d4e241eef17368b9d3" }

cumulus-client-pov-recovery = { git = "https://github.com/galacticcouncil/polkadot-sdk", rev = "062d92eae0f3bb9908faf2d4e241eef17368b9d3" }
cumulus-pallet-parachain-system-proc-macro = { git = "https://github.com/galacticcouncil/polkadot-sdk", rev = "062d92eae0f3bb9908faf2d4e241eef17368b9d3" }
cumulus-relay-chain-rpc-interface = { git = "https://github.com/galacticcouncil/polkadot-sdk", rev = "062d92eae0f3bb9908faf2d4e241eef17368b9d3" }<|MERGE_RESOLUTION|>--- conflicted
+++ resolved
@@ -40,11 +40,8 @@
   'pallets/referrals',
   'pallets/evm-accounts',
   'pallets/dynamic-evm-fee',
-<<<<<<< HEAD
+  'pallets/xyk-liquidity-mining',
   'precompiles/call-permit',
-=======
-  'pallets/xyk-liquidity-mining',
->>>>>>> 8abf856a
 ]
 
 [workspace.dependencies]
