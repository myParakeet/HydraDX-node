--- conflicted
+++ resolved
@@ -207,14 +207,9 @@
 polkadot-runtime-parachains = { git = "https://github.com/paritytech/polkadot", branch = "release-v0.9.38", default-features = false }
 polkadot-service = { git = "https://github.com/paritytech/polkadot", branch = "release-v0.9.38", default-features = false }
 polkadot-xcm = { package = "xcm", git = "https://github.com/paritytech/polkadot", branch = "release-v0.9.38", default-features = false }
-<<<<<<< HEAD
 xcm = { git = "https://github.com/paritytech/polkadot", branch = "release-v0.9.38", default-features = false }
 xcm-builder = { git = "https://github.com/paritytech/polkadot", branch = "release-v0.9.38", default-features = false }
 xcm-executor = { git = "https://github.com/paritytech/polkadot", branch = "release-v0.9.38", default-features = false }
-=======
-xcm-executor = { git = "https://github.com/paritytech/polkadot", branch = "release-v0.9.38", default-features = false }
-xcm-builder = { git = "https://github.com/paritytech/polkadot", branch = "release-v0.9.38", default-features = false }
->>>>>>> ed714e50
 
 substrate-build-script-utils = { git = "https://github.com/paritytech/substrate", branch = "polkadot-v0.9.38", default-features = false }
 substrate-frame-rpc-system = { git = "https://github.com/paritytech/substrate", branch = "polkadot-v0.9.38", default-features = false }
