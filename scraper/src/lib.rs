--- conflicted
+++ resolved
@@ -95,11 +95,6 @@
 	Ok(())
 }
 
-<<<<<<< HEAD
-pub fn load_snapshot<Block: BlockT>(path: PathBuf) -> Result<TestExternalities, &'static str> {
-	let bytes = fs::read(path).map_err(|_| "fs::read failed.")?;
-	let snapshot: Snapshot<Block> = Decode::decode(&mut &*bytes).map_err(|_| "decode failed")?;
-=======
 pub fn load_snapshot<B: BlockT>(path: PathBuf) -> Result<TestExternalities<HashingFor<B>>, &'static str> {
 	let Snapshot {
 		snapshot_version: _,
@@ -108,7 +103,6 @@
 		raw_storage,
 		storage_root,
 	} = Snapshot::<B>::load(&path)?;
->>>>>>> 1c28f638
 
 	let ext_from_snapshot = TestExternalities::from_raw_snapshot(raw_storage, storage_root, state_version);
 
