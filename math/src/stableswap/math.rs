use crate::stableswap::types::AssetReserve;
use crate::to_u256;
use crate::types::Balance;
use num_traits::{CheckedDiv, CheckedMul, One, Zero};
use primitive_types::U256;
use sp_arithmetic::{FixedPointNumber, FixedU128, Permill};
use sp_std::ops::Div;
use sp_std::prelude::*;

pub const MAX_Y_ITERATIONS: u8 = 128;
pub const MAX_D_ITERATIONS: u8 = 64;

const TARGET_PRECISION: u8 = 18;

const PRECISION: u8 = 1;

/// Calculating amount to be received from the pool given the amount to be sent to the pool and both reserves.
/// D - number of iterations to use for Newton's formula to calculate parameter D ( it should be >=1 otherwise it wont converge at all and will always fail
/// Y - number of iterations to use for Newton's formula to calculate reserve Y ( it should be >=1 otherwise it wont converge at all and will always fail
pub fn calculate_out_given_in<const D: u8, const Y: u8>(
	balances: &[AssetReserve],
	idx_in: usize,
	idx_out: usize,
	amount_in: Balance,
	amplification: Balance,
) -> Option<Balance> {
	if idx_in >= balances.len() || idx_out >= balances.len() {
		return None;
	}
	let reserves = normalize_reserves(balances);
	let amount_in = normalize_value(amount_in, balances[idx_in].decimals, TARGET_PRECISION, Rounding::Down);
	let new_reserve_out = calculate_y_given_in::<D, Y>(amount_in, idx_in, idx_out, &reserves, amplification)?;
	let amount_out = reserves[idx_out].checked_sub(new_reserve_out)?;
	let amount_out = normalize_value(amount_out, TARGET_PRECISION, balances[idx_out].decimals, Rounding::Down);
	Some(amount_out.saturating_sub(1u128))
}

/// Calculating amount to be sent to the pool given the amount to be received from the pool and both reserves.
/// D - number of iterations to use for Newton's formula ( it should be >=1 otherwise it wont converge at all and will always fail
/// Y - number of iterations to use for Newton's formula to calculate reserve Y ( it should be >=1 otherwise it wont converge at all and will always fail
pub fn calculate_in_given_out<const D: u8, const Y: u8>(
	balances: &[AssetReserve],
	idx_in: usize,
	idx_out: usize,
	amount_out: Balance,
	amplification: Balance,
) -> Option<Balance> {
	if idx_in >= balances.len() || idx_out >= balances.len() {
		return None;
	}
	let reserves = normalize_reserves(balances);
	let amount_out = normalize_value(amount_out, balances[idx_out].decimals, TARGET_PRECISION, Rounding::Down);
	let new_reserve_in = calculate_y_given_out::<D, Y>(amount_out, idx_in, idx_out, &reserves, amplification)?;
	let amount_in = new_reserve_in.checked_sub(reserves[idx_in])?;
	let amount_in = normalize_value(amount_in, TARGET_PRECISION, balances[idx_in].decimals, Rounding::Up);
	Some(amount_in.saturating_add(1u128))
}

/// Calculating amount to be received from the pool given the amount to be sent to the pool and both reserves and apply a fee.
pub fn calculate_out_given_in_with_fee<const D: u8, const Y: u8>(
	balances: &[AssetReserve],
	idx_in: usize,
	idx_out: usize,
	amount_in: Balance,
	amplification: Balance,
	fee: Permill,
) -> Option<(Balance, Balance)> {
	let amount_out = calculate_out_given_in::<D, Y>(balances, idx_in, idx_out, amount_in, amplification)?;
	let fee_amount = calculate_fee_amount(amount_out, fee, Rounding::Down);
	let amount_out = amount_out.checked_sub(fee_amount)?;
	Some((amount_out, fee_amount))
}

/// Calculating amount to be sent to the pool given the amount to be received from the pool and both reserves with fee applied.
pub fn calculate_in_given_out_with_fee<const D: u8, const Y: u8>(
	balances: &[AssetReserve],
	idx_in: usize,
	idx_out: usize,
	amount_out: Balance,
	amplification: Balance,
	fee: Permill,
) -> Option<(Balance, Balance)> {
	let amount_in = calculate_in_given_out::<D, Y>(balances, idx_in, idx_out, amount_out, amplification)?;
	let fee_amount = calculate_fee_amount(amount_in, fee, Rounding::Up);
	let amount_in = amount_in.checked_add(fee_amount)?;
	Some((amount_in, fee_amount))
}

/// Calculate amount of shares to be given to LP after LP provided liquidity of some assets to the pool.
pub fn calculate_shares<const D: u8>(
	initial_reserves: &[AssetReserve],
	updated_reserves: &[AssetReserve],
	amplification: Balance,
	share_issuance: Balance,
	fee: Permill,
) -> Option<Balance> {
	if initial_reserves.len() != updated_reserves.len() {
		return None;
	}
	let initial_d = calculate_d::<D>(&initial_reserves, amplification)?;

	// We must make sure the updated_d is rounded *down* so that we are not giving the new position too many shares.
	// calculate_d can return a D value that is above the correct D value by up to 2, so we subtract 2.
	let updated_d = calculate_d::<D>(&updated_reserves, amplification)?.checked_sub(2_u128)?;
	if updated_d < initial_d {
		return None;
	}
	let fee = FixedU128::from(fee);
	let (d0, d1) = to_u256!(initial_d, updated_d);

	let adjusted_balances = if share_issuance > 0 {
		let adjusted_balances: Vec<AssetReserve> = updated_reserves
			.iter()
			.enumerate()
			.map(|(idx, asset_reserve)| -> Option<AssetReserve> {
				let (initial_reserve, updated_reserve) = to_u256!(initial_reserves[idx].amount, asset_reserve.amount);
				let ideal_balance = d1.checked_mul(initial_reserve)?.checked_div(d0)?;
				let diff = Balance::try_from(updated_reserve.abs_diff(ideal_balance)).ok()?;
				let fee_amount = fee.checked_mul_int(diff)?;
				Some(AssetReserve::new(
					asset_reserve.amount.saturating_sub(fee_amount),
					asset_reserve.decimals,
				))
			})
			.collect::<Option<Vec<AssetReserve>>>()?;
		adjusted_balances
	} else {
		updated_reserves.to_vec()
	};

	let adjusted_d = calculate_d::<D>(&adjusted_balances, amplification)?;

	if share_issuance == 0 {
		// if first liquidity added
		Some(updated_d)
	} else {
<<<<<<< HEAD
		let (issuance_hp, d_diff, d0) = to_u256!(share_issuance, updated_d.checked_sub(initial_d)?, initial_d);
		let share_amount = issuance_hp.checked_mul(d_diff)?.checked_div(d0)?.checked_sub(U256::from(1))?;
=======
		let (issuance_hp, d_diff, d0) = to_u256!(share_issuance, adjusted_d.checked_sub(initial_d)?, initial_d);
		let share_amount = issuance_hp.checked_mul(d_diff)?.checked_div(d0)?;
>>>>>>> 4b436f22
		Balance::try_from(share_amount).ok()
	}
}

/// Calculate amount of shares to be given to LP after LP provided liquidity of some assets to the pool.
pub fn calculate_shares_for_amount<const D: u8>(
	initial_reserves: &[AssetReserve],
	asset_idx: usize,
	amount: Balance,
	amplification: Balance,
	share_issuance: Balance,
	fee: Permill,
) -> Option<Balance> {
	if asset_idx >= initial_reserves.len() {
		return None;
	}
	let n_coins = initial_reserves.len();
	let fixed_fee = FixedU128::from(fee);
	let fee = fixed_fee
		.checked_mul(&FixedU128::from(n_coins as u128))?
		.checked_div(&FixedU128::from(4 * (n_coins - 1) as u128))?;

	let updated_reserves: Vec<AssetReserve> = initial_reserves
		.iter()
		.enumerate()
		.map(|(idx, v)| -> Option<AssetReserve> {
			if idx == asset_idx {
				Some(AssetReserve::new(v.amount.checked_sub(amount)?, v.decimals))
			} else {
				Some(*v)
			}
		})
		.collect::<Option<Vec<AssetReserve>>>()?;

	let initial_d = calculate_d::<D>(initial_reserves, amplification)?;
	let updated_d = calculate_d::<D>(&updated_reserves, amplification)?;
	let (d1, d0) = to_u256!(updated_d, initial_d);
	let adjusted_balances: Vec<AssetReserve> = updated_reserves
		.iter()
		.enumerate()
		.map(|(idx, asset_reserve)| -> Option<AssetReserve> {
			let (initial_reserve, updated_reserve) = to_u256!(initial_reserves[idx].amount, asset_reserve.amount);
			let ideal_balance = d1.checked_mul(initial_reserve)?.checked_div(d0)?;
			let diff = Balance::try_from(updated_reserve.abs_diff(ideal_balance)).ok()?;
			let fee_amount = fee.checked_mul_int(diff)?;
			Some(AssetReserve::new(
				asset_reserve.amount.saturating_sub(fee_amount),
				asset_reserve.decimals,
			))
		})
		.collect::<Option<Vec<AssetReserve>>>()?;

	let adjusted_d = calculate_d::<D>(&adjusted_balances, amplification)?;
	let (d_diff, issuance_hp) = to_u256!(initial_d.checked_sub(adjusted_d)?, share_issuance);
	let share_amount = issuance_hp
		.checked_mul(d_diff)?
		.checked_div(d0)?
		.checked_add(U256::one())?;
	Balance::try_from(share_amount).ok()
}

/// Given amount of shares and asset reserves, calculate corresponding amount of selected asset to be withdrawn.
pub fn calculate_withdraw_one_asset<const D: u8, const Y: u8>(
	reserves: &[AssetReserve],
	shares: Balance,
	asset_index: usize,
	share_asset_issuance: Balance,
	amplification: Balance,
	fee: Permill,
) -> Option<(Balance, Balance)> {
	if share_asset_issuance.is_zero() {
		return None;
	}

	if asset_index >= reserves.len() {
		return None;
	}

	if shares > share_asset_issuance {
		return None;
	}

	let n_coins = reserves.len();
	if n_coins <= 1 {
		return None;
	}
	let asset_out_decimals = reserves[asset_index].decimals;
	let reserves = normalize_reserves(reserves);

	let fixed_fee = FixedU128::from(fee);
	let fee = fixed_fee
		.checked_mul(&FixedU128::from(n_coins as u128))?
		.checked_div(&FixedU128::from(4 * (n_coins - 1) as u128))?;

	let initial_d = calculate_d_internal::<D>(&reserves, amplification)?;
	let (shares_hp, issuance_hp, d_hp) = to_u256!(shares, share_asset_issuance, initial_d);

	let d1 = d_hp.checked_sub(shares_hp.checked_mul(d_hp)?.checked_div(issuance_hp)?)?;

	let xp: Vec<Balance> = reserves
		.iter()
		.enumerate()
		.filter(|(idx, _)| *idx != asset_index)
		.map(|(_, v)| *v)
		.collect();

	let y = calculate_y_internal::<Y>(&xp, Balance::try_from(d1).ok()?, amplification)?;
	let xp_hp: Vec<U256> = reserves.iter().map(|v| to_u256!(*v)).collect();
	let y_hp = to_u256!(y);

	let mut reserves_reduced: Vec<Balance> = Vec::new();
	let mut asset_reserve: Balance = Balance::zero();

	for (idx, reserve) in xp_hp.iter().enumerate() {
		let dx_expected = if idx == asset_index {
			// dx_expected = xp[j] * d1 / d0 - new_y
			reserve.checked_mul(d1)?.checked_div(d_hp)?.checked_sub(y_hp)?
		} else {
			// dx_expected = xp[j] - xp[j] * d1 / d0
			reserve.checked_sub(reserve.checked_mul(d1)?.checked_div(d_hp)?)?
		};

		let expected = Balance::try_from(dx_expected).ok()?;
		let reduced = Balance::try_from(*reserve)
			.ok()?
			.checked_sub(fee.checked_mul_int(expected)?)?;

		if idx != asset_index {
			reserves_reduced.push(reduced);
		} else {
			asset_reserve = reduced;
		}
	}

	let y1 = calculate_y_internal::<Y>(&reserves_reduced, Balance::try_from(d1).ok()?, amplification)?;
	let dy = asset_reserve.checked_sub(y1)?;
	let dy_0 = reserves[asset_index].checked_sub(y)?;
	let fee = dy_0.checked_sub(dy)?;

	let amount_out = normalize_value(dy, TARGET_PRECISION, asset_out_decimals, Rounding::Down);
	let fee = normalize_value(fee, TARGET_PRECISION, asset_out_decimals, Rounding::Down);
	Some((amount_out, fee))
}

pub fn calculate_add_one_asset<const D: u8, const Y: u8>(
	reserves: &[AssetReserve],
	shares: Balance,
	asset_index: usize,
	share_asset_issuance: Balance,
	amplification: Balance,
<<<<<<< HEAD
=======
	fee: Permill,
>>>>>>> 4b436f22
) -> Option<Balance> {
	if share_asset_issuance.is_zero() {
		return None;
	}
	if asset_index >= reserves.len() {
		return None;
	}
	if shares > share_asset_issuance {
		return None;
	}
	let n_coins = reserves.len();
	if n_coins <= 1 {
		return None;
	}

	let asset_in_decimals = reserves[asset_index].decimals;
	let reserves = normalize_reserves(reserves);

	let initial_d = calculate_d_internal::<D>(&reserves, amplification)?;
	let (shares_hp, issuance_hp, d_hp) = to_u256!(shares, share_asset_issuance, initial_d);

	let d1 = d_hp.checked_add(shares_hp.checked_mul(d_hp)?.checked_div(issuance_hp)?)?;

	let xp: Vec<Balance> = reserves
		.iter()
		.enumerate()
		.filter(|(idx, _)| *idx != asset_index)
		.map(|(_, v)| *v)
		.collect();

	let y = calculate_y_internal::<Y>(&xp, Balance::try_from(d1).ok()?, amplification)?;
<<<<<<< HEAD
	let dy = y.checked_sub(reserves[asset_index])?;

	let amount_in = normalize_value(dy, TARGET_PRECISION, asset_in_decimals, Rounding::Down);
	Some(amount_in)
}

=======

	let fee = FixedU128::from(fee);
	let xp_hp: Vec<U256> = reserves.iter().map(|v| to_u256!(*v)).collect();
	let y_hp = to_u256!(y);

	let mut reserves_reduced: Vec<Balance> = Vec::new();
	let mut asset_reserve: Balance = Balance::zero();

	for (idx, reserve) in xp_hp.iter().enumerate() {
		let dx_expected = if idx == asset_index {
			y_hp.checked_sub(reserve.checked_mul(d1)?.checked_div(d_hp)?)?
		} else {
			reserve.checked_mul(d1)?.checked_div(d_hp)?.checked_sub(*reserve)?
		};

		let expected = Balance::try_from(dx_expected).ok()?;
		let reduced = Balance::try_from(*reserve)
			.ok()?
			.checked_sub(fee.checked_mul_int(expected)?)?;

		if idx != asset_index {
			reserves_reduced.push(reduced);
		} else {
			asset_reserve = reduced;
		}
	}
	let y1 = calculate_y_internal::<Y>(&reserves_reduced, Balance::try_from(d1).ok()?, amplification)?;
	let dy = y1.checked_sub(asset_reserve)?;
	/*
	let dy = asset_reserve.checked_sub(y1)?;
	let dy_0 = reserves[asset_index].checked_sub(y)?;
	let fee = dy_0.checked_sub(dy)?;
	 */
	let amount_in = normalize_value(dy, TARGET_PRECISION, asset_in_decimals, Rounding::Down);
	Some(amount_in)
}
>>>>>>> 4b436f22
pub fn calculate_d<const D: u8>(reserves: &[AssetReserve], amplification: Balance) -> Option<Balance> {
	let balances = normalize_reserves(reserves);
	calculate_d_internal::<D>(&balances, amplification)
}

/// amplification * n^n where n is number of assets in pool.
pub(crate) fn calculate_ann(len: usize, amplification: Balance) -> Option<Balance> {
	amplification.checked_mul(len as u128)
}

pub(crate) fn calculate_y_given_in<const D: u8, const Y: u8>(
	amount: Balance,
	idx_in: usize,
	idx_out: usize,
	balances: &[Balance],
	amplification: Balance,
) -> Option<Balance> {
	if idx_in >= balances.len() || idx_out >= balances.len() {
		return None;
	}

	let new_reserve_in = balances[idx_in].checked_add(amount)?;

	let d = calculate_d_internal::<D>(balances, amplification)?;

	let xp: Vec<Balance> = balances
		.iter()
		.enumerate()
		.filter(|(idx, _)| *idx != idx_out)
		.map(|(idx, v)| if idx == idx_in { new_reserve_in } else { *v })
		.collect();

	calculate_y_internal::<Y>(&xp, d, amplification)
}

/// Calculate new amount of reserve ID given amount to be withdrawn from the pool
pub(crate) fn calculate_y_given_out<const D: u8, const Y: u8>(
	amount: Balance,
	idx_in: usize,
	idx_out: usize,
	balances: &[Balance],
	amplification: Balance,
) -> Option<Balance> {
	if idx_in >= balances.len() || idx_out >= balances.len() {
		return None;
	}
	let new_reserve_out = balances[idx_out].checked_sub(amount)?;

	let d = calculate_d_internal::<D>(balances, amplification)?;
	let xp: Vec<Balance> = balances
		.iter()
		.enumerate()
		.filter(|(idx, _)| *idx != idx_in)
		.map(|(idx, v)| if idx == idx_out { new_reserve_out } else { *v })
		.collect();

	calculate_y_internal::<Y>(&xp, d, amplification)
}

pub(crate) fn calculate_d_internal<const D: u8>(xp: &[Balance], amplification: Balance) -> Option<Balance> {
	let two_u256 = to_u256!(2_u128);

	// Filter out zero balance assets, and return error if there is one.
	// Either all assets are zero balance, or none are zero balance.
	// Otherwise, it breaks the math.
	let mut xp_hp: Vec<U256> = xp.iter().filter(|v| !(*v).is_zero()).map(|v| to_u256!(*v)).collect();
	if xp_hp.len() != xp.len() && !xp_hp.is_empty() {
		return None;
	}
	xp_hp.sort();

	let ann = calculate_ann(xp_hp.len(), amplification)?;
	let n_coins = to_u256!(xp_hp.len());

	let mut s_hp = U256::zero();
	for x in xp_hp.iter() {
		s_hp = s_hp.checked_add(*x)?;
	}

	if s_hp == U256::zero() {
		return Some(Balance::zero());
	}

	let mut d = s_hp;

	let (ann_hp, precision_hp) = to_u256!(ann, PRECISION as u128);

	for _ in 0..D {
		let d_p = xp_hp
			.iter()
			.try_fold(d, |acc, v| acc.checked_mul(d)?.checked_div(v.checked_mul(n_coins)?))?;
		let d_prev = d;

		d = ann_hp
			.checked_mul(s_hp)?
			.checked_add(d_p.checked_mul(n_coins)?)?
			.checked_mul(d)?
			.checked_div(
				ann_hp
					.checked_sub(U256::one())?
					.checked_mul(d)?
					.checked_add(n_coins.checked_add(U256::one())?.checked_mul(d_p)?)?,
			)?
			// adding two here is sufficient to account for rounding
			// errors, AS LONG AS the minimum reserves are 2 for each
			// asset. I.e., as long as xp_hp[0] >= 2 and xp_hp[1] >= 2
			// adding two guarantees that this function will return
			// a value larger than or equal to the correct D invariant
			.checked_add(two_u256)?;

		if has_converged(d_prev, d, precision_hp) {
			// If runtime-benchmarks - don't return and force max iterations
			#[cfg(not(feature = "runtime-benchmarks"))]
			return Balance::try_from(d).ok();
		}
	}

	Balance::try_from(d).ok()
}

pub fn calculate_y<const D: u8>(
	reserves: &[AssetReserve],
	d: Balance,
	amplification: Balance,
	asset_precision: u8,
) -> Option<Balance> {
	let balances = normalize_reserves(reserves);
	let y = calculate_y_internal::<D>(&balances, d, amplification)?;
	Some(normalize_value(y, TARGET_PRECISION, asset_precision, Rounding::Down))
}

fn calculate_y_internal<const D: u8>(xp: &[Balance], d: Balance, amplification: Balance) -> Option<Balance> {
	// Filter out zero balance assets, and return error if there is one.
	// Either all assets are zero balance, or none are zero balance.
	// Otherwise, it breaks the math.
	let mut xp_hp: Vec<U256> = xp.iter().filter(|v| !(*v).is_zero()).map(|v| to_u256!(*v)).collect();
	if xp_hp.len() != xp.len() && !xp_hp.is_empty() {
		return None;
	}
	xp_hp.sort();

	let ann = calculate_ann(xp_hp.len().checked_add(1)?, amplification)?;

	let (d_hp, n_coins_hp, ann_hp, precision_hp) = to_u256!(d, xp_hp.len().checked_add(1)?, ann, PRECISION as u128);

	let two_hp = to_u256!(2u128);
	let mut s_hp = U256::zero();
	for x in xp_hp.iter() {
		s_hp = s_hp.checked_add(*x)?;
	}
	let mut c = d_hp;

	for reserve in xp_hp.iter() {
		c = c.checked_mul(d_hp)?.checked_div(reserve.checked_mul(n_coins_hp)?)?;
	}

	c = c.checked_mul(d_hp)?.checked_div(ann_hp.checked_mul(n_coins_hp)?)?;

	let b = s_hp.checked_add(d_hp.checked_div(ann_hp)?)?;
	let mut y = d_hp;

	for _i in 0..D {
		let y_prev = y;
		y = y
			.checked_mul(y)?
			.checked_add(c)?
			.checked_div(two_hp.checked_mul(y)?.checked_add(b)?.checked_sub(d_hp)?)?
			.checked_add(two_hp)?;

		if has_converged(y_prev, y, precision_hp) {
			// If runtime-benchmarks - don't return and force max iterations
			#[cfg(not(feature = "runtime-benchmarks"))]
			return Balance::try_from(y).ok();
		}
	}
	Balance::try_from(y).ok()
}

pub fn calculate_amplification(
	initial_amplification: u128,
	final_amplification: u128,
	initial_block: u128,
	final_block: u128,
	current_block: u128,
) -> u128 {
	// short circuit if block parameters are invalid or start block is not reached yet
	if current_block < initial_block || final_block <= initial_block {
		return initial_amplification;
	}

	// short circuit if already reached desired block
	if current_block >= final_block {
		return final_amplification;
	}

	let step = final_amplification
		.abs_diff(initial_amplification)
		.saturating_mul(current_block.saturating_sub(initial_block))
		.div(final_block.saturating_sub(initial_block));

	if final_amplification > initial_amplification {
		initial_amplification.saturating_add(step)
	} else {
		initial_amplification.saturating_sub(step)
	}
}

#[inline]
fn has_converged(v0: U256, v1: U256, precision: U256) -> bool {
	let diff = abs_diff(v0, v1);

	(v1 <= v0 && diff < precision) || (v1 > v0 && diff <= precision)
}

#[inline]
fn abs_diff(d0: U256, d1: U256) -> U256 {
	if d1 >= d0 {
		// This is safe due the previous condition
		d1 - d0
	} else {
		d0 - d1
	}
}

pub(crate) enum Rounding {
	Down,
	Up,
}

fn calculate_fee_amount(amount: Balance, fee: Permill, rounding: Rounding) -> Balance {
	match rounding {
		Rounding::Down => fee.mul_floor(amount),
		Rounding::Up => fee.mul_ceil(amount),
	}
}

pub(crate) fn normalize_reserves(reserves: &[AssetReserve]) -> Vec<Balance> {
	reserves
		.iter()
		.map(|v| normalize_value(v.amount, v.decimals, TARGET_PRECISION, Rounding::Down))
		.collect()
}

pub(crate) fn normalize_value(amount: Balance, decimals: u8, target_decimals: u8, rounding: Rounding) -> Balance {
	if target_decimals == decimals {
		return amount;
	}
	let diff = target_decimals.abs_diff(decimals);
	if target_decimals > decimals {
		amount.saturating_mul(10u128.pow(diff as u32))
	} else {
		match rounding {
			Rounding::Down => amount.div(10u128.pow(diff as u32)),
			Rounding::Up => amount.div(10u128.pow(diff as u32)).saturating_add(Balance::one()),
		}
	}
}

#[cfg(test)]
mod tests {
	use super::*;

	#[test]
	fn test_normalize_value_same_decimals() {
		let amount = 1_000_000_000_000;
		let decimals = 12;
		let target_decimals = 12;
		let expected: Balance = amount;
		let actual = normalize_value(amount, decimals, target_decimals, Rounding::Down);
		assert_eq!(actual, expected);
	}

	#[test]
	fn test_normalize_value_target_greater_than_decimals() {
		let amount = 1_000_000_000_000;
		let decimals = 12;
		let target_decimals = 18;
		let expected: Balance = 1_000_000_000_000_000_000;
		let actual = normalize_value(amount, decimals, target_decimals, Rounding::Down);
		assert_eq!(actual, expected);
	}

	#[test]
	fn test_normalize_value_target_less_than_decimals() {
		let amount: Balance = 1_000_000_000_000_000_000;
		let decimals = 18;
		let target_decimals = 12;
		let expected: Balance = 1_000_000_000_000;
		let actual = normalize_value(amount, decimals, target_decimals, Rounding::Down);
		assert_eq!(actual, expected);
	}
}<|MERGE_RESOLUTION|>--- conflicted
+++ resolved
@@ -134,13 +134,8 @@
 		// if first liquidity added
 		Some(updated_d)
 	} else {
-<<<<<<< HEAD
-		let (issuance_hp, d_diff, d0) = to_u256!(share_issuance, updated_d.checked_sub(initial_d)?, initial_d);
-		let share_amount = issuance_hp.checked_mul(d_diff)?.checked_div(d0)?.checked_sub(U256::from(1))?;
-=======
 		let (issuance_hp, d_diff, d0) = to_u256!(share_issuance, adjusted_d.checked_sub(initial_d)?, initial_d);
 		let share_amount = issuance_hp.checked_mul(d_diff)?.checked_div(d0)?;
->>>>>>> 4b436f22
 		Balance::try_from(share_amount).ok()
 	}
 }
@@ -291,10 +286,7 @@
 	asset_index: usize,
 	share_asset_issuance: Balance,
 	amplification: Balance,
-<<<<<<< HEAD
-=======
 	fee: Permill,
->>>>>>> 4b436f22
 ) -> Option<Balance> {
 	if share_asset_issuance.is_zero() {
 		return None;
@@ -326,14 +318,6 @@
 		.collect();
 
 	let y = calculate_y_internal::<Y>(&xp, Balance::try_from(d1).ok()?, amplification)?;
-<<<<<<< HEAD
-	let dy = y.checked_sub(reserves[asset_index])?;
-
-	let amount_in = normalize_value(dy, TARGET_PRECISION, asset_in_decimals, Rounding::Down);
-	Some(amount_in)
-}
-
-=======
 
 	let fee = FixedU128::from(fee);
 	let xp_hp: Vec<U256> = reserves.iter().map(|v| to_u256!(*v)).collect();
@@ -370,7 +354,6 @@
 	let amount_in = normalize_value(dy, TARGET_PRECISION, asset_in_decimals, Rounding::Down);
 	Some(amount_in)
 }
->>>>>>> 4b436f22
 pub fn calculate_d<const D: u8>(reserves: &[AssetReserve], amplification: Balance) -> Option<Balance> {
 	let balances = normalize_reserves(reserves);
 	calculate_d_internal::<D>(&balances, amplification)
