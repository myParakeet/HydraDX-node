--- conflicted
+++ resolved
@@ -68,11 +68,7 @@
 
 ```
 cd ./rococo-local
-<<<<<<< HEAD
-zombienet --provider native config-zombienet.json
-=======
 zombienet spawn config-zombienet.json
->>>>>>> 60de95b3
 ```
 
 ### Interaction with the node
