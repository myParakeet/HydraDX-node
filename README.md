# HydraDX node

CROSS-CHAIN LIQUIDITY PROTOCOL BUILT ON SUBSTRATE

<<<<<<< HEAD
## Contributions & Code of Conduct

Please follow the contributions guidelines as outlined in [`docs/CONTRIBUTING.md`](docs/CONTRIBUTING.md).
We are welcoming and friendly community please follow our [Code of Conduct](docs/CODE_OF_CONDUCT.md).

## HACKNET
- https://hack.hydradx.io/

- [app source](https://github.com/galacticcouncil/hack.HydraDX-app)

=======
>>>>>>> a925b0a7
## Local Development

Follow these steps to prepare a local Substrate development environment :hammer_and_wrench:

### Simple Setup

Install all the required dependencies with a single command (be patient, this can take up to 30
minutes).

```bash
curl https://getsubstrate.io -sSf | bash -s -- --fast
```

### Manual Setup

Find manual setup instructions at the
[Substrate Developer Hub](https://substrate.dev/docs/en/knowledgebase/getting-started/#manual-installation).

### Build

Once the development environment is set up, build the node. This command will build the
[Wasm](https://substrate.dev/docs/en/knowledgebase/advanced/executor#wasm-execution) and
[native](https://substrate.dev/docs/en/knowledgebase/advanced/executor#native-execution) code:

```bash
cargo build --release
```

## Run

### Single Node Development Chain

Purge any existing dev chain state:

```bash
./target/release/hydra-dx purge-chain --dev
```

Start a dev chain:

```bash
./target/release/hydra-dx --dev
```

Or, start a dev chain with detailed logging:

```bash
RUST_LOG=debug RUST_BACKTRACE=1 ./target/release/hydra-dx -lruntime=debug --dev
```

### Interaction with the node

Go to the polkadot apps at https://dotapps.io

Then open settings screen -> developer and paste

*NOTE - FixedU128 type is not yet implemented for polkadot apps. Balance is a measure so price can be reasonably selected. If using polkadot apps to create pool:*
- 1 Mega Units equals 1:1 price
- 20 Mega Units equals 20:1 price
- 50 Kilo Units equals 0.05:1 price

```
{
  "Amount": "i128",
  "AmountOf": "Amount",
  "Address": "AccountId",
  "BalanceInfo": {
    "amount": "Balance",
    "assetId": "AssetId"
  },
  "CurrencyId": "AssetId",
  "CurrencyIdOf": "AssetId",
  "Intention": {
    "who": "AccountId",
    "asset_sell": "AssetId",
    "asset_buy": "AssetId",
    "amount": "Balance",
    "discount": "bool",
    "sell_or_buy": "IntentionType"
  },
  "IntentionId": "u128",
  "IntentionType": {
    "_enum": [
      "SELL",
      "BUY"
    ]
  },
  "LookupSource": "AccountId",
  "Price": "Balance"
}
```

Connect to the 
- Hacknet: `wss://hack.hydradx.io:9944` 
- [Stakenet](https://polkadot.js.org/apps/?rpc=wss%3A%2F%2Frpc-01.snakenet.hydradx.io): `wss://rpc-01.snakenet.hydradx.io`
- or local node.

### Performance check

Prerequisites: rust/cargo, python 3.8+

With the following script it is possible to run a simple performance check. It might be useful
to determine whether your machine is suitable to run HydraDX node.

From the top-level node directory:

```bash
./scripts/check_performance.sh
```

This will run series of benchmarks ( which may take a while). 
The output will show benchmark results of HydraDX pallets and comparison against reference values.

The most interesting information would be the difference between the HydraDx benchmark value and the local machine's benchmark.

If the difference is >= 0, performance is similar or better.
However, if the difference < 0 - your machine might not suitable to run HydraDX node. Contact HydraDX devs to discuss the results.

### Running a stakenet node

```bash
./target/release/hydra-dx --chain lerna
```

### Honorable contributions
[@apopiak](https://github.com/apopiak) for great reviews [#87](https://github.com/galacticcouncil/HydraDX-node/pull/87) and support.<|MERGE_RESOLUTION|>--- conflicted
+++ resolved
@@ -2,19 +2,11 @@
 
 CROSS-CHAIN LIQUIDITY PROTOCOL BUILT ON SUBSTRATE
 
-<<<<<<< HEAD
 ## Contributions & Code of Conduct
 
 Please follow the contributions guidelines as outlined in [`docs/CONTRIBUTING.md`](docs/CONTRIBUTING.md).
 We are welcoming and friendly community please follow our [Code of Conduct](docs/CODE_OF_CONDUCT.md).
 
-## HACKNET
-- https://hack.hydradx.io/
-
-- [app source](https://github.com/galacticcouncil/hack.HydraDX-app)
-
-=======
->>>>>>> a925b0a7
 ## Local Development
 
 Follow these steps to prepare a local Substrate development environment :hammer_and_wrench:
