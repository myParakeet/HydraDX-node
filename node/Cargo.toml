[package]
name = "hydradx"
version = "11.0.0"
description = "HydraDX node"
authors = ["GalacticCouncil"]
edition = "2021"
license = "Apache 2.0"
repository = "https://github.com/galacticcouncil/HydraDX-node"
build = "build.rs"

[[bin]]
name = "hydradx"

[package.metadata.docs.rs]
targets = ["x86_64-unknown-linux-gnu"]

[build-dependencies]
hydra-dx-build-script-utils = { workspace = true }

[dependencies]
codec = { package = "parity-scale-codec", version = "3.4.0" }
hex-literal = "0.3.4"
jsonrpsee = { version = "0.16.2", features = ["server", "macros"] }
log = "0.4.17"
serde = { version = "1.0.136", features = ["derive"] }
serde_json = "1.0.85"
clap = { version = "4.1.8", features = [ "derive" ] }
futures = "0.3.21"
async-trait = "0.1"

# local dependencies
hydradx-runtime = { workspace = true }
primitives = { workspace = true }

# Substrate dependencies
frame-benchmarking = { workspace = true }
frame-benchmarking-cli = { workspace = true , optional = true }
pallet-transaction-payment-rpc = { workspace = true }
sc-basic-authorship = { workspace = true }
sc-chain-spec = { workspace = true }
sc-cli = { workspace = true }
sc-client-api = { workspace = true }
sc-client-db = { workspace = true }
sc-consensus = { workspace = true }
sc-consensus-aura = { workspace = true }
sc-executor = { workspace = true }
sc-keystore = { workspace = true }
sc-rpc = { workspace = true }
sc-rpc-api = { workspace = true }
sc-service = { workspace = true }
sc-tracing = { workspace = true }
sc-telemetry = { workspace = true }
sc-transaction-pool = { workspace = true }
sc-transaction-pool-api = { workspace = true }
sc-sysinfo = { workspace = true }
sp-api = { workspace = true }
sp-block-builder = { workspace = true }
sp-blockchain = { workspace = true }
sp-consensus = { workspace = true }
sp-consensus-aura = { workspace = true }
sp-core = { workspace = true }
sp-inherents = { workspace = true }
sp-runtime = { workspace = true }
sp-timestamp = { workspace = true }
sp-transaction-pool = { workspace = true }
sp-trie = { workspace = true }
sp-storage = { workspace = true }
substrate-frame-rpc-system = { workspace = true }
sc-network = { workspace = true }
sc-network-sync = { workspace = true }
sc-network-common = { workspace = true }
sp-keystore = { workspace = true }
sp-session = { workspace = true }
sp-offchain = { workspace = true }
sc-offchain = { workspace = true }
sp-io = { workspace = true }
substrate-prometheus-endpoint = { workspace = true }
frame-system-rpc-runtime-api = { workspace = true }
pallet-transaction-payment-rpc-runtime-api = { workspace = true }
sp-authority-discovery = { workspace = true }
frame-try-runtime = { workspace = true, optional = true }

# Cumulus dependencies
cumulus-client-cli = { workspace = true }
cumulus-client-collator = { workspace = true }
cumulus-client-consensus-aura = { workspace = true }
cumulus-client-consensus-common = { workspace = true }
cumulus-client-consensus-proposer = { workspace = true }
cumulus-client-network = { workspace = true }
cumulus-client-service = { workspace = true }
cumulus-primitives-core = { workspace = true }
cumulus-primitives-parachain-inherent = { workspace = true }
cumulus-relay-chain-interface = { workspace = true }
cumulus-relay-chain-inprocess-interface = { workspace = true }
cumulus-relay-chain-minimal-node = { workspace = true }

# Polkadot dependencies
polkadot-cli = { workspace = true }
polkadot-parachain = { workspace = true }
polkadot-primitives = { workspace = true }
polkadot-service = { workspace = true }

# Frontier
fc-consensus = { workspace = true }
fc-db = { workspace = true }
fc-mapping-sync = { workspace = true }
fc-rpc = { workspace = true }
fc-rpc-core = { workspace = true }
fp-rpc = { workspace = true }
fp-storage = { workspace = true }

[features]
default = [
  "frame-benchmarking-cli",
]
runtime-benchmarks = [
  "hydradx-runtime/runtime-benchmarks",
  "frame-benchmarking-cli",
  "polkadot-service/runtime-benchmarks",
  "polkadot-cli/runtime-benchmarks",
]
try-runtime = [
    "hydradx-runtime/try-runtime",
<<<<<<< HEAD
]
=======
    "try-runtime-cli/try-runtime",
]
>>>>>>> 60de95b3
<|MERGE_RESOLUTION|>--- conflicted
+++ resolved
@@ -121,9 +121,4 @@
 ]
 try-runtime = [
     "hydradx-runtime/try-runtime",
-<<<<<<< HEAD
-]
-=======
-    "try-runtime-cli/try-runtime",
-]
->>>>>>> 60de95b3
+]