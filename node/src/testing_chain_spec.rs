// This file is part of HydraDX-node.

// Copyright (C) 2020-2021  Intergalactic, Limited (GIB).
// SPDX-License-Identifier: Apache-2.0

// Licensed under the Apache License, Version 2.0 (the "License");
// you may not use this file except in compliance with the License.
// You may obtain a copy of the License at
//
//     http://www.apache.org/licenses/LICENSE-2.0
//
// Unless required by applicable law or agreed to in writing, software
// distributed under the License is distributed on an "AS IS" BASIS,
// WITHOUT WARRANTIES OR CONDITIONS OF ANY KIND, either express or implied.
// See the License for the specific language governing permissions and
// limitations under the License.

#![allow(clippy::or_fun_call)]
#![allow(clippy::too_many_arguments)]

use crate::chain_spec::Extensions;
use cumulus_primitives_core::ParaId;
use hex_literal::hex;
use primitives::{constants::currency::NATIVE_EXISTENTIAL_DEPOSIT, AssetId, BlockNumber, Price};
use sc_service::ChainType;
use serde_json::map::Map;
use sp_core::{sr25519, Pair, Public};
use sp_runtime::traits::{IdentifyAccount, Verify};
use testing_hydradx_runtime::{
	pallet_claims::EthereumAddress, AccountId, AssetRegistryConfig, AuraId, Balance, BalancesConfig, ClaimsConfig,
	CollatorSelectionConfig, CouncilConfig, ElectionsConfig, GenesisConfig, GenesisHistoryConfig,
	MultiTransactionPaymentConfig, ParachainInfoConfig, SessionConfig, Signature, SudoConfig, SystemConfig,
	TechnicalCommitteeConfig, TokensConfig, VestingConfig, UNITS, WASM_BINARY,
};

const PARA_ID: u32 = 2034;
const TOKEN_DECIMALS: u8 = 12;
const TOKEN_SYMBOL: &str = "HDX";
const PROTOCOL_ID: &str = "hdx";
const STASH: Balance = 100 * UNITS;
const INITIAL_BALANCE: u128 = 10_000;
const INITIAL_TOKEN_BALANCE: Balance = 1_000 * UNITS;

/// Specialized `ChainSpec`. This is a specialization of the general Substrate ChainSpec type.
pub type ChainSpec = sc_service::GenericChainSpec<GenesisConfig, Extensions>;

/// Generate a crypto pair from seed.
pub fn get_from_seed<TPublic: Public>(seed: &str) -> <TPublic::Pair as Pair>::Public {
	TPublic::Pair::from_string(&format!("//{}", seed), None)
		.expect("static values are valid; qed")
		.public()
}

<<<<<<< HEAD
pub fn development_config() -> Result<ChainSpec, String> {
	let wasm_binary =
		testing_runtime::WASM_BINARY.ok_or_else(|| "Testing and development wasm binary not available".to_string())?;
	let mut properties = Map::new();
	properties.insert("tokenDecimals".into(), 12u8.into());
	properties.insert("tokenSymbol".into(), "HDX".into());
	properties.insert("ss58Format".into(), 63u8.into());

	Ok(ChainSpec::from_genesis(
		// Config names for the testing runtime have to start with `Testing` string literal
		// because ChainSpecs are used to identify runtimes.
		// Name
		"Testing HydraDX Development chain",
		// ID
		"dev",
		ChainType::Development,
		move || {
			testnet_genesis(
				wasm_binary,
				// Initial PoA authorities
				vec![authority_keys_from_seed("Alice")],
				// Sudo account
				get_account_id_from_seed::<sr25519::Public>("Alice"),
				// Pre-funded accounts
				vec![
					get_account_id_from_seed::<sr25519::Public>("Alice"),
					get_account_id_from_seed::<sr25519::Public>("Bob"),
					get_account_id_from_seed::<sr25519::Public>("Eve"),
					get_account_id_from_seed::<sr25519::Public>("Alice//stash"),
					get_account_id_from_seed::<sr25519::Public>("Bob//stash"),
					// Treasury
					hex!["6d6f646c70792f74727372790000000000000000000000000000000000000000"].into(),
				],
				true,
			)
		},
		// Bootnodes
		vec![],
		// Telemetry
		None,
		// Protocol ID
		Some(DEFAULT_PROTOCOL_ID),
		// Fork ID
		None,
		// Properties
		Some(properties),
		// Extensions
		None,
	))
=======
type AccountPublic = <Signature as Verify>::Signer;

/// Generate an account ID from seed.
pub fn get_account_id_from_seed<TPublic: Public>(seed: &str) -> AccountId
where
	AccountPublic: From<<TPublic::Pair as Pair>::Public>,
{
	AccountPublic::from(get_from_seed::<TPublic>(seed)).into_account()
>>>>>>> 4b070cdb
}

pub fn local_parachain_config() -> Result<ChainSpec, String> {
	let wasm_binary = WASM_BINARY.ok_or("Development wasm binary not available".to_string())?;

	let mut properties = Map::new();
<<<<<<< HEAD
	properties.insert("tokenDecimals".into(), 12u8.into());
	properties.insert("tokenSymbol".into(), "HDX".into());
	properties.insert("ss58Format".into(), 63u8.into());
=======
	properties.insert("tokenDecimals".into(), TOKEN_DECIMALS.into());
	properties.insert("tokenSymbol".into(), TOKEN_SYMBOL.into());
>>>>>>> 4b070cdb

	Ok(ChainSpec::from_genesis(
		// Name
		"Testing HydraDX Local Testnet",
		// ID
		"local_testnet",
		ChainType::Local,
		move || {
			testnet_parachain_genesis(
				wasm_binary,
				// Sudo account
				get_account_id_from_seed::<sr25519::Public>("Alice"),
				// initial authorities & invulnerables
				(
					vec![
						(
							get_account_id_from_seed::<sr25519::Public>("Alice"),
							get_from_seed::<AuraId>("Alice"),
						),
						(
							get_account_id_from_seed::<sr25519::Public>("Bob"),
							get_from_seed::<AuraId>("Bob"),
						),
					],
					// candidacy bond
					10_000,
				),
				// pre-funded accounts
				vec![
					(get_account_id_from_seed::<sr25519::Public>("Alice"), INITIAL_BALANCE),
					(get_account_id_from_seed::<sr25519::Public>("Bob"), INITIAL_BALANCE),
					(get_account_id_from_seed::<sr25519::Public>("Charlie"), INITIAL_BALANCE),
					(get_account_id_from_seed::<sr25519::Public>("Dave"), INITIAL_BALANCE),
					(get_account_id_from_seed::<sr25519::Public>("Eve"), INITIAL_BALANCE),
					(get_account_id_from_seed::<sr25519::Public>("Ferdie"), INITIAL_BALANCE),
					(
						get_account_id_from_seed::<sr25519::Public>("Alice//stash"),
						INITIAL_BALANCE,
					),
					(
						get_account_id_from_seed::<sr25519::Public>("Bob//stash"),
						INITIAL_BALANCE,
					),
					(
						get_account_id_from_seed::<sr25519::Public>("Charlie//stash"),
						INITIAL_BALANCE,
					),
					(
						get_account_id_from_seed::<sr25519::Public>("Dave//stash"),
						INITIAL_BALANCE,
					),
					(
						get_account_id_from_seed::<sr25519::Public>("Eve//stash"),
						INITIAL_BALANCE,
					),
					(
						get_account_id_from_seed::<sr25519::Public>("Ferdie//stash"),
						INITIAL_BALANCE,
					),
				],
				// council
				vec![
					get_account_id_from_seed::<sr25519::Public>("Alice"),
					get_account_id_from_seed::<sr25519::Public>("Bob"),
					get_account_id_from_seed::<sr25519::Public>("Eve"),
				],
				// technical_committe
				vec![
					get_account_id_from_seed::<sr25519::Public>("Alice"),
					get_account_id_from_seed::<sr25519::Public>("Bob"),
					get_account_id_from_seed::<sr25519::Public>("Eve"),
				],
				vec![],
				vec![(b"KSM".to_vec(), 1_000u128), (b"KUSD".to_vec(), 1_000u128)],
				vec![(1, Price::from_float(0.0000212)), (2, Price::from_float(0.000806))],
				hex!["6d6f646c70792f74727372790000000000000000000000000000000000000000"].into(), // treasury
				vec![
					(
						get_account_id_from_seed::<sr25519::Public>("Alice"),
						vec![(1, INITIAL_TOKEN_BALANCE), (2, INITIAL_TOKEN_BALANCE)],
					),
					(
						get_account_id_from_seed::<sr25519::Public>("Bob"),
						vec![(1, INITIAL_TOKEN_BALANCE), (2, INITIAL_TOKEN_BALANCE)],
					),
				],
				create_testnet_claims(),
				vec![
					(get_account_id_from_seed::<sr25519::Public>("Alice"), STASH / 5),
					(get_account_id_from_seed::<sr25519::Public>("Bob"), STASH / 5),
					(get_account_id_from_seed::<sr25519::Public>("Eve"), STASH / 5),
				],
				PARA_ID.into(),
			)
		},
		// Bootnodes
		vec![],
		// Telemetry
		None,
		// Protocol ID
<<<<<<< HEAD
		Some(DEFAULT_PROTOCOL_ID),
=======
		Some(PROTOCOL_ID),
>>>>>>> 4b070cdb
		// Fork ID
		None,
		// Properties
		Some(properties),
		// Extensions
		Extensions {
			relay_chain: "rococo-local".into(),
			para_id: PARA_ID,
		},
	))
}

fn testnet_parachain_genesis(
	wasm_binary: &[u8],
	root_key: AccountId,
	initial_authorities: (Vec<(AccountId, AuraId)>, Balance),
	endowed_accounts: Vec<(AccountId, Balance)>,
	council_members: Vec<AccountId>,
	tech_committee_members: Vec<AccountId>,
	vesting_list: Vec<(AccountId, BlockNumber, BlockNumber, u32, Balance)>,
	registered_assets: Vec<(Vec<u8>, Balance)>, // (Asset name, Existential deposit)
	accepted_assets: Vec<(AssetId, Price)>,     // (Asset id, Fallback price) - asset which fee can be paid with
	tx_fee_payment_account: AccountId,          // Account use multi-payment pallet to send fees to in pool does not exists
	token_balances: Vec<(AccountId, Vec<(AssetId, Balance)>)>,
	claims_data: Vec<(EthereumAddress, Balance)>,
	elections: Vec<(AccountId, Balance)>,
	parachain_id: ParaId,
) -> GenesisConfig {
	GenesisConfig {
		system: SystemConfig {
			// Add Wasm runtime to storage.
			code: wasm_binary.to_vec(),
		},
		sudo: SudoConfig {
			// Assign network admin rights.
			key: Some(root_key),
<<<<<<< HEAD
		},
		multi_transaction_payment: testing_runtime::MultiTransactionPaymentConfig {
			currencies: vec![],
			fallback_account: Some(hex!["6d6f646c70792f74727372790000000000000000000000000000000000000000"].into()),
			account_currencies: vec![],
		},
		tokens: testing_runtime::TokensConfig {
			balances: endowed_accounts
				.iter()
				.flat_map(|x| {
					vec![
						(x.clone(), 1, 100_000u128 * HDX),
						(x.clone(), 2, 100_000u128 * HDX),
						(x.clone(), 3, 100_000u128 * HDX),
					]
				})
				.collect(),
=======
>>>>>>> 4b070cdb
		},
		session: SessionConfig {
			keys: initial_authorities
				.0
				.iter()
				.cloned()
				.map(|(acc, aura)| {
					(
						acc.clone(), // account id
						acc,         // validator id
						testing_hydradx_runtime::opaque::SessionKeys {
							aura: aura.clone(),
							collator_rewards: aura,
						}, // session keys
					)
				})
				.collect(),
		},

		// no need to pass anything, it will panic if we do. Session will take care
		// of this.
		aura: Default::default(),
		collator_selection: CollatorSelectionConfig {
			invulnerables: initial_authorities.0.iter().cloned().map(|(acc, _)| acc).collect(),
			candidacy_bond: initial_authorities.1,
			..Default::default()
		},
		balances: BalancesConfig {
			// Configure endowed accounts with initial balance of a lot.
			balances: endowed_accounts.iter().cloned().map(|k| (k.0, k.1 * UNITS)).collect(),
		},
		council: CouncilConfig {
			// Intergalactic council member
			members: council_members,
			phantom: Default::default(),
		},
		technical_committee: TechnicalCommitteeConfig {
			members: tech_committee_members,
			phantom: Default::default(),
		},
		vesting: VestingConfig { vesting: vesting_list },
		asset_registry: AssetRegistryConfig {
			asset_names: registered_assets.clone(),
			native_asset_name: TOKEN_SYMBOL.as_bytes().to_vec(),
			native_existential_deposit: NATIVE_EXISTENTIAL_DEPOSIT,
		},
		multi_transaction_payment: MultiTransactionPaymentConfig {
			currencies: accepted_assets,
			fallback_account: Some(tx_fee_payment_account),
			account_currencies: vec![],
		},
<<<<<<< HEAD
		genesis_history: testing_runtime::GenesisHistoryConfig::default(),
		vesting: testing_runtime::VestingConfig { vesting: vec![] },
=======
		tokens: TokensConfig {
			balances: if registered_assets.is_empty() {
				vec![]
			} else {
				token_balances
					.iter()
					.flat_map(|x| {
						x.1.clone()
							.into_iter()
							.map(|(asset_id, amount)| (x.0.clone(), asset_id, amount))
					})
					.collect()
			},
		},
		treasury: Default::default(),
		elections: ElectionsConfig {
			// Intergalactic elections
			members: elections,
		},

		genesis_history: GenesisHistoryConfig::default(),
		claims: ClaimsConfig { claims: claims_data },
		parachain_info: ParachainInfoConfig { parachain_id },
		aura_ext: Default::default(),
		polkadot_xcm: Default::default(),
>>>>>>> 4b070cdb
	}
}

pub fn create_testnet_claims() -> Vec<(EthereumAddress, Balance)> {
	let mut claims = Vec::<(EthereumAddress, Balance)>::new();

	// Alice's claim
	// Signature: 0xbcae7d4f96f71cf974c173ae936a1a79083af7f76232efbf8a568b7f990eceed73c2465bba769de959b7f6ac5690162b61eb90949901464d0fa158a83022a0741c
	// Message: "I hereby claim all my HDX tokens to wallet:d43593c715fdd31c61141abd04a99fd6822c8558854ccde39a5684e7a56da27d"
	let claim_address_1 = (
		// Test seed: "image stomach entry drink rice hen abstract moment nature broken gadget flash"
		// private key (m/44'/60'/0'/0/0) : 0xdd75dd5f4a9e964d1c4cc929768947859a98ae2c08100744878a4b6b6d853cc0
		EthereumAddress(hex!["8202C0aF5962B750123CE1A9B12e1C30A4973557"]),
		UNITS / 1_000,
	);

	// Bob's claim
	// Signature: 0x60f3d2541b0ff09982f70844a7f645f4681cbbad2f138fee18404c932bd02cb738d577d53ce94cf067bae87a0b6fa1ec532ceea78d71f4e81a9c27193649c6291b
	// Message: "I hereby claim all my HDX tokens to wallet:8eaf04151687736326c9fea17e25fc5287613693c912909cb226aa4794f26a48"
	let claim_address_2 = (
		// Test seed: "image stomach entry drink rice hen abstract moment nature broken gadget flash"
		// private key (m/44'/60'/0'/0/1) : 0x9b5ef380c0a59008df32ba71ab3c7645950f986fc3f43fd4f9dffc8b2b4e7a5d
		EthereumAddress(hex!["8aF7764663644989671A71Abe9738a3cF295f384"]),
		UNITS,
	);

	// Charlie's claim
	// Signature: 0x52485aece74eb503fb998f0ca08bcc283fa731613db213af4e7fe153faed3de97ea0873d3889622b41d2d989a9e2a0bef160cff1ba8845875d4bc15431136a811c
	// Message: "I hereby claim all my HDX tokens to wallet:90b5ab205c6974c9ea841be688864633dc9ca8a357843eeacf2314649965fe22"
	let claim_address_3 = (
		// Test seed: "image stomach entry drink rice hen abstract moment nature broken gadget flash"
		// private key (m/44'/60'/0'/0/2) : 0x653a29ac0c93de0e9f7d7ea2d60338e68f407b18d16d6ff84db996076424f8fa
		EthereumAddress(hex!["C19A2970A13ac19898c47d59Cbd0278D428EBC7c"]),
		1_000 * UNITS,
	);

	claims.push(claim_address_1);
	claims.push(claim_address_2);
	claims.push(claim_address_3);
	claims
}<|MERGE_RESOLUTION|>--- conflicted
+++ resolved
@@ -51,57 +51,6 @@
 		.public()
 }
 
-<<<<<<< HEAD
-pub fn development_config() -> Result<ChainSpec, String> {
-	let wasm_binary =
-		testing_runtime::WASM_BINARY.ok_or_else(|| "Testing and development wasm binary not available".to_string())?;
-	let mut properties = Map::new();
-	properties.insert("tokenDecimals".into(), 12u8.into());
-	properties.insert("tokenSymbol".into(), "HDX".into());
-	properties.insert("ss58Format".into(), 63u8.into());
-
-	Ok(ChainSpec::from_genesis(
-		// Config names for the testing runtime have to start with `Testing` string literal
-		// because ChainSpecs are used to identify runtimes.
-		// Name
-		"Testing HydraDX Development chain",
-		// ID
-		"dev",
-		ChainType::Development,
-		move || {
-			testnet_genesis(
-				wasm_binary,
-				// Initial PoA authorities
-				vec![authority_keys_from_seed("Alice")],
-				// Sudo account
-				get_account_id_from_seed::<sr25519::Public>("Alice"),
-				// Pre-funded accounts
-				vec![
-					get_account_id_from_seed::<sr25519::Public>("Alice"),
-					get_account_id_from_seed::<sr25519::Public>("Bob"),
-					get_account_id_from_seed::<sr25519::Public>("Eve"),
-					get_account_id_from_seed::<sr25519::Public>("Alice//stash"),
-					get_account_id_from_seed::<sr25519::Public>("Bob//stash"),
-					// Treasury
-					hex!["6d6f646c70792f74727372790000000000000000000000000000000000000000"].into(),
-				],
-				true,
-			)
-		},
-		// Bootnodes
-		vec![],
-		// Telemetry
-		None,
-		// Protocol ID
-		Some(DEFAULT_PROTOCOL_ID),
-		// Fork ID
-		None,
-		// Properties
-		Some(properties),
-		// Extensions
-		None,
-	))
-=======
 type AccountPublic = <Signature as Verify>::Signer;
 
 /// Generate an account ID from seed.
@@ -110,21 +59,14 @@
 	AccountPublic: From<<TPublic::Pair as Pair>::Public>,
 {
 	AccountPublic::from(get_from_seed::<TPublic>(seed)).into_account()
->>>>>>> 4b070cdb
 }
 
 pub fn local_parachain_config() -> Result<ChainSpec, String> {
 	let wasm_binary = WASM_BINARY.ok_or("Development wasm binary not available".to_string())?;
 
 	let mut properties = Map::new();
-<<<<<<< HEAD
-	properties.insert("tokenDecimals".into(), 12u8.into());
-	properties.insert("tokenSymbol".into(), "HDX".into());
-	properties.insert("ss58Format".into(), 63u8.into());
-=======
 	properties.insert("tokenDecimals".into(), TOKEN_DECIMALS.into());
 	properties.insert("tokenSymbol".into(), TOKEN_SYMBOL.into());
->>>>>>> 4b070cdb
 
 	Ok(ChainSpec::from_genesis(
 		// Name
@@ -225,11 +167,7 @@
 		// Telemetry
 		None,
 		// Protocol ID
-<<<<<<< HEAD
-		Some(DEFAULT_PROTOCOL_ID),
-=======
 		Some(PROTOCOL_ID),
->>>>>>> 4b070cdb
 		// Fork ID
 		None,
 		// Properties
@@ -266,26 +204,6 @@
 		sudo: SudoConfig {
 			// Assign network admin rights.
 			key: Some(root_key),
-<<<<<<< HEAD
-		},
-		multi_transaction_payment: testing_runtime::MultiTransactionPaymentConfig {
-			currencies: vec![],
-			fallback_account: Some(hex!["6d6f646c70792f74727372790000000000000000000000000000000000000000"].into()),
-			account_currencies: vec![],
-		},
-		tokens: testing_runtime::TokensConfig {
-			balances: endowed_accounts
-				.iter()
-				.flat_map(|x| {
-					vec![
-						(x.clone(), 1, 100_000u128 * HDX),
-						(x.clone(), 2, 100_000u128 * HDX),
-						(x.clone(), 3, 100_000u128 * HDX),
-					]
-				})
-				.collect(),
-=======
->>>>>>> 4b070cdb
 		},
 		session: SessionConfig {
 			keys: initial_authorities
@@ -337,10 +255,6 @@
 			fallback_account: Some(tx_fee_payment_account),
 			account_currencies: vec![],
 		},
-<<<<<<< HEAD
-		genesis_history: testing_runtime::GenesisHistoryConfig::default(),
-		vesting: testing_runtime::VestingConfig { vesting: vec![] },
-=======
 		tokens: TokensConfig {
 			balances: if registered_assets.is_empty() {
 				vec![]
@@ -366,7 +280,6 @@
 		parachain_info: ParachainInfoConfig { parachain_id },
 		aura_ext: Default::default(),
 		polkadot_xcm: Default::default(),
->>>>>>> 4b070cdb
 	}
 }
 
