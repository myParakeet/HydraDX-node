// This file is part of HydraDX-node.

// Copyright (C) 2020-2021  Intergalactic, Limited (GIB).
// SPDX-License-Identifier: Apache-2.0

// Licensed under the Apache License, Version 2.0 (the "License");
// you may not use this file except in compliance with the License.
// You may obtain a copy of the License at
//
//     http://www.apache.org/licenses/LICENSE-2.0
//
// Unless required by applicable law or agreed to in writing, software
// distributed under the License is distributed on an "AS IS" BASIS,
// WITHOUT WARRANTIES OR CONDITIONS OF ANY KIND, either express or implied.
// See the License for the specific language governing permissions and
// limitations under the License.

#![allow(clippy::or_fun_call)]
#![allow(clippy::too_many_arguments)]
#![allow(clippy::derive_partial_eq_without_eq)] //Needed due to bug 'https://github.com/rust-lang/rust-clippy/issues/8867'

pub mod hydradx;
pub mod local;
pub mod rococo;
pub mod staging;

use cumulus_primitives_core::ParaId;
use hex_literal::hex;
use hydradx_runtime::{
	pallet_claims::EthereumAddress, AccountId, AssetRegistryConfig, AuraId, Balance, BalancesConfig, ClaimsConfig,
	CollatorSelectionConfig, CouncilConfig, DusterConfig, ElectionsConfig, GenesisHistoryConfig,
	MultiTransactionPaymentConfig, ParachainInfoConfig, RuntimeGenesisConfig, SessionConfig, Signature, SystemConfig,
	TechnicalCommitteeConfig, TokensConfig, VestingConfig, WASM_BINARY,
};
use primitives::{
	constants::currency::{NATIVE_EXISTENTIAL_DEPOSIT, UNITS},
	AssetId, BlockNumber, Price,
};
use sc_chain_spec::{ChainSpecExtension, ChainSpecGroup};
use sc_service::ChainType;
use serde::{Deserialize, Serialize};
use serde_json::map::Map;
use sp_core::{crypto::UncheckedInto, sr25519, Pair, Public};
use sp_runtime::traits::{IdentifyAccount, Verify};

const PARA_ID: u32 = 2034;
const TOKEN_DECIMALS: u8 = 12;
const TOKEN_SYMBOL: &str = "HDX";
const PROTOCOL_ID: &str = "hdx";
const STASH: Balance = 100 * UNITS;

/// The extensions for the [`ChainSpec`].
#[derive(Debug, Clone, Eq, PartialEq, Serialize, Deserialize, ChainSpecExtension, ChainSpecGroup)]
#[serde(deny_unknown_fields)]
pub struct Extensions {
	/// The relay chain of the Parachain.
	pub relay_chain: String,
	/// The id of the Parachain.
	pub para_id: u32,
}

impl Extensions {
	/// Try to get the extension from the given `ChainSpec`.
	#[allow(clippy::borrowed_box)]
	pub fn try_get(chain_spec: &Box<dyn sc_service::ChainSpec>) -> Option<&Self> {
		sc_chain_spec::get_extension(chain_spec.extensions())
	}
}

/// Specialized `ChainSpec`. This is a specialization of the general Substrate ChainSpec type.
pub type ChainSpec = sc_service::GenericChainSpec<RuntimeGenesisConfig, Extensions>;

/// Generate a crypto pair from seed.
pub fn get_from_seed<TPublic: Public>(seed: &str) -> <TPublic::Pair as Pair>::Public {
	TPublic::Pair::from_string(&format!("//{seed}"), None)
		.expect("static values are valid; qed")
		.public()
}

type AccountPublic = <Signature as Verify>::Signer;

/// Generate an account ID from seed.
pub fn get_account_id_from_seed<TPublic: Public>(seed: &str) -> AccountId
where
	AccountPublic: From<<TPublic::Pair as Pair>::Public>,
{
	AccountPublic::from(get_from_seed::<TPublic>(seed)).into_account()
}

pub fn parachain_genesis(
	wasm_binary: &[u8],
	_root_key: AccountId,
	initial_authorities: (Vec<(AccountId, AuraId)>, Balance), // (initial auths, candidacy bond)
	endowed_accounts: Vec<(AccountId, Balance)>,
	council_members: Vec<AccountId>,
	tech_committee_members: Vec<AccountId>,
	vesting_list: Vec<(AccountId, BlockNumber, BlockNumber, u32, Balance)>,
	registered_assets: Vec<(Vec<u8>, Balance, Option<AssetId>)>, // (Asset name, Existential deposit, Chosen asset id)
	accepted_assets: Vec<(AssetId, Price)>, // (Asset id, Fallback price) - asset which fee can be paid with
	token_balances: Vec<(AccountId, Vec<(AssetId, Balance)>)>,
	claims_data: Vec<(EthereumAddress, Balance)>,
	elections: Vec<(AccountId, Balance)>,
	parachain_id: ParaId,
	duster: DusterConfig,
) -> RuntimeGenesisConfig {
	RuntimeGenesisConfig {
		system: SystemConfig {
			// Add Wasm runtime to storage.
			code: wasm_binary.to_vec(),
			..Default::default()
		},
		session: SessionConfig {
			keys: initial_authorities
				.0
				.iter()
				.cloned()
				.map(|(acc, aura)| {
					(
						acc.clone(),                                   // account id
						acc,                                           // validator id
						hydradx_runtime::opaque::SessionKeys { aura }, // session keys
					)
				})
				.collect(),
		},
		// no need to pass anything, it will panic if we do. Session will take care
		// of this.
		aura: Default::default(),
		collator_selection: CollatorSelectionConfig {
			invulnerables: initial_authorities.0.iter().cloned().map(|(acc, _)| acc).collect(),
			candidacy_bond: initial_authorities.1,
			..Default::default()
		},
		balances: BalancesConfig {
			// Configure endowed accounts with initial balance of a lot.
			balances: endowed_accounts.iter().cloned().map(|k| (k.0, k.1 * UNITS)).collect(),
		},
		council: CouncilConfig {
			// Intergalactic council member
			members: council_members,
			phantom: Default::default(),
		},
		technical_committee: TechnicalCommitteeConfig {
			members: tech_committee_members,
			phantom: Default::default(),
		},
		vesting: VestingConfig { vesting: vesting_list },
		asset_registry: AssetRegistryConfig {
			registered_assets: registered_assets.clone(),
			native_asset_name: TOKEN_SYMBOL.as_bytes().to_vec(),
			native_existential_deposit: NATIVE_EXISTENTIAL_DEPOSIT,
		},
		multi_transaction_payment: MultiTransactionPaymentConfig {
			currencies: accepted_assets,
			account_currencies: vec![],
		},
		tokens: TokensConfig {
			balances: if registered_assets.is_empty() {
				vec![]
			} else {
				token_balances
					.iter()
					.flat_map(|x| {
						x.1.clone()
							.into_iter()
							.map(|(asset_id, amount)| (x.0.clone(), asset_id, amount))
					})
					.collect()
			},
		},
		treasury: Default::default(),
		elections: ElectionsConfig {
			// Intergalactic elections
			members: elections,
		},

		genesis_history: GenesisHistoryConfig::default(),
		claims: ClaimsConfig { claims: claims_data },
		parachain_info: ParachainInfoConfig {
			parachain_id,
			..Default::default()
		},
		aura_ext: Default::default(),
		polkadot_xcm: Default::default(),
		ema_oracle: Default::default(),
		duster,
		omnipool_warehouse_lm: Default::default(),
		omnipool_liquidity_mining: Default::default(),
		evm_chain_id: hydradx_runtime::EVMChainIdConfig {
<<<<<<< HEAD
			chain_id: 222_223u32.into(),
			..Default::default()
=======
			chain_id: 2_222_222u32.into(),
>>>>>>> 10a80a7b
		},
		ethereum: Default::default(),
		evm: Default::default(),
	}
}

pub fn create_testnet_claims() -> Vec<(EthereumAddress, Balance)> {
	let mut claims = Vec::<(EthereumAddress, Balance)>::new();

	// Alice's claim
	// Signature: 0xbcae7d4f96f71cf974c173ae936a1a79083af7f76232efbf8a568b7f990eceed73c2465bba769de959b7f6ac5690162b61eb90949901464d0fa158a83022a0741c
	// Message: "I hereby claim all my HDX tokens to wallet:d43593c715fdd31c61141abd04a99fd6822c8558854ccde39a5684e7a56da27d"
	let claim_address_1 = (
		// Test seed: "image stomach entry drink rice hen abstract moment nature broken gadget flash"
		// private key (m/44'/60'/0'/0/0) : 0xdd75dd5f4a9e964d1c4cc929768947859a98ae2c08100744878a4b6b6d853cc0
		EthereumAddress(hex!["8202C0aF5962B750123CE1A9B12e1C30A4973557"]),
		UNITS / 1_000,
	);

	// Bob's claim
	// Signature: 0x60f3d2541b0ff09982f70844a7f645f4681cbbad2f138fee18404c932bd02cb738d577d53ce94cf067bae87a0b6fa1ec532ceea78d71f4e81a9c27193649c6291b
	// Message: "I hereby claim all my HDX tokens to wallet:8eaf04151687736326c9fea17e25fc5287613693c912909cb226aa4794f26a48"
	let claim_address_2 = (
		// Test seed: "image stomach entry drink rice hen abstract moment nature broken gadget flash"
		// private key (m/44'/60'/0'/0/1) : 0x9b5ef380c0a59008df32ba71ab3c7645950f986fc3f43fd4f9dffc8b2b4e7a5d
		EthereumAddress(hex!["8aF7764663644989671A71Abe9738a3cF295f384"]),
		UNITS,
	);

	// Charlie's claim
	// Signature: 0x52485aece74eb503fb998f0ca08bcc283fa731613db213af4e7fe153faed3de97ea0873d3889622b41d2d989a9e2a0bef160cff1ba8845875d4bc15431136a811c
	// Message: "I hereby claim all my HDX tokens to wallet:90b5ab205c6974c9ea841be688864633dc9ca8a357843eeacf2314649965fe22"
	let claim_address_3 = (
		// Test seed: "image stomach entry drink rice hen abstract moment nature broken gadget flash"
		// private key (m/44'/60'/0'/0/2) : 0x653a29ac0c93de0e9f7d7ea2d60338e68f407b18d16d6ff84db996076424f8fa
		EthereumAddress(hex!["C19A2970A13ac19898c47d59Cbd0278D428EBC7c"]),
		1_000 * UNITS,
	);

	claims.push(claim_address_1);
	claims.push(claim_address_2);
	claims.push(claim_address_3);
	claims
}<|MERGE_RESOLUTION|>--- conflicted
+++ resolved
@@ -187,12 +187,8 @@
 		omnipool_warehouse_lm: Default::default(),
 		omnipool_liquidity_mining: Default::default(),
 		evm_chain_id: hydradx_runtime::EVMChainIdConfig {
-<<<<<<< HEAD
-			chain_id: 222_223u32.into(),
-			..Default::default()
-=======
 			chain_id: 2_222_222u32.into(),
->>>>>>> 10a80a7b
+			..Default::default()
 		},
 		ethereum: Default::default(),
 		evm: Default::default(),
