// This file is part of HydraDX.

// Copyright (C) 2020-2022  Intergalactic, Limited (GIB).
// SPDX-License-Identifier: Apache-2.0

// Licensed under the Apache License, Version 2.0 (the "License");
// you may not use this file except in compliance with the License.
// You may obtain a copy of the License at
//
// 	http://www.apache.org/licenses/LICENSE-2.0
//
// Unless required by applicable law or agreed to in writing, software
// distributed under the License is distributed on an "AS IS" BASIS,
// WITHOUT WARRANTIES OR CONDITIONS OF ANY KIND, either express or implied.
// See the License for the specific language governing permissions and
// limitations under the License.

//! Test environment for Assets pallet.

use primitives::Amount;

use frame_support::traits::tokens::nonfungibles::{Create, Inspect, Mutate};
use frame_support::traits::{ConstU128, Contains, Everything};
use frame_support::weights::Weight;
use frame_support::{
	assert_ok, construct_runtime, parameter_types,
	traits::{ConstU32, ConstU64},
};
use frame_system::EnsureRoot;
use hydra_dx_math::ema::EmaPrice;
use hydra_dx_math::support::rational::Rounding;
use hydra_dx_math::to_u128_wrapper;
use hydradx_traits::pools::DustRemovalAccountWhitelist;
use hydradx_traits::{
	router::PoolType, AssetKind, AssetPairAccountIdFor, CanCreatePool, Create as CreateRegistry,
	Inspect as InspectRegistry,
};
use orml_traits::{parameter_type_with_key, GetByKey};
use pallet_currencies::fungibles::FungibleCurrencies;
use pallet_currencies::BasicCurrencyAdapter;
use pallet_omnipool;
use pallet_omnipool::traits::EnsurePriceWithin;
use pallet_omnipool::traits::ExternalPriceProvider;
use primitive_types::{U128, U256};
use sp_core::H256;
use sp_runtime::traits::Zero;
use sp_runtime::{
	traits::{BlakeTwo256, IdentityLookup},
	BuildStorage, DispatchError, DispatchResult, FixedU128,
};
use sp_runtime::{BoundedVec, Permill};
use std::cell::RefCell;
use std::collections::HashMap;

type Block = frame_system::mocking::MockBlock<Test>;

pub type AccountId = u64;
pub type Balance = u128;
pub type AssetId = u32;

pub const DAVE: AccountId = 2;
pub const CHARLIE: AccountId = 3;

pub const HDX: AssetId = 0;
pub const LRNA: AssetId = 1;
pub const DAI: AssetId = 2;
pub const DOT: AssetId = 3;

pub const REGISTERED_ASSET: AssetId = 1000;

pub const ONE: Balance = 1_000_000_000_000;

pub const NATIVE_AMOUNT: Balance = 10_000 * ONE;

thread_local! {
	pub static DUSTER_WHITELIST: RefCell<Vec<AccountId>> = RefCell::new(Vec::new());
	pub static POSITIONS: RefCell<HashMap<u32, u64>> = RefCell::new(HashMap::default());
	pub static REGISTERED_ASSETS: RefCell<HashMap<AssetId, u32>> = RefCell::new(HashMap::default());
	pub static ASSET_WEIGHT_CAP: RefCell<Permill> = RefCell::new(Permill::from_percent(100));
	pub static ASSET_FEE: RefCell<Permill> = RefCell::new(Permill::from_percent(0));
	pub static PROTOCOL_FEE: RefCell<Permill> = RefCell::new(Permill::from_percent(0));
	pub static MIN_ADDED_LIQUDIITY: RefCell<Balance> = RefCell::new(1000u128);
	pub static MIN_TRADE_AMOUNT: RefCell<Balance> = RefCell::new(1000u128);
	pub static MAX_IN_RATIO: RefCell<Balance> = RefCell::new(1u128);
	pub static MAX_OUT_RATIO: RefCell<Balance> = RefCell::new(1u128);
	pub static MAX_PRICE_DIFF: RefCell<Permill> = RefCell::new(Permill::from_percent(0));
	pub static EXT_PRICE_ADJUSTMENT: RefCell<(u32,u32, bool)> = RefCell::new((0u32,0u32, false));
	pub static WITHDRAWAL_FEE: RefCell<Permill> = RefCell::new(Permill::from_percent(0));
	pub static WITHDRAWAL_ADJUSTMENT: RefCell<(u32,u32, bool)> = RefCell::new((0u32,0u32, false));
}

construct_runtime!(
	pub enum Test
	{
		System: frame_system,
		Balances: pallet_balances,
		Omnipool: pallet_omnipool,
		Tokens: orml_tokens,
		RouteExecutor: pallet_route_executor,
		Currencies: pallet_currencies,
		XYK: pallet_xyk,
	}
);

impl frame_system::Config for Test {
	type BaseCallFilter = Everything;
	type BlockWeights = ();
	type BlockLength = ();
	type RuntimeOrigin = RuntimeOrigin;
	type RuntimeCall = RuntimeCall;
	type Nonce = u64;
	type Block = Block;
	type Hash = H256;
	type Hashing = BlakeTwo256;
	type AccountId = u64;
	type Lookup = IdentityLookup<Self::AccountId>;
	type RuntimeEvent = RuntimeEvent;
	type BlockHashCount = ConstU64<250>;
	type DbWeight = ();
	type Version = ();
	type PalletInfo = PalletInfo;
	type AccountData = pallet_balances::AccountData<Balance>;
	type OnNewAccount = ();
	type OnKilledAccount = ();
	type SystemWeightInfo = ();
	type SS58Prefix = ();
	type OnSetCode = ();
	type MaxConsumers = ConstU32<16>;
}

impl pallet_balances::Config for Test {
	type Balance = Balance;
	type DustRemoval = ();
	type RuntimeEvent = RuntimeEvent;
	type ExistentialDeposit = ConstU128<1>;
	type AccountStore = System;
	type WeightInfo = ();
	type MaxLocks = ();
	type MaxReserves = ConstU32<50>;
	type ReserveIdentifier = ();
	type FreezeIdentifier = ();
	type MaxFreezes = ();
	type MaxHolds = ();
	type RuntimeHoldReason = ();
}

parameter_type_with_key! {
	pub ExistentialDeposits: |_currency_id: AssetId| -> Balance {
		0
	};
}

impl orml_tokens::Config for Test {
	type RuntimeEvent = RuntimeEvent;
	type Balance = Balance;
	type Amount = i128;
	type CurrencyId = AssetId;
	type WeightInfo = ();
	type ExistentialDeposits = ExistentialDeposits;
	type MaxLocks = ();
	type DustRemovalWhitelist = Everything;
	type MaxReserves = ();
	type ReserveIdentifier = ();
	type CurrencyHooks = ();
}

parameter_types! {
	pub const HDXAssetId: AssetId = HDX;
	pub const LRNAAssetId: AssetId = LRNA;
	pub const PosiitionCollectionId: u32= 1000;

	pub ProtocolFee: Permill = PROTOCOL_FEE.with(|v| *v.borrow());
	pub AssetFee: Permill = ASSET_FEE.with(|v| *v.borrow());
	pub AssetWeightCap: Permill =ASSET_WEIGHT_CAP.with(|v| *v.borrow());
	pub MinAddedLiquidity: Balance = MIN_ADDED_LIQUDIITY.with(|v| *v.borrow());
	pub MinTradeAmount: Balance = MIN_TRADE_AMOUNT.with(|v| *v.borrow());
	pub MaxInRatio: Balance = MAX_IN_RATIO.with(|v| *v.borrow());
	pub MaxOutRatio: Balance = MAX_OUT_RATIO.with(|v| *v.borrow());
	pub const TVLCap: Balance = Balance::MAX;
	pub MaxPriceDiff: Permill = MAX_PRICE_DIFF.with(|v| *v.borrow());
	pub FourPercentDiff: Permill = Permill::from_percent(4);
	pub MinWithdrawFee: Permill = WITHDRAWAL_FEE.with(|v| *v.borrow());
}

impl pallet_omnipool::Config for Test {
	type RuntimeEvent = RuntimeEvent;
	type AssetId = AssetId;
	type PositionItemId = u32;
	type Currency = Currencies;
	type AuthorityOrigin = EnsureRoot<Self::AccountId>;
	type HubAssetId = LRNAAssetId;
	type Fee = FeeProvider;
	type WeightInfo = ();
	type HdxAssetId = HDXAssetId;
	type NFTCollectionId = PosiitionCollectionId;
	type NFTHandler = DummyNFT;
	type AssetRegistry = DummyRegistry<Test>;
	type MinimumTradingLimit = MinTradeAmount;
	type MinimumPoolLiquidity = MinAddedLiquidity;
	type TechnicalOrigin = EnsureRoot<Self::AccountId>;
	type MaxInRatio = MaxInRatio;
	type MaxOutRatio = MaxOutRatio;
	type CollectionId = u32;
	type OmnipoolHooks = ();
	type PriceBarrier = (
		EnsurePriceWithin<AccountId, AssetId, MockOracle, FourPercentDiff, ()>,
		EnsurePriceWithin<AccountId, AssetId, MockOracle, MaxPriceDiff, ()>,
	);
	type MinWithdrawalFee = MinWithdrawFee;
	type ExternalPriceOracle = WithdrawFeePriceOracle;
}

pub struct FeeProvider;

impl GetByKey<AssetId, (Permill, Permill)> for FeeProvider {
	fn get(_: &AssetId) -> (Permill, Permill) {
		(ASSET_FEE.with(|v| *v.borrow()), PROTOCOL_FEE.with(|v| *v.borrow()))
	}
}

impl pallet_currencies::Config for Test {
	type RuntimeEvent = RuntimeEvent;
	type MultiCurrency = Tokens;
	type NativeCurrency = BasicCurrencyAdapter<Test, Balances, Amount, u32>;
	type GetNativeCurrencyId = NativeCurrencyId;
	type WeightInfo = ();
}
parameter_types! {
	pub const StableAssetId: AssetId = 2;
	pub const MinTradingLimit : Balance = 1_000u128;
	pub const MinPoolLiquidity: Balance = 1_000_000u128;

	pub MinimumWithdrawalFee: Permill = Permill::from_rational(1u32,10000);
	pub XYKExchangeFee: (u32, u32) = (3, 1_000);
	pub const DiscountedFee: (u32, u32) = (7, 10_000);
}

impl pallet_xyk::Config for Test {
	type RuntimeEvent = RuntimeEvent;
	type AssetRegistry = DummyRegistry<Test>;
	type AssetPairAccountId = AssetPairAccountIdTest;
	type Currency = Currencies;
	type NativeAssetId = HDXAssetId;
	type WeightInfo = ();
	type GetExchangeFee = XYKExchangeFee;
	type MinTradingLimit = MinTradingLimit;
	type MinPoolLiquidity = MinPoolLiquidity;
	type MaxInRatio = MaxInRatio;
	type MaxOutRatio = MaxOutRatio;
	type OracleSource = ();
	type CanCreatePool = DummyCanCreatePool;
	type AMMHandler = ();
	type DiscountedFee = DiscountedFee;
	type NonDustableWhitelistHandler = DummyDuster;
}

pub struct Whitelist;

impl Contains<AccountId> for Whitelist {
	fn contains(account: &AccountId) -> bool {
		DUSTER_WHITELIST.with(|v| v.borrow().contains(account))
	}
}

pub struct DummyDuster;

impl DustRemovalAccountWhitelist<AccountId> for DummyDuster {
	type Error = DispatchError;

	fn add_account(account: &AccountId) -> Result<(), Self::Error> {
		if Whitelist::contains(account) {
			return Err(sp_runtime::DispatchError::Other("Account is already in the whitelist"));
		}

		DUSTER_WHITELIST.with(|v| v.borrow_mut().push(*account));

		Ok(())
	}

	fn remove_account(account: &AccountId) -> Result<(), Self::Error> {
		DUSTER_WHITELIST.with(|v| {
			let mut v = v.borrow_mut();

			let idx = v.iter().position(|x| *x == *account).unwrap();
			v.remove(idx);

			Ok(())
		})
	}
}

pub struct DummyCanCreatePool;

impl CanCreatePool<AssetId> for DummyCanCreatePool {
	fn can_create(_: AssetId, _: AssetId) -> bool {
		true
	}
}

pub struct AssetPairAccountIdTest();
impl AssetPairAccountIdFor<AssetId, u64> for AssetPairAccountIdTest {
	fn from_assets(asset_a: AssetId, asset_b: AssetId, _: &str) -> u64 {
		let mut a = asset_a as u128;
		let mut b = asset_b as u128;
		if a > b {
			std::mem::swap(&mut a, &mut b)
		}
		(a * 1000 + b) as u64
	}
}
pub const ASSET_PAIR_ACCOUNT: AccountId = 12;
//pub const ASSET_PAIR_ACCOUNT: [u8; 32] = [4u8; 32];

parameter_types! {
	pub NativeCurrencyId: AssetId = HDX;
	pub DefaultRoutePoolType: PoolType<AssetId> = PoolType::Omnipool;
}

type Pools = (Omnipool, XYK);

pub struct MockedAssetRegistry;

impl hydradx_traits::registry::Inspect for MockedAssetRegistry {
	type AssetId = AssetId;
	type Location = ();

	fn is_sufficient(_id: Self::AssetId) -> bool {
		true
	}

	fn exists(_id: Self::AssetId) -> bool {
		unimplemented!()
	}

	fn decimals(_id: Self::AssetId) -> Option<u8> {
		unimplemented!()
	}

	fn asset_type(_id: Self::AssetId) -> Option<AssetKind> {
		unimplemented!()
	}

	fn is_banned(_id: Self::AssetId) -> bool {
		unimplemented!()
	}

	fn asset_name(_id: Self::AssetId) -> Option<Vec<u8>> {
		unimplemented!()
	}

	fn asset_symbol(_id: Self::AssetId) -> Option<Vec<u8>> {
		unimplemented!()
	}
}
impl pallet_route_executor::Config for Test {
	type RuntimeEvent = RuntimeEvent;
	type AssetId = AssetId;
	type Balance = Balance;
	type NativeAssetId = NativeCurrencyId;
	type Currency = FungibleCurrencies<Test>;
	type InspectRegistry = MockedAssetRegistry;
	type AMM = Pools;
	type DefaultRoutePoolType = DefaultRoutePoolType;
	type WeightInfo = ();
}

pub struct ExtBuilder {
	endowed_accounts: Vec<(u64, AssetId, Balance)>,
	registered_assets: Vec<AssetId>,
	asset_fee: Permill,
	protocol_fee: Permill,
	asset_weight_cap: Permill,
	min_liquidity: u128,
	min_trade_limit: u128,
	register_stable_asset: bool,
	max_in_ratio: Balance,
	max_out_ratio: Balance,
	init_pool: Option<(FixedU128, FixedU128)>,
	pool_tokens: Vec<(AssetId, FixedU128, AccountId, Balance)>,
}

impl Default for ExtBuilder {
	fn default() -> Self {
		// If eg. tests running on one thread only, this thread local is shared.
		// let's make sure that it is empty for each  test case
		// or set to original default value
		REGISTERED_ASSETS.with(|v| {
			v.borrow_mut().clear();
		});
		POSITIONS.with(|v| {
			v.borrow_mut().clear();
		});
		ASSET_WEIGHT_CAP.with(|v| {
			*v.borrow_mut() = Permill::from_percent(100);
		});
		ASSET_FEE.with(|v| {
			*v.borrow_mut() = Permill::from_percent(0);
		});
		PROTOCOL_FEE.with(|v| {
			*v.borrow_mut() = Permill::from_percent(0);
		});
		MIN_ADDED_LIQUDIITY.with(|v| {
			*v.borrow_mut() = 1000u128;
		});
		MIN_TRADE_AMOUNT.with(|v| {
			*v.borrow_mut() = 1000u128;
		});
		MAX_IN_RATIO.with(|v| {
			*v.borrow_mut() = 1u128;
		});
		MAX_OUT_RATIO.with(|v| {
			*v.borrow_mut() = 1u128;
		});
		MAX_PRICE_DIFF.with(|v| {
			*v.borrow_mut() = Permill::from_percent(0);
		});
		EXT_PRICE_ADJUSTMENT.with(|v| {
			*v.borrow_mut() = (0, 0, false);
		});
		WITHDRAWAL_FEE.with(|v| {
			*v.borrow_mut() = Permill::from_percent(0);
		});
		WITHDRAWAL_ADJUSTMENT.with(|v| {
			*v.borrow_mut() = (0, 0, false);
		});

		Self {
			endowed_accounts: vec![
				(Omnipool::protocol_account(), DAI, 1000 * ONE),
				(Omnipool::protocol_account(), HDX, NATIVE_AMOUNT),
			],
			asset_fee: Permill::from_percent(0),
			protocol_fee: Permill::from_percent(0),
			asset_weight_cap: Permill::from_percent(100),
			min_liquidity: 0,
			registered_assets: vec![],
			min_trade_limit: 0,
			init_pool: None,
			register_stable_asset: true,
			pool_tokens: vec![],
			max_in_ratio: 1u128,
			max_out_ratio: 1u128,
		}
	}
}

impl ExtBuilder {
	pub fn with_endowed_accounts(mut self, accounts: Vec<(u64, AssetId, Balance)>) -> Self {
		self.endowed_accounts = accounts;
		self
	}
	pub fn with_initial_pool(mut self, stable_price: FixedU128, native_price: FixedU128) -> Self {
		self.init_pool = Some((stable_price, native_price));
		self
	}

	pub fn build(self) -> sp_io::TestExternalities {
		let mut t = frame_system::GenesisConfig::<Test>::default().build_storage().unwrap();

		// Add DAi and HDX as pre-registered assets
		REGISTERED_ASSETS.with(|v| {
			if self.register_stable_asset {
				v.borrow_mut().insert(DAI, DAI);
			}
			v.borrow_mut().insert(HDX, HDX);
			v.borrow_mut().insert(REGISTERED_ASSET, REGISTERED_ASSET);
			self.registered_assets.iter().for_each(|asset| {
				v.borrow_mut().insert(*asset, *asset);
			});
		});

		ASSET_FEE.with(|v| {
			*v.borrow_mut() = self.asset_fee;
		});
		ASSET_WEIGHT_CAP.with(|v| {
			*v.borrow_mut() = self.asset_weight_cap;
		});

		PROTOCOL_FEE.with(|v| {
			*v.borrow_mut() = self.protocol_fee;
		});

		MIN_ADDED_LIQUDIITY.with(|v| {
			*v.borrow_mut() = self.min_liquidity;
		});

		MIN_TRADE_AMOUNT.with(|v| {
			*v.borrow_mut() = self.min_trade_limit;
		});
		MAX_IN_RATIO.with(|v| {
			*v.borrow_mut() = self.max_in_ratio;
		});
		MAX_OUT_RATIO.with(|v| {
			*v.borrow_mut() = self.max_out_ratio;
		});

		let mut initial_native_accounts: Vec<(AccountId, Balance)> = vec![(ASSET_PAIR_ACCOUNT, 10000 * ONE)];
		let additional_accounts: Vec<(AccountId, Balance)> = self
			.endowed_accounts
			.iter()
			.filter(|a| a.1 == HDX)
			.flat_map(|(x, _, amount)| vec![(*x, *amount)])
			.collect::<_>();

		initial_native_accounts.extend(additional_accounts);

		pallet_balances::GenesisConfig::<Test> {
			balances: initial_native_accounts,
		}
		.assimilate_storage(&mut t)
		.unwrap();

		let mut initial_accounts = vec![
			(ASSET_PAIR_ACCOUNT, LRNA, 10000 * ONE),
			(ASSET_PAIR_ACCOUNT, DAI, 10000 * ONE),
		];

		initial_accounts.extend(self.endowed_accounts);

		orml_tokens::GenesisConfig::<Test> {
			balances: initial_accounts,
		}
		.assimilate_storage(&mut t)
		.unwrap();

		let mut r: sp_io::TestExternalities = t.into();

		if let Some((stable_price, native_price)) = self.init_pool {
			r.execute_with(|| {
				assert_ok!(Omnipool::add_token(
					RuntimeOrigin::root(),
					HDXAssetId::get(),
					native_price,
					Permill::from_percent(100),
					Omnipool::protocol_account(),
				));
				assert_ok!(Omnipool::add_token(
					RuntimeOrigin::root(),
					DAI,
					stable_price,
					Permill::from_percent(100),
					Omnipool::protocol_account(),
				));
				for (asset_id, price, owner, amount) in self.pool_tokens {
					assert_ok!(Tokens::transfer(
						RuntimeOrigin::signed(owner),
						Omnipool::protocol_account(),
						asset_id,
						amount
					));
					assert_ok!(Omnipool::add_token(
						RuntimeOrigin::root(),
						asset_id,
						price,
						self.asset_weight_cap,
						owner
					));
				}
			});
		}

		r
	}
}

pub struct DummyNFT;

impl<AccountId: From<u64>> Inspect<AccountId> for DummyNFT {
	type ItemId = u32;
	type CollectionId = u32;

	fn owner(_class: &Self::CollectionId, instance: &Self::ItemId) -> Option<AccountId> {
		let mut owner: Option<AccountId> = None;

		POSITIONS.with(|v| {
			if let Some(o) = v.borrow().get(instance) {
				owner = Some((*o).into());
			}
		});
		owner
	}
}

impl<AccountId: From<u64>> Create<AccountId> for DummyNFT {
	fn create_collection(_class: &Self::CollectionId, _who: &AccountId, _admin: &AccountId) -> DispatchResult {
		Ok(())
	}
}

impl<AccountId: From<u64> + Into<u64> + Copy> Mutate<AccountId> for DummyNFT {
	fn mint_into(_class: &Self::CollectionId, _instance: &Self::ItemId, _who: &AccountId) -> DispatchResult {
		POSITIONS.with(|v| {
			let mut m = v.borrow_mut();
			m.insert(*_instance, (*_who).into());
		});
		Ok(())
	}

	fn burn(
		_class: &Self::CollectionId,
		instance: &Self::ItemId,
		_maybe_check_owner: Option<&AccountId>,
	) -> DispatchResult {
		POSITIONS.with(|v| {
			let mut m = v.borrow_mut();
			m.remove(instance);
		});
		Ok(())
	}
}

pub struct DummyRegistry<T>(sp_std::marker::PhantomData<T>);

impl<T: pallet_omnipool::Config> InspectRegistry for DummyRegistry<T>
where
	T::AssetId: Into<AssetId> + From<u32>,
{
<<<<<<< HEAD
	fn exists(asset_id: T::AssetId) -> bool {
		let asset = REGISTERED_ASSETS.with(|v| v.borrow().get(&(asset_id.into())).copied());
		asset.is_some()
=======
	type AssetId = AssetId;
	type Location = u8;

	fn asset_type(_id: Self::AssetId) -> Option<AssetKind> {
		unimplemented!()
	}

	fn decimals(_id: Self::AssetId) -> Option<u8> {
		unimplemented!()
	}

	fn is_sufficient(_id: Self::AssetId) -> bool {
		unimplemented!()
	}

	fn exists(asset_id: AssetId) -> bool {
		let asset = REGISTERED_ASSETS.with(|v| v.borrow().get(&(asset_id)).copied());
		matches!(asset, Some(_))
>>>>>>> 5bba8e4b
	}

	fn is_banned(_id: Self::AssetId) -> bool {
		unimplemented!()
	}

	fn asset_symbol(_id: Self::AssetId) -> Option<Vec<u8>> {
		unimplemented!()
	}

	fn asset_name(_id: Self::AssetId) -> Option<Vec<u8>> {
		unimplemented!()
	}
}

impl<T: pallet_omnipool::Config> CreateRegistry<Balance> for DummyRegistry<T>
where
	T::AssetId: Into<AssetId> + From<u32>,
{
	type Error = DispatchError;
	type Name = BoundedVec<u8, ConstU32<50>>;
	type Symbol = BoundedVec<u8, ConstU32<50>>;

	fn register_asset(
		_asset_id: Option<Self::AssetId>,
		_name: Option<Self::Name>,
		_kind: AssetKind,
		_existential_deposit: Option<Balance>,
		_symbol: Option<Self::Symbol>,
		_decimals: Option<u8>,
		_location: Option<Self::Location>,
		_xcm_rate_limit: Option<Balance>,
		_is_sufficient: bool,
	) -> Result<Self::AssetId, Self::Error> {
		unimplemented!()
	}

	fn register_insufficient_asset(
		_asset_id: Option<Self::AssetId>,
		_name: Option<Self::Name>,
		_kind: AssetKind,
		_existential_deposit: Option<Balance>,
		_symbol: Option<Self::Symbol>,
		_decimals: Option<u8>,
		_location: Option<Self::Location>,
		_xcm_rate_limit: Option<Balance>,
	) -> Result<Self::AssetId, Self::Error> {
		unimplemented!()
	}
	fn get_or_register_asset(
		_name: Self::Name,
		_kind: AssetKind,
		_existential_deposit: Option<Balance>,
		_symbol: Option<Self::Symbol>,
		_decimals: Option<u8>,
		_location: Option<Self::Location>,
		_xcm_rate_limit: Option<Balance>,
		_is_sufficient: bool,
	) -> Result<Self::AssetId, Self::Error> {
		Ok(T::AssetId::default().into())
	}
}

pub struct MockOracle;

impl ExternalPriceProvider<AssetId, EmaPrice> for MockOracle {
	type Error = DispatchError;

	fn get_price(asset_a: AssetId, asset_b: AssetId) -> Result<EmaPrice, Self::Error> {
		assert_eq!(asset_a, LRNA);
		let asset_state = Omnipool::load_asset_state(asset_b)?;
		let price = EmaPrice::new(asset_state.hub_reserve, asset_state.reserve);
		let adjusted_price = EXT_PRICE_ADJUSTMENT.with(|v| {
			let (n, d, neg) = *v.borrow();
			let adjustment = EmaPrice::new(price.n * n as u128, price.d * d as u128);
			if neg {
				saturating_sub(price, adjustment)
			} else {
				saturating_add(price, adjustment)
			}
		});

		Ok(adjusted_price)
	}

	fn get_price_weight() -> Weight {
		todo!()
	}
}

pub struct WithdrawFeePriceOracle;

impl ExternalPriceProvider<AssetId, EmaPrice> for WithdrawFeePriceOracle {
	type Error = DispatchError;

	fn get_price(asset_a: AssetId, asset_b: AssetId) -> Result<EmaPrice, Self::Error> {
		assert_eq!(asset_a, LRNA);
		let asset_state = Omnipool::load_asset_state(asset_b)?;
		let price = EmaPrice::new(asset_state.hub_reserve, asset_state.reserve);

		let adjusted_price = WITHDRAWAL_ADJUSTMENT.with(|v| {
			let (n, d, neg) = *v.borrow();
			let adjustment = EmaPrice::new(price.n * n as u128, price.d * d as u128);
			if neg {
				saturating_sub(price, adjustment)
			} else {
				saturating_add(price, adjustment)
			}
		});

		Ok(adjusted_price)
	}

	fn get_price_weight() -> Weight {
		todo!()
	}
}

// Helper methods to work with Ema Price
pub(super) fn round_to_rational((n, d): (U256, U256), rounding: Rounding) -> EmaPrice {
	let shift = n.bits().max(d.bits()).saturating_sub(128);
	let (n, d) = if shift > 0 {
		let min_n = u128::from(!n.is_zero());
		let (bias_n, bias_d) = rounding.to_bias(1);
		let shifted_n = (n >> shift).low_u128();
		let shifted_d = (d >> shift).low_u128();
		(
			shifted_n.saturating_add(bias_n).max(min_n),
			shifted_d.saturating_add(bias_d).max(1),
		)
	} else {
		(n.low_u128(), d.low_u128())
	};
	EmaPrice::new(n, d)
}

pub(super) fn saturating_add(l: EmaPrice, r: EmaPrice) -> EmaPrice {
	if l.n.is_zero() || r.n.is_zero() {
		return EmaPrice::new(l.n, l.d);
	}
	let (l_n, l_d, r_n, r_d) = to_u128_wrapper!(l.n, l.d, r.n, r.d);
	// n = l.n * r.d - r.n * l.d
	let n = l_n.full_mul(r_d).saturating_add(r_n.full_mul(l_d));
	// d = l.d * r.d
	let d = l_d.full_mul(r_d);
	round_to_rational((n, d), Rounding::Nearest)
}

pub(super) fn saturating_sub(l: EmaPrice, r: EmaPrice) -> EmaPrice {
	if l.n.is_zero() || r.n.is_zero() {
		return EmaPrice::new(l.n, l.d);
	}
	let (l_n, l_d, r_n, r_d) = to_u128_wrapper!(l.n, l.d, r.n, r.d);
	// n = l.n * r.d - r.n * l.d
	let n = l_n.full_mul(r_d).saturating_sub(r_n.full_mul(l_d));
	// d = l.d * r.d
	let d = l_d.full_mul(r_d);
	round_to_rational((n, d), Rounding::Nearest)
}<|MERGE_RESOLUTION|>--- conflicted
+++ resolved
@@ -615,11 +615,6 @@
 where
 	T::AssetId: Into<AssetId> + From<u32>,
 {
-<<<<<<< HEAD
-	fn exists(asset_id: T::AssetId) -> bool {
-		let asset = REGISTERED_ASSETS.with(|v| v.borrow().get(&(asset_id.into())).copied());
-		asset.is_some()
-=======
 	type AssetId = AssetId;
 	type Location = u8;
 
@@ -637,8 +632,7 @@
 
 	fn exists(asset_id: AssetId) -> bool {
 		let asset = REGISTERED_ASSETS.with(|v| v.borrow().get(&(asset_id)).copied());
-		matches!(asset, Some(_))
->>>>>>> 5bba8e4b
+		asset.is_some()
 	}
 
 	fn is_banned(_id: Self::AssetId) -> bool {
