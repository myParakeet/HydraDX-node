--- conflicted
+++ resolved
@@ -61,11 +61,8 @@
 };
 
 pub mod inspect;
-<<<<<<< HEAD
 pub mod xcm_account_derivation;
-=======
 pub mod price;
->>>>>>> 5bba8e4b
 pub mod xcm_exchange;
 pub mod xcm_execute_filter;
 
