--- conflicted
+++ resolved
@@ -471,11 +471,7 @@
 		asset: AssetId,
 		amount: Balance,
 	) -> Result<Balance, Self::Error> {
-<<<<<<< HEAD
-		if asset == Lrna::get(){
-=======
 		if asset == Lrna::get() {
->>>>>>> b33aab81
 			return Ok(Balance::zero());
 		}
 		let referrals_used = if asset == NativeAsset::get() {
