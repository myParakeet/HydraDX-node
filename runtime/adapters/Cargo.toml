--- conflicted
+++ resolved
@@ -1,10 +1,6 @@
 [package]
 name = "hydradx-adapters"
-<<<<<<< HEAD
 version = "0.5.0"
-=======
-version = "0.4.2"
->>>>>>> 07f3d0f0
 description = "Structs and other generic types for building runtimes."
 authors = ["GalacticCouncil"]
 edition = "2021"
@@ -27,13 +23,10 @@
 warehouse-liquidity-mining = { workspace = true }
 pallet-omnipool-liquidity-mining = { workspace = true }
 pallet-dynamic-fees = { workspace = true }
-<<<<<<< HEAD
 pallet-uniques = { workspace = true }
 pallet-staking = { workspace = true }
-=======
 pallet-route-executor = { workspace = true }
 pallet-currencies = { workspace = true }
->>>>>>> 07f3d0f0
 
 # Substrate dependencies
 frame-support = { workspace = true }
@@ -49,7 +42,6 @@
 polkadot-xcm = { workspace = true }
 xcm-builder = { workspace = true }
 xcm-executor = { workspace = true }
-pallet-balances = { workspace = true }
 
 # Cumulus dependencies
 cumulus-pallet-parachain-system = { workspace = true }
@@ -58,15 +50,12 @@
 # ORML dependencies
 orml-xcm-support = { workspace = true }
 orml-traits = { workspace = true }
-<<<<<<< HEAD
 orml-vesting = { workspace = true }
-=======
 orml-utilities = { workspace = true }
 orml-tokens = { workspace = true }
 
 # Pallets
 pallet-balances = { workspace = true }
->>>>>>> 07f3d0f0
 
 [dev-dependencies]
 lazy_static = { features = ["spin_no_std"], version = "1.4.0" }
