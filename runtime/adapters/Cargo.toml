--- conflicted
+++ resolved
@@ -1,10 +1,6 @@
 [package]
 name = "hydradx-adapters"
-<<<<<<< HEAD
 version = "1.0.0"
-=======
-version = "0.6.7"
->>>>>>> 7befae40
 description = "Structs and other generic types for building runtimes."
 authors = ["GalacticCouncil"]
 edition = "2021"
