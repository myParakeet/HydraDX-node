--- conflicted
+++ resolved
@@ -63,11 +63,7 @@
 pub use sp_consensus_aura::sr25519::AuthorityId as AuraId;
 use sp_runtime::traits::{BlockNumberProvider, ConstU32};
 
-<<<<<<< HEAD
 use common_runtime::adapters::{EmaOraclePriceAdapter, OmnipoolHookAdapter};
-=======
-use common_runtime::adapters::OmnipoolHookAdapter;
->>>>>>> f43ddd9c
 pub use common_runtime::*;
 use pallet_currencies::BasicCurrencyAdapter;
 
@@ -851,7 +847,7 @@
 	type NFTCollectionId = OmnipoolCollectionId;
 	type NFTHandler = Uniques;
 	type WeightInfo = weights::omnipool::HydraWeight<Runtime>;
-	type OmnipoolHooks = OmnipoolHookAdapter<Self::Origin, LRNA, Runtime>;
+	type OmnipoolHooks = ();
 }
 
 impl pallet_transaction_pause::Config for Runtime {
@@ -872,25 +868,6 @@
 	type OmnipoolHubAsset = LRNA;
 	type WeightInfo = weights::circuit_breaker::HydraWeight<Runtime>;
 }
-
-// constants need to be in scope to use as types
-use pallet_ema_oracle::MAX_PERIODS;
-
-parameter_types! {
-	pub SupportedPeriods: BoundedVec<OraclePeriod, ConstU32<MAX_PERIODS>> = BoundedVec::truncate_from(vec![
-		OraclePeriod::LastBlock, OraclePeriod::Short, OraclePeriod::TenMinutes]);
-}
-
-impl pallet_ema_oracle::Config for Runtime {
-	type Event = Event;
-	type WeightInfo = weights::ema_oracle::HydraWeight<Runtime>;
-	type BlockNumberProvider = RelayChainBlockNumberProvider<Runtime>;
-	type SupportedPeriods = SupportedPeriods;
-	/// With every asset trading against LRNA we will only have as many pairs as there will be assets, so
-	/// 20 seems a decent upper bound for the forseeable future.
-	type MaxUniqueEntries = ConstU32<20>;
-}
-
 impl pallet_duster::Config for Runtime {
 	type Event = Event;
 	type Balance = Balance;
