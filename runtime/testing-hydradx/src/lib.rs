--- conflicted
+++ resolved
@@ -783,6 +783,7 @@
 		AssetRegistry: pallet_asset_registry::{Pallet, Call, Config<T>, Storage, Event<T>} = 51,
 		Claims: pallet_claims::{Pallet, Call, Storage, Event<T>, Config<T>} = 53,
 		GenesisHistory: pallet_genesis_history::{Pallet, Storage, Config} = 55,
+    CollatorRewards: pallet_collator_rewards::{Pallet, Storage, Event<T>} = 57,
 
 		// ORML related modules
 		Tokens: orml_tokens::{Pallet, Storage, Call, Event<T>, Config<T>} = 77,
@@ -803,25 +804,11 @@
 		UnknownTokens: orml_unknown_tokens::{Pallet, Storage, Event} = 139,
 
 		// Collator support
-<<<<<<< HEAD
-		Authorship: pallet_authorship::{Pallet, Call, Storage} = 135,
-		CollatorSelection: pallet_collator_selection::{Pallet, Call, Storage, Event<T>, Config<T>} = 137,
-		Session: pallet_session::{Pallet, Call, Storage, Event, Config<T>} = 139,
-		Aura: pallet_aura::{Pallet, Config<T>} = 141,
-		AuraExt: cumulus_pallet_aura_ext::{Pallet, Config} = 143,
-
-		// HydraDX related modules
-		AssetRegistry: pallet_asset_registry::{Pallet, Call, Config<T>, Storage, Event<T>} = 165,
-		Claims: pallet_claims::{Pallet, Call, Storage, Event<T>, Config<T>} = 167,
-		GenesisHistory: pallet_genesis_history::{Pallet, Storage, Config} = 169,
-		CollatorRewards: pallet_collator_rewards::{Pallet, Storage, Event<T>} = 170,
-=======
 		Authorship: pallet_authorship::{Pallet, Call, Storage} = 161,
 		CollatorSelection: pallet_collator_selection::{Pallet, Call, Storage, Event<T>, Config<T>} = 163,
 		Session: pallet_session::{Pallet, Call, Storage, Event, Config<T>} = 165,
 		Aura: pallet_aura::{Pallet, Config<T>} = 167,
 		AuraExt: cumulus_pallet_aura_ext::{Pallet, Config} = 169,
->>>>>>> 849a2df3
 
 		// Warehouse - let's allocate indices 100+ for warehouse pallets
 		RelayChainInfo: pallet_relaychain_info::{Pallet, Event<T>} = 201,
