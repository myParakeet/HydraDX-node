use super::*;
use sp_std::marker::PhantomData;

use frame_support::{
	log, migration::storage_key_iter, pallet_prelude::*, traits::OnRuntimeUpgrade, weights::Weight, StoragePrefixedMap,
};
use pallet_asset_registry::{AssetLocations, LocationAssets};
use polkadot_xcm::v3::MultiLocation;

pub struct OnRuntimeUpgradeMigration;
impl OnRuntimeUpgrade for OnRuntimeUpgradeMigration {
	#[cfg(feature = "try-runtime")]
	fn pre_upgrade() -> Result<Vec<u8>, &'static str> {
<<<<<<< HEAD
		log::info!("PreMigrate Collator Rewards Pallet start");
		pallet_collator_rewards::migration::v1::pre_migrate::<Runtime>();
		log::info!("PreMigrate Collator Rewards Pallet end");
=======
		log::info!("PreMigrate Genesis History Pallet start");
		pallet_genesis_history::migration::v1::pre_migrate::<Runtime>();
		log::info!("PreMigrate Genesis History Pallet end");
>>>>>>> 1b951799

		Ok(vec![])
	}

	fn on_runtime_upgrade() -> Weight {
		let mut weight: Weight = Weight::zero();

<<<<<<< HEAD
		log::info!("Migrate Collator Rewards Pallet to v1 start");
		weight = weight.saturating_add(pallet_collator_rewards::migration::v1::migrate::<Runtime>());
		log::info!("Migrate Collator Rewards Pallet to v1 end");
=======
		log::info!("Migrate Genesis History Pallet to v1 start");
		weight = weight.saturating_add(pallet_genesis_history::migration::v1::migrate::<Runtime>());
		log::info!("Migrate Genesis History Pallet to v1 end");
>>>>>>> 1b951799

		weight
	}

	#[cfg(feature = "try-runtime")]
	fn post_upgrade(_state: Vec<u8>) -> Result<(), &'static str> {
<<<<<<< HEAD
		log::info!("PostMigrate Collator Rewards Pallet start");
		pallet_collator_rewards::migration::v1::post_migrate::<Runtime>();
		log::info!("PostMigrate Collator Rewards Pallet end");
=======
		log::info!("PostMigrate Genesis History Pallet start");
		pallet_genesis_history::migration::v1::post_migrate::<Runtime>();
		log::info!("PostMigrate Genesis History Pallet end");

>>>>>>> 1b951799
		Ok(())
	}
}

#[derive(Debug, Encode, Decode, Clone, PartialEq, Eq, TypeInfo)]
pub struct AssetLocationV2(pub polkadot_xcm::v2::MultiLocation);

pub struct MigrateRegistryLocationToV3<T>(PhantomData<T>);
impl<T: pallet_asset_registry::Config> OnRuntimeUpgrade for MigrateRegistryLocationToV3<T>
where
	AssetLocation: Into<T::AssetNativeLocation>,
{
	fn on_runtime_upgrade() -> Weight {
		log::info!(
			target: "asset-registry",
			"MigrateRegistryLocationToV3::on_runtime_upgrade: migrating asset locations to v3"
		);

		let mut weight: Weight = Weight::zero();

		AssetLocations::<T>::translate(|_asset_id, old_location: AssetLocationV2| {
			weight.saturating_accrue(T::DbWeight::get().reads_writes(1, 1));
			let new_multi_loc: MultiLocation = old_location.0.try_into().expect("xcm::v1::MultiLocation");
			let new_location: T::AssetNativeLocation = AssetLocation(new_multi_loc).into();
			Some(new_location)
		});

		let module_prefix = LocationAssets::<T>::module_prefix();
		let storage_prefix = LocationAssets::<T>::storage_prefix();
		let old_data = storage_key_iter::<AssetLocationV2, T::AssetId, Blake2_128Concat>(module_prefix, storage_prefix)
			.drain()
			.collect::<Vec<_>>();
		for (old_location, asset_id) in old_data {
			weight.saturating_accrue(T::DbWeight::get().reads_writes(1, 1));
			let new_multi_loc: MultiLocation = old_location.0.try_into().expect("xcm::v1::MultiLocation");
			let new_location: T::AssetNativeLocation = AssetLocation(new_multi_loc).into();
			LocationAssets::<T>::insert(new_location, asset_id);
		}
		weight
	}
}

pub struct XcmRateLimitMigration;
impl OnRuntimeUpgrade for XcmRateLimitMigration {
	#[cfg(feature = "try-runtime")]
	fn pre_upgrade() -> Result<Vec<u8>, &'static str> {
		frame_support::log::info!("PreMigrate Asset Registry Pallet start");
		pallet_asset_registry::migration::v1::pre_migrate::<Runtime>();
		frame_support::log::info!("PreMigrate Asset Registry Pallet end");

		Ok(vec![])
	}

	fn on_runtime_upgrade() -> Weight {
		log::info!(
			target: "runtime::asset-registry",
			"XcmRateLimitMigration::on_runtime_upgrade: migrating asset details to include xcm rate limit"
		);

		pallet_asset_registry::migration::v1::migrate::<Runtime>()
	}

	#[cfg(feature = "try-runtime")]
	fn post_upgrade(_state: Vec<u8>) -> Result<(), &'static str> {
		frame_support::log::info!("PostMigrate Asset Registry Pallet start");
		pallet_asset_registry::migration::v1::post_migrate::<Runtime>();
		frame_support::log::info!("PostMigrate Asset Registry Pallet end");
		Ok(())
	}
}<|MERGE_RESOLUTION|>--- conflicted
+++ resolved
@@ -11,15 +11,12 @@
 impl OnRuntimeUpgrade for OnRuntimeUpgradeMigration {
 	#[cfg(feature = "try-runtime")]
 	fn pre_upgrade() -> Result<Vec<u8>, &'static str> {
-<<<<<<< HEAD
 		log::info!("PreMigrate Collator Rewards Pallet start");
 		pallet_collator_rewards::migration::v1::pre_migrate::<Runtime>();
 		log::info!("PreMigrate Collator Rewards Pallet end");
-=======
 		log::info!("PreMigrate Genesis History Pallet start");
 		pallet_genesis_history::migration::v1::pre_migrate::<Runtime>();
 		log::info!("PreMigrate Genesis History Pallet end");
->>>>>>> 1b951799
 
 		Ok(vec![])
 	}
@@ -27,31 +24,26 @@
 	fn on_runtime_upgrade() -> Weight {
 		let mut weight: Weight = Weight::zero();
 
-<<<<<<< HEAD
-		log::info!("Migrate Collator Rewards Pallet to v1 start");
+    log::info!("Migrate Collator Rewards Pallet to v1 start");
 		weight = weight.saturating_add(pallet_collator_rewards::migration::v1::migrate::<Runtime>());
 		log::info!("Migrate Collator Rewards Pallet to v1 end");
-=======
 		log::info!("Migrate Genesis History Pallet to v1 start");
 		weight = weight.saturating_add(pallet_genesis_history::migration::v1::migrate::<Runtime>());
 		log::info!("Migrate Genesis History Pallet to v1 end");
->>>>>>> 1b951799
 
 		weight
 	}
 
 	#[cfg(feature = "try-runtime")]
 	fn post_upgrade(_state: Vec<u8>) -> Result<(), &'static str> {
-<<<<<<< HEAD
 		log::info!("PostMigrate Collator Rewards Pallet start");
 		pallet_collator_rewards::migration::v1::post_migrate::<Runtime>();
 		log::info!("PostMigrate Collator Rewards Pallet end");
-=======
+
 		log::info!("PostMigrate Genesis History Pallet start");
 		pallet_genesis_history::migration::v1::post_migrate::<Runtime>();
 		log::info!("PostMigrate Genesis History Pallet end");
 
->>>>>>> 1b951799
 		Ok(())
 	}
 }
