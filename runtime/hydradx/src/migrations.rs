<<<<<<< HEAD
use super::*;

use frame_support::{traits::OnRuntimeUpgrade, weights::Weight};

=======
use crate::Runtime;
use frame_support::{traits::OnRuntimeUpgrade, weights::Weight};
use pallet_evm_chain_id::ChainId;
>>>>>>> 6793c87a
#[cfg(feature = "try-runtime")]
use sp_std::prelude::*;

pub struct OnRuntimeUpgradeMigration;

impl OnRuntimeUpgrade for OnRuntimeUpgradeMigration {
	#[cfg(feature = "try-runtime")]
<<<<<<< HEAD
	fn pre_upgrade() -> Result<Vec<u8>, &'static str> {
		pallet_asset_registry::migration::v2::pre_migrate::<Runtime>();
		Ok(vec![])
	}

	fn on_runtime_upgrade() -> Weight {
		pallet_asset_registry::migration::v2::migrate::<Runtime>();

		Weight::zero()
	}

	#[cfg(feature = "try-runtime")]
	fn post_upgrade(_state: Vec<u8>) -> Result<(), &'static str> {
		pallet_asset_registry::migration::v2::post_migrate::<Runtime>();
		Ok(())
=======
	fn pre_upgrade() -> Result<Vec<u8>, sp_runtime::DispatchError> {
		log::info!("PreMigrate Collator Selection Pallet start");
		let number_of_invulnerables = pallet_collator_selection::migration::v1::MigrateToV1::<Runtime>::pre_upgrade()?;
		log::info!("PreMigrate Collator Selection Pallet end");
		Ok(number_of_invulnerables)
	}

	fn on_runtime_upgrade() -> Weight {
		let mut weight: Weight = Weight::zero();

		log::info!("Migrate Collator Selection Pallet to v1 start");
		weight = weight
			.saturating_add(pallet_collator_selection::migration::v1::MigrateToV1::<Runtime>::on_runtime_upgrade());
		log::info!("Migrate Collator Selection Pallet to v1 end");

		log::info!("Migrate Unknown Tokens Pallet to v2 start");
		weight = weight.saturating_add(orml_unknown_tokens::Migration::<Runtime>::on_runtime_upgrade());
		log::info!("Migrate Unknown Tokens Pallet to v2 end");

		let evm_id: u64 = 222_222u64;
		ChainId::<Runtime>::put(evm_id);
		weight = weight.saturating_add(<Runtime as frame_system::Config>::DbWeight::get().reads_writes(0, 1));

		weight
	}

	#[cfg(feature = "try-runtime")]
	fn post_upgrade(state: Vec<u8>) -> Result<(), sp_runtime::DispatchError> {
		log::info!("PostMigrate Collator Selection Pallet start");
		let migration_result = pallet_collator_selection::migration::v1::MigrateToV1::<Runtime>::post_upgrade(state);
		log::info!("PostMigrate Collator Selection Pallet end");

		migration_result
>>>>>>> 6793c87a
	}
}<|MERGE_RESOLUTION|>--- conflicted
+++ resolved
@@ -1,13 +1,6 @@
-<<<<<<< HEAD
-use super::*;
-
-use frame_support::{traits::OnRuntimeUpgrade, weights::Weight};
-
-=======
 use crate::Runtime;
 use frame_support::{traits::OnRuntimeUpgrade, weights::Weight};
 use pallet_evm_chain_id::ChainId;
->>>>>>> 6793c87a
 #[cfg(feature = "try-runtime")]
 use sp_std::prelude::*;
 
@@ -15,24 +8,11 @@
 
 impl OnRuntimeUpgrade for OnRuntimeUpgradeMigration {
 	#[cfg(feature = "try-runtime")]
-<<<<<<< HEAD
-	fn pre_upgrade() -> Result<Vec<u8>, &'static str> {
+	fn pre_upgrade() -> Result<Vec<u8>, sp_runtime::DispatchError> {
+		log::info!("PreMigrate Asset Registry Pallet start");
 		pallet_asset_registry::migration::v2::pre_migrate::<Runtime>();
-		Ok(vec![])
-	}
+		log::info!("PreMigrate Asset Registry  Pallet end");
 
-	fn on_runtime_upgrade() -> Weight {
-		pallet_asset_registry::migration::v2::migrate::<Runtime>();
-
-		Weight::zero()
-	}
-
-	#[cfg(feature = "try-runtime")]
-	fn post_upgrade(_state: Vec<u8>) -> Result<(), &'static str> {
-		pallet_asset_registry::migration::v2::post_migrate::<Runtime>();
-		Ok(())
-=======
-	fn pre_upgrade() -> Result<Vec<u8>, sp_runtime::DispatchError> {
 		log::info!("PreMigrate Collator Selection Pallet start");
 		let number_of_invulnerables = pallet_collator_selection::migration::v1::MigrateToV1::<Runtime>::pre_upgrade()?;
 		log::info!("PreMigrate Collator Selection Pallet end");
@@ -41,6 +21,11 @@
 
 	fn on_runtime_upgrade() -> Weight {
 		let mut weight: Weight = Weight::zero();
+
+		log::info!("Migrate Asset Registry Pallet");
+		weight = weight
+			.saturating_add(pallet_collator_selection::migration::v1::MigrateToV1::<Runtime>::on_runtime_upgrade());
+		log::info!("Migrate Asset Registry Pallet");
 
 		log::info!("Migrate Collator Selection Pallet to v1 start");
 		weight = weight
@@ -60,11 +45,14 @@
 
 	#[cfg(feature = "try-runtime")]
 	fn post_upgrade(state: Vec<u8>) -> Result<(), sp_runtime::DispatchError> {
+		log::info!("PostMigrate Asset Registry Pallet start");
+		pallet_asset_registry::migration::v2::post_migrate::<Runtime>();
+		log::info!("PostMigrate Asset Registry Pallet end");
+
 		log::info!("PostMigrate Collator Selection Pallet start");
 		let migration_result = pallet_collator_selection::migration::v1::MigrateToV1::<Runtime>::post_upgrade(state);
 		log::info!("PostMigrate Collator Selection Pallet end");
 
 		migration_result
->>>>>>> 6793c87a
 	}
 }