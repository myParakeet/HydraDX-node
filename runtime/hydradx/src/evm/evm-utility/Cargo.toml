--- conflicted
+++ resolved
@@ -11,17 +11,10 @@
 sp-std = { workspace = true }
 
 #Evm dependencies
-<<<<<<< HEAD
 evm = { workspace = true, features = ["with-codec"] }
 evm-gasometer = { workspace = true }
 evm-runtime = { workspace = true }
-ethereum = { version = "0.15.0", default-features = false, features = ["with-codec"] }
-=======
-evm = { git = "https://github.com/rust-blockchain/evm", rev = "13240a8a551586fdef0b5028ed73af80b248092a", default-features = false, features = ["with-codec"] }
-evm-gasometer = { workspace = true }
-evm-runtime = { workspace = true }
 ethereum = {  workspace = true }
->>>>>>> 298c9411
 
 [features]
 default = ["std"]
