//                    :                     $$\   $$\                 $$\                    $$$$$$$\  $$\   $$\
//                  !YJJ^                   $$ |  $$ |                $$ |                   $$  __$$\ $$ |  $$ |
//                7B5. ~B5^                 $$ |  $$ |$$\   $$\  $$$$$$$ | $$$$$$\  $$$$$$\  $$ |  $$ |\$$\ $$  |
//             .?B@G    ~@@P~               $$$$$$$$ |$$ |  $$ |$$  __$$ |$$  __$$\ \____$$\ $$ |  $$ | \$$$$  /
//           :?#@@@Y    .&@@@P!.            $$  __$$ |$$ |  $$ |$$ /  $$ |$$ |  \__|$$$$$$$ |$$ |  $$ | $$  $$<
//         ^?J^7P&@@!  .5@@#Y~!J!.          $$ |  $$ |$$ |  $$ |$$ |  $$ |$$ |     $$  __$$ |$$ |  $$ |$$  /\$$\
//       ^JJ!.   :!J5^ ?5?^    ^?Y7.        $$ |  $$ |\$$$$$$$ |\$$$$$$$ |$$ |     \$$$$$$$ |$$$$$$$  |$$ /  $$ |
//     ~PP: 7#B5!.         :?P#G: 7G?.      \__|  \__| \____$$ | \_______|\__|      \_______|\_______/ \__|  \__|
//  .!P@G    7@@@#Y^    .!P@@@#.   ~@&J:              $$\   $$ |
//  !&@@J    :&@@@@P.   !&@@@@5     #@@P.             \$$$$$$  |
//   :J##:   Y@@&P!      :JB@@&~   ?@G!                \______/
//     .?P!.?GY7:   .. .    ^?PP^:JP~
//       .7Y7.  .!YGP^ ?BP?^   ^JJ^         This file is part of https://github.com/galacticcouncil/HydraDX-node
//         .!Y7Y#@@#:   ?@@@G?JJ^           Built with <3 for decentralisation.
//            !G@@@Y    .&@@&J:
//              ^5@#.   7@#?.               Copyright (C) 2021-2023  Intergalactic, Limited (GIB).
//                :5P^.?G7.                 SPDX-License-Identifier: Apache-2.0
//                  :?Y!                    Licensed under the Apache License, Version 2.0 (the "License");
//                                          you may not use this file except in compliance with the License.
//                                          http://www.apache.org/licenses/LICENSE-2.0

<<<<<<< HEAD
use crate::evm::runner::WrapRunner;
use crate::LRNA;
=======
>>>>>>> 6fcb43de
pub use crate::{
	evm::accounts_conversion::{ExtendedAddressMapping, FindAuthorTruncated},
	AssetLocation, Aura, NORMAL_DISPATCH_RATIO,
};
use crate::{DCAOraclePeriod, NativeAssetId, TreasuryAccount, LRNA};
use frame_support::{
	parameter_types,
	traits::{Defensive, FindAuthor},
	weights::{constants::WEIGHT_REF_TIME_PER_SECOND, Weight},
	ConsensusEngineId,
};
use hex_literal::hex;
<<<<<<< HEAD
use hydradx_adapters::price::ConvertToCurrencyUsingOracle;
use hydradx_traits::oracle::OraclePeriod;
use orml_tokens::CurrencyAdapter;
use pallet_currencies::fungibles::FungibleCurrencies;
use pallet_evm::{EnsureAddressTruncated, FeeCalculator};
=======
use hydradx_adapters::{AssetFeeOraclePriceProvider, OraclePriceProvider};
use orml_tokens::CurrencyAdapter;
use pallet_evm::EnsureAddressTruncated;
use pallet_transaction_multi_payment::{DepositAll, DepositFee, TransferEvmFees};
use pallet_transaction_payment::Multiplier;
>>>>>>> 6fcb43de
use polkadot_xcm::{
	latest::MultiLocation,
	prelude::{AccountKey20, PalletInstance, Parachain, X3},
};
use primitives::{constants::chain::MAXIMUM_BLOCK_WEIGHT, AssetId};
use sp_core::{Get, U256};
mod accounts_conversion;
mod evm_fee;
pub mod precompiles;
mod runner;

// Current approximation of the gas per second consumption considering
// EVM execution over compiled WASM (on 4.4Ghz CPU).
// Given the 500ms Weight, from which 75% only are used for transactions,
// the total EVM execution gas limit is: GAS_PER_SECOND * 0.500 * 0.75 ~=
// 15_000_000.
pub const GAS_PER_SECOND: u64 = 40_000_000;
// Approximate ratio of the amount of Weight per Gas.
const WEIGHT_PER_GAS: u64 = WEIGHT_REF_TIME_PER_SECOND / GAS_PER_SECOND;

// Fixed gas price of 0.019 gwei per gas
pub const DEFAULT_BASE_FEE_PER_GAS: u128 = 19_000_000;

parameter_types! {
	// We allow for a 75% fullness of a 0.5s block
	pub BlockGasLimit: U256 = U256::from(NORMAL_DISPATCH_RATIO * MAXIMUM_BLOCK_WEIGHT.ref_time() / WEIGHT_PER_GAS);

	pub PrecompilesValue: precompiles::HydraDXPrecompiles<crate::Runtime> = precompiles::HydraDXPrecompiles::<_>::new();
	pub WeightPerGas: Weight = Weight::from_parts(WEIGHT_PER_GAS, 0);
}

const MOONBEAM_PARA_ID: u32 = 2004;
pub const WETH_ASSET_LOCATION: AssetLocation = AssetLocation(MultiLocation {
	parents: 1,
	interior: X3(
		Parachain(MOONBEAM_PARA_ID),
		PalletInstance(110),
		AccountKey20 {
			network: None,
			key: hex!["ab3f0245b83feb11d15aaffefd7ad465a59817ed"],
		},
	),
});

pub struct WethAssetId;
impl Get<AssetId> for WethAssetId {
	fn get() -> AssetId {
		let invalid_id =
			pallet_asset_registry::Pallet::<crate::Runtime>::next_asset_id().defensive_unwrap_or(AssetId::MAX);

		match pallet_asset_registry::Pallet::<crate::Runtime>::location_to_asset(WETH_ASSET_LOCATION) {
			Some(asset_id) => asset_id,
			None => invalid_id,
		}
	}
}

type WethCurrency = CurrencyAdapter<crate::Runtime, WethAssetId>;

parameter_types! {
	pub PostLogContent: pallet_ethereum::PostLogContent = pallet_ethereum::PostLogContent::BlockAndTxnHashes;
}

pub struct TransactionPaymentMultiplier;

impl Get<Multiplier> for TransactionPaymentMultiplier {
	fn get() -> Multiplier {
		crate::TransactionPayment::next_fee_multiplier()
	}
}

parameter_types! {
	/// The amount of gas per pov. A ratio of 4 if we convert ref_time to gas and we compare
	/// it with the pov_size for a block. E.g.
	/// ceil(
	///     (max_extrinsic.ref_time() / max_extrinsic.proof_size()) / WEIGHT_PER_GAS
	/// )
	pub const GasLimitPovSizeRatio: u64 = 4;
	/// The amount of gas per storage (in bytes): BLOCK_GAS_LIMIT / BLOCK_STORAGE_LIMIT
	/// The current definition of BLOCK_STORAGE_LIMIT is 40 KB, resulting in a value of 366.
	pub GasLimitStorageGrowthRatio: u64 = 366;

	pub const OracleEvmPeriod: OraclePeriod = OraclePeriod::LastBlock;
}

impl pallet_evm::Config for crate::Runtime {
	type AddressMapping = ExtendedAddressMapping;
	type BlockGasLimit = BlockGasLimit;
	type BlockHashMapping = pallet_ethereum::EthereumBlockHashMapping<Self>;
	type CallOrigin = EnsureAddressTruncated;
	type ChainId = crate::EVMChainId;
	type Currency = WethCurrency;
	type FeeCalculator = crate::DynamicEvmFee;
	type FindAuthor = FindAuthorTruncated<Aura>;
	type GasWeightMapping = pallet_evm::FixedGasWeightMapping<Self>;
	type OnChargeTransaction = evm_fee::TransferEvmFees<
		evm_fee::DepositEvmFeeToTreasury,
		crate::MultiTransactionPayment, // Get account's fee payment asset
		WethAssetId,
		ConvertToCurrencyUsingOracle<
			crate::Runtime,
			hydradx_adapters::OraclePriceProvider<AssetId, crate::EmaOracle, LRNA>,
			OracleEvmPeriod,
		>, // Conversions between assets
		FungibleCurrencies<crate::Runtime>, // Multi currency support
	>;
	type OnCreate = ();
	type PrecompilesType = precompiles::HydraDXPrecompiles<Self>;
	type PrecompilesValue = PrecompilesValue;
	type Runner = WrapRunner<
		Self,
		pallet_evm::runner::stack::Runner<Self>, // Evm runner that we wrap
		hydradx_adapters::price::FeeAssetBalanceInCurrencyConvertor<
			crate::Runtime,
			hydradx_adapters::OraclePriceProvider<AssetId, crate::EmaOracle, LRNA>,
			OracleEvmPeriod,
			crate::MultiTransactionPayment,     // Get account's fee payment asset
			FungibleCurrencies<crate::Runtime>, // Account balance inspector
		>,
	>;
	type RuntimeEvent = crate::RuntimeEvent;
	type WeightPerGas = WeightPerGas;
	type WithdrawOrigin = EnsureAddressTruncated;
	type GasLimitPovSizeRatio = GasLimitPovSizeRatio;
	type GasLimitStorageGrowthRatio = GasLimitStorageGrowthRatio;
	type Timestamp = crate::Timestamp;
	type WeightInfo = pallet_evm::weights::SubstrateWeight<crate::Runtime>;
}

impl pallet_evm_chain_id::Config for crate::Runtime {}

impl pallet_ethereum::Config for crate::Runtime {
	type RuntimeEvent = crate::RuntimeEvent;
	type StateRoot = pallet_ethereum::IntermediateStateRoot<Self>;
	type PostLogContent = PostLogContent;
	type ExtraDataLength = sp_core::ConstU32<1>;
}

pub struct EvmNonceProvider;
impl pallet_evm_accounts::EvmNonceProvider for EvmNonceProvider {
	fn get_nonce(evm_address: sp_core::H160) -> U256 {
		crate::EVM::account_basic(&evm_address).0.nonce
	}
}

impl pallet_evm_accounts::Config for crate::Runtime {
	type RuntimeEvent = crate::RuntimeEvent;
	type FeeMultiplier = sp_core::ConstU32<50>;
	type EvmNonceProvider = EvmNonceProvider;
	type ControllerOrigin = crate::SuperMajorityTechCommittee;
	type WeightInfo = crate::weights::evm_accounts::HydraWeight<crate::Runtime>;
}

parameter_types! {
	pub const DefaultBaseFeePerGas: u128 = DEFAULT_BASE_FEE_PER_GAS;
}

impl pallet_dynamic_evm_fee::Config for crate::Runtime {
	type AssetId = AssetId;
	type DefaultBaseFeePerGas = DefaultBaseFeePerGas;
	type FeeMultiplier = TransactionPaymentMultiplier;
	type NativePriceOracle = AssetFeeOraclePriceProvider<
		NativeAssetId,
		crate::MultiTransactionPayment,
		crate::Router,
		OraclePriceProvider<AssetId, crate::EmaOracle, LRNA>,
		crate::MultiTransactionPayment,
		DCAOraclePeriod,
	>;
	type WethAssetId = WethAssetId;
	type WeightInfo = crate::weights::dynamic_evm_fee::HydraWeight<crate::Runtime>;
}<|MERGE_RESOLUTION|>--- conflicted
+++ resolved
@@ -19,11 +19,8 @@
 //                                          you may not use this file except in compliance with the License.
 //                                          http://www.apache.org/licenses/LICENSE-2.0
 
-<<<<<<< HEAD
 use crate::evm::runner::WrapRunner;
 use crate::LRNA;
-=======
->>>>>>> 6fcb43de
 pub use crate::{
 	evm::accounts_conversion::{ExtendedAddressMapping, FindAuthorTruncated},
 	AssetLocation, Aura, NORMAL_DISPATCH_RATIO,
@@ -36,25 +33,19 @@
 	ConsensusEngineId,
 };
 use hex_literal::hex;
-<<<<<<< HEAD
 use hydradx_adapters::price::ConvertToCurrencyUsingOracle;
 use hydradx_traits::oracle::OraclePeriod;
+use hydradx_adapters::{AssetFeeOraclePriceProvider, OraclePriceProvider};
 use orml_tokens::CurrencyAdapter;
 use pallet_currencies::fungibles::FungibleCurrencies;
 use pallet_evm::{EnsureAddressTruncated, FeeCalculator};
-=======
-use hydradx_adapters::{AssetFeeOraclePriceProvider, OraclePriceProvider};
-use orml_tokens::CurrencyAdapter;
-use pallet_evm::EnsureAddressTruncated;
-use pallet_transaction_multi_payment::{DepositAll, DepositFee, TransferEvmFees};
-use pallet_transaction_payment::Multiplier;
->>>>>>> 6fcb43de
 use polkadot_xcm::{
 	latest::MultiLocation,
 	prelude::{AccountKey20, PalletInstance, Parachain, X3},
 };
 use primitives::{constants::chain::MAXIMUM_BLOCK_WEIGHT, AssetId};
 use sp_core::{Get, U256};
+
 mod accounts_conversion;
 mod evm_fee;
 pub mod precompiles;
