--- conflicted
+++ resolved
@@ -158,10 +158,9 @@
 	// Proof: AssetRegistry Assets (max_values: None, max_size: Some(87), added: 2562, mode: MaxEncodedLen)
 	// Storage: System Account (r:3 w:1)
 	// Proof: System Account (max_values: None, max_size: Some(128), added: 2603, mode: MaxEncodedLen)
-<<<<<<< HEAD
 	/// The range of component `c` is `[0, 1]`.
 	/// The range of component `e` is `[0, 1]`.
-	fn multi_trade_execution_sell(c: u32, e: u32) -> Weight {
+	fn router_execution_sell(c: u32, e: u32) -> Weight {
 		// Minimum execution time: 66_338 nanoseconds.
 		Weight::from_ref_time(17_915_174 as u64) // Standard Error: 75_347
 			.saturating_add(Weight::from_ref_time(49_325_413 as u64).saturating_mul(c as u64))
@@ -170,13 +169,6 @@
 			.saturating_add(T::DbWeight::get().reads(3 as u64))
 			.saturating_add(T::DbWeight::get().reads((9 as u64).saturating_mul(e as u64)))
 			.saturating_add(T::DbWeight::get().writes((7 as u64).saturating_mul(e as u64)))
-=======
-	fn router_execution_sell() -> Weight {
-		// Minimum execution time: 223_028 nanoseconds.
-		Weight::from_ref_time(225_062_000 as u64)
-			.saturating_add(T::DbWeight::get().reads(12 as u64))
-			.saturating_add(T::DbWeight::get().writes(7 as u64))
->>>>>>> d2b3722e
 	}
 	// Storage: LBP PoolData (r:1 w:0)
 	// Proof: LBP PoolData (max_values: None, max_size: Some(163), added: 2638, mode: MaxEncodedLen)
@@ -188,18 +180,12 @@
 	// Proof: AssetRegistry Assets (max_values: None, max_size: Some(87), added: 2562, mode: MaxEncodedLen)
 	// Storage: System Account (r:3 w:1)
 	// Proof: System Account (max_values: None, max_size: Some(128), added: 2603, mode: MaxEncodedLen)
-<<<<<<< HEAD
 	/// The range of component `c` is `[1, 2]`.
 	/// The range of component `e` is `[0, 1]`.
-	fn multi_trade_execution_buy(c: u32, _e: u32) -> Weight {
+	fn router_execution_buy(c: u32, _e: u32) -> Weight {
 		// Minimum execution time: 209_571 nanoseconds.
 		Weight::from_ref_time(164_574_414 as u64) // Standard Error: 418_487
 			.saturating_add(Weight::from_ref_time(49_466_763 as u64).saturating_mul(c as u64))
-=======
-	fn router_execution_buy() -> Weight {
-		// Minimum execution time: 223_313 nanoseconds.
-		Weight::from_ref_time(224_794_000 as u64)
->>>>>>> d2b3722e
 			.saturating_add(T::DbWeight::get().reads(12 as u64))
 			.saturating_add(T::DbWeight::get().writes(7 as u64))
 	}
