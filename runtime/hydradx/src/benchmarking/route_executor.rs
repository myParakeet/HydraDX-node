// This file is part of HydraDX-node

// Copyright (C) 2020-2022  Intergalactic, Limited (GIB).
// SPDX-License-Identifier: Apache-2.0

// Licensed under the Apache License, Version 2.0 (the "License");
// you may not use this file except in compliance with the License.
// You may obtain a copy of the License at
//
//     http://www.apache.org/licenses/LICENSE-2.0
//
// Unless required by applicable law or agreed to in writing, software
// distributed under the License is distributed on an "AS IS" BASIS,
// WITHOUT WARRANTIES OR CONDITIONS OF ANY KIND, either express or implied.
// See the License for the specific language governing permissions and
// limitations under the License.
#![allow(clippy::result_large_err)]

use crate::{AccountId, AssetId, Balance, Currencies, Router, Runtime, System, LBP};

use frame_benchmarking::account;
use frame_support::dispatch::DispatchResult;
use frame_support::{assert_ok, ensure};
use frame_system::RawOrigin;
use hydradx_traits::router::PoolType;
use orml_benchmarking::runtime_benchmarks;
use orml_traits::{MultiCurrency, MultiCurrencyExtended};
use pallet_route_executor::Trade;
use primitives::constants::currency::UNITS;
use sp_std::vec;

pub const INITIAL_BALANCE: Balance = 10_000_000 * UNITS;

fn funded_account(name: &'static str, index: u32, assets: &[AssetId]) -> AccountId {
	let account: AccountId = account(name, index, 0);
	for asset in assets {
		assert_ok!(<Currencies as MultiCurrencyExtended<_>>::update_balance(
			*asset,
			&account,
			INITIAL_BALANCE.try_into().unwrap(),
		));
	}
	account
}

fn setup_lbp(caller: AccountId, asset_in: AssetId, asset_out: AssetId) -> DispatchResult {
	let asset_in_amount = 1_000_000 * UNITS;
	let asset_out_amount = 2_000_000 * UNITS;
	let initial_weight = 20_000_000;
	let final_weight = 80_000_000;
	let fee = (2, 1_000);
	let fee_collector = caller.clone();
	let repay_target = 0;

	let pool_id = LBP::pair_account_from_assets(asset_in, asset_out);

	LBP::create_pool(
		RawOrigin::Root.into(),
		caller.clone(),
		asset_in,
		asset_in_amount,
		asset_out,
		asset_out_amount,
		initial_weight,
		final_weight,
		pallet_lbp::WeightCurveType::Linear,
		fee,
		fee_collector,
		repay_target,
	)?;
	ensure!(
		pallet_lbp::PoolData::<Runtime>::contains_key(&pool_id),
		"Pool does not exist."
	);

	let start = 1u32;
	let end = 11u32;

	LBP::update_pool_data(
		RawOrigin::Signed(caller).into(),
		pool_id,
		None,
		Some(start),
		Some(end),
		None,
		None,
		None,
		None,
		None,
	)?;

<<<<<<< HEAD
//NOTE: This is necessary for oracle to provide price.
fn do_lrna_dai_trade<T: pallet_omnipool::Config>() -> DispatchResult
where
	<T as pallet_omnipool::Config>::Currency: MultiCurrencyExtended<T::AccountId, Amount = i128>,
	<T as pallet_omnipool::Config>::AssetId: From<u32>,
{
	let trader = create_funded_account::<T>("tmp_trader", 0, 100 * ONE, DAI.into());

	fund::<T>(trader.clone(), LRNA.into(), 100 * ONE)?;

	OmnipoolPallet::<T>::sell(RawOrigin::Signed(trader).into(), LRNA.into(), DAI.into(), ONE, 0)
}

fn fund<T: pallet_omnipool::Config>(
	to: T::AccountId,
	currency: <T as pallet_omnipool::Config>::AssetId,
	amount: Balance,
) -> DispatchResult {
	CurrencyOf::<T>::deposit(currency, &to, amount)
}

use frame_support::assert_ok;
use frame_support::traits::Hooks;
use hydradx_traits::router::PoolType;
use hydradx_traits::router::Trade;
use pallet_stableswap::types::AssetAmount;
use pallet_stableswap::MAX_ASSETS_IN_POOL;
use sp_runtime::{DispatchError, DispatchResult, FixedU128, Permill};
use sp_std::vec;

const SEED: u32 = 1;
pub const UNITS: Balance = 100_000_000_000;

fn create_funded_account<T: pallet_omnipool::Config>(
	name: &'static str,
	index: u32,
	amount: Balance,
	currency: <T as pallet_omnipool::Config>::AssetId,
) -> T::AccountId
where
	<T as pallet_omnipool::Config>::AssetId: From<u32>,
{
	let caller: T::AccountId = account(name, index, SEED);

	fund::<T>(caller.clone(), currency, amount).unwrap();

	caller
}

fn set_period<T: pallet_omnipool::Config>(to: u32)
where
	T: pallet_ema_oracle::Config,
	CurrencyOf<T>: MultiCurrencyExtended<T::AccountId, Amount = i128>,
	<T as pallet_omnipool::Config>::AssetId: From<u32>,
{
	while System::<T>::block_number() < to.into() {
		let b = System::<T>::block_number();

		System::<T>::on_finalize(b);
		pallet_ema_oracle::Pallet::<T>::on_finalize(b);

		System::<T>::on_initialize(b + 1_u32.into());
		pallet_ema_oracle::Pallet::<T>::on_initialize(b + 1_u32.into());

		System::<T>::set_block_number(b + 1_u32.into());
	}
=======
	System::set_block_number(2u32);
	Ok(())
>>>>>>> ce69a1e2
}

runtime_benchmarks! {
	{Runtime, pallet_route_executor}

	// Calculates the weight of LBP trade. Used in the calculation to determine the weight of the overhead.
	sell_in_lbp {
		let asset_in = 0u32;
		let asset_out = 1u32;
		let caller: AccountId = funded_account("caller", 7, &[asset_in, asset_out]);
		let seller: AccountId = funded_account("caller2", 8, &[asset_in, asset_out]);

		setup_lbp(caller, asset_in, asset_out)?;

		let trades = vec![Trade {
			pool: PoolType::LBP,
			asset_in,
			asset_out
		}];

		let amount_to_sell: Balance = UNITS;

	}: { Router::sell(RawOrigin::Signed(seller.clone()).into(), asset_in, asset_out, amount_to_sell, 0u128, trades)? }
	verify {
		assert_eq!(<Currencies as MultiCurrency<_>>::free_balance(
		asset_in,
		&seller,
		), INITIAL_BALANCE - amount_to_sell);
	}

	// Calculates the weight of LBP trade. Used in the calculation to determine the weight of the overhead.
	buy_in_lbp {
		let asset_in = 0u32;
		let asset_out = 1u32;
		let caller: AccountId = funded_account("caller", 0, &[asset_in, asset_out]);
		let buyer: AccountId = funded_account("caller2", 1, &[asset_in, asset_out]);

		setup_lbp(caller, asset_in, asset_out)?;

		let trades = vec![Trade {
			pool: PoolType::LBP,
			asset_in,
			asset_out
		}];

		let amount_to_buy = UNITS;

	}: { Router::buy(RawOrigin::Signed(buyer.clone()).into(), asset_in, asset_out, amount_to_buy, u128::MAX, trades)? }
	verify {
		assert!(<Currencies as MultiCurrency<_>>::free_balance(
		asset_in,
		&buyer,
		) < INITIAL_BALANCE);
	}
}

#[cfg(test)]
mod tests {
	use super::*;
	use crate::NativeExistentialDeposit;
	use frame_support::traits::GenesisBuild;
	use orml_benchmarking::impl_benchmark_test_suite;

	fn new_test_ext() -> sp_io::TestExternalities {
		let mut t = frame_system::GenesisConfig::default()
			.build_storage::<crate::Runtime>()
			.unwrap();

		pallet_asset_registry::GenesisConfig::<crate::Runtime> {
			registered_assets: vec![
				(b"LRNA".to_vec(), 1_000u128, Some(1)),
				(b"DAI".to_vec(), 1_000u128, Some(2)),
			],
			native_asset_name: b"HDX".to_vec(),
			native_existential_deposit: NativeExistentialDeposit::get(),
		}
		.assimilate_storage(&mut t)
		.unwrap();

		sp_io::TestExternalities::new(t)
	}

	impl_benchmark_test_suite!(new_test_ext(),);
}<|MERGE_RESOLUTION|>--- conflicted
+++ resolved
@@ -89,77 +89,8 @@
 		None,
 	)?;
 
-<<<<<<< HEAD
-//NOTE: This is necessary for oracle to provide price.
-fn do_lrna_dai_trade<T: pallet_omnipool::Config>() -> DispatchResult
-where
-	<T as pallet_omnipool::Config>::Currency: MultiCurrencyExtended<T::AccountId, Amount = i128>,
-	<T as pallet_omnipool::Config>::AssetId: From<u32>,
-{
-	let trader = create_funded_account::<T>("tmp_trader", 0, 100 * ONE, DAI.into());
-
-	fund::<T>(trader.clone(), LRNA.into(), 100 * ONE)?;
-
-	OmnipoolPallet::<T>::sell(RawOrigin::Signed(trader).into(), LRNA.into(), DAI.into(), ONE, 0)
-}
-
-fn fund<T: pallet_omnipool::Config>(
-	to: T::AccountId,
-	currency: <T as pallet_omnipool::Config>::AssetId,
-	amount: Balance,
-) -> DispatchResult {
-	CurrencyOf::<T>::deposit(currency, &to, amount)
-}
-
-use frame_support::assert_ok;
-use frame_support::traits::Hooks;
-use hydradx_traits::router::PoolType;
-use hydradx_traits::router::Trade;
-use pallet_stableswap::types::AssetAmount;
-use pallet_stableswap::MAX_ASSETS_IN_POOL;
-use sp_runtime::{DispatchError, DispatchResult, FixedU128, Permill};
-use sp_std::vec;
-
-const SEED: u32 = 1;
-pub const UNITS: Balance = 100_000_000_000;
-
-fn create_funded_account<T: pallet_omnipool::Config>(
-	name: &'static str,
-	index: u32,
-	amount: Balance,
-	currency: <T as pallet_omnipool::Config>::AssetId,
-) -> T::AccountId
-where
-	<T as pallet_omnipool::Config>::AssetId: From<u32>,
-{
-	let caller: T::AccountId = account(name, index, SEED);
-
-	fund::<T>(caller.clone(), currency, amount).unwrap();
-
-	caller
-}
-
-fn set_period<T: pallet_omnipool::Config>(to: u32)
-where
-	T: pallet_ema_oracle::Config,
-	CurrencyOf<T>: MultiCurrencyExtended<T::AccountId, Amount = i128>,
-	<T as pallet_omnipool::Config>::AssetId: From<u32>,
-{
-	while System::<T>::block_number() < to.into() {
-		let b = System::<T>::block_number();
-
-		System::<T>::on_finalize(b);
-		pallet_ema_oracle::Pallet::<T>::on_finalize(b);
-
-		System::<T>::on_initialize(b + 1_u32.into());
-		pallet_ema_oracle::Pallet::<T>::on_initialize(b + 1_u32.into());
-
-		System::<T>::set_block_number(b + 1_u32.into());
-	}
-=======
 	System::set_block_number(2u32);
 	Ok(())
->>>>>>> ce69a1e2
 }
 
 runtime_benchmarks! {
