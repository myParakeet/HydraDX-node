<<<<<<< HEAD
use crate::{AccountId, AssetId, Balance, EmaOracle, Omnipool, Runtime, RuntimeOrigin, System};
=======
use crate::{
	AccountId, AssetId, AssetRegistry, Balance, EmaOracle, Omnipool, Referrals, Runtime, RuntimeOrigin, System,
};
>>>>>>> 9d16f6b4

use super::*;

use frame_benchmarking::account;
use frame_benchmarking::BenchmarkError;
use frame_support::dispatch::DispatchResult;
use frame_support::{
	assert_ok,
	sp_runtime::{
		traits::{One, SaturatedConversion, Zero},
		FixedU128, Permill,
	},
	traits::{OnFinalize, OnInitialize},
};
use frame_system::RawOrigin;
use hydradx_traits::router::{PoolType, TradeExecution};
use orml_benchmarking::runtime_benchmarks;
use orml_traits::{MultiCurrency, MultiCurrencyExtended};
use pallet_omnipool::types::Tradability;
use pallet_referrals::ReferralCode;

pub fn update_balance(currency_id: AssetId, who: &AccountId, balance: Balance) {
	assert_ok!(
		<<Runtime as pallet_omnipool::Config>::Currency as MultiCurrencyExtended<_>>::update_balance(
			currency_id,
			who,
			balance.saturated_into()
		)
	);
}

fn run_to_block(to: u32) {
	while System::block_number() < to {
		let b = System::block_number();

		System::on_finalize(b);
		EmaOracle::on_finalize(b);

		System::on_initialize(b + 1_u32);
		EmaOracle::on_initialize(b + 1_u32);

		System::set_block_number(b + 1_u32);
	}
}

const HDX: AssetId = 0;
const DAI: AssetId = 2;

fn init() -> DispatchResult {
	let stable_amount: Balance = 1_000_000_000_000_000u128;
	let native_amount: Balance = 1_000_000_000_000_000u128;
	let stable_price: FixedU128 = FixedU128::from((1, 2));
	let native_price: FixedU128 = FixedU128::from(1);

	let acc = Omnipool::protocol_account();

	update_balance(DAI, &acc, stable_amount);
	update_balance(HDX, &acc, native_amount);

	Omnipool::add_token(
		RawOrigin::Root.into(),
		HDX,
		native_price,
		Permill::from_percent(100),
		acc.clone(),
	)?;
	Omnipool::add_token(
		RawOrigin::Root.into(),
		DAI,
		stable_price,
		Permill::from_percent(100),
		acc,
	)?;

	Ok(())
}

runtime_benchmarks! {
	{Runtime, pallet_omnipool}

	add_token{
		init()?;

		let acc = Omnipool::protocol_account();

		// Register new asset in asset registry
		let token_id = register_asset(b"FCK".to_vec(), Balance::one()).map_err(|_| BenchmarkError::Stop("Failed to register asset"))?;

		// Create account for token provider and set balance
		let owner: AccountId = account("owner", 0, 1);

		let token_price: FixedU128= FixedU128::from((1,5));
		let token_amount = 200_000_000_000_000u128;

		update_balance(token_id, &acc, token_amount);

		let current_position_id = Omnipool::next_position_id();

	}: { Omnipool::add_token(RawOrigin::Root.into(), token_id, token_price,Permill::from_percent(100), owner)? }
	verify {
		assert!(Omnipool::positions(current_position_id).is_some());
		assert!(Omnipool::assets(token_id).is_some());
	}

	add_liquidity {
		init()?;
		let acc = Omnipool::protocol_account();
		//Register new asset in asset registry
		let token_id = register_asset(b"FCK".to_vec(), Balance::one()).map_err(|_| BenchmarkError::Stop("Failed to register asset"))?;

		// Create account for token provider and set balance
		let owner: AccountId = account("owner", 0, 1);

		let token_price = FixedU128::from((1,5));
		let token_amount = 200_000_000_000_000u128;

		update_balance(token_id, &acc, token_amount);

		// Add the token to the pool
		Omnipool::add_token(RawOrigin::Root.into(), token_id, token_price, Permill::from_percent(100), owner)?;

		// Create LP provider account with correct balance
		let lp_provider: AccountId = account("provider", 1, 1);
		update_balance(token_id, &lp_provider, 500_000_000_000_000);

		let liquidity_added = 1_000_000_000_000_u128;

		let current_position_id = Omnipool::next_position_id();

		run_to_block(10);
	}: { Omnipool::add_liquidity(RawOrigin::Signed(lp_provider).into(), token_id, liquidity_added)? }
	verify {
		assert!(Omnipool::positions(current_position_id).is_some());
	}

	remove_liquidity {
		init()?;
		let acc = Omnipool::protocol_account();
		// Register new asset in asset registry
		let token_id = register_asset(b"FCK".to_vec(), 1_u128).map_err(|_| BenchmarkError::Stop("Failed to register asset"))?;

		// Create account for token provider and set balance
		let owner: AccountId = account("owner", 0, 1);

		let token_price = FixedU128::from((1,5));
		let token_amount = 200_000_000_000_000_u128;

		update_balance(token_id, &acc, token_amount);

		// Add the token to the pool
		Omnipool::add_token(RawOrigin::Root.into(), token_id, token_price, Permill::from_percent(100), owner)?;

		// Create LP provider account with correct balance aand add some liquidity
		let lp_provider: AccountId = account("provider", 1, 1);
		update_balance(token_id, &lp_provider, 500_000_000_000_000);

		let liquidity_added = 1_000_000_000_000_u128;

		let current_position_id = Omnipool::next_position_id();

		run_to_block(10);
		Omnipool::add_liquidity(RawOrigin::Signed(lp_provider.clone()).into(), token_id, liquidity_added)?;

		// to ensure worst case - Let's do a trade to make sure price changes, so LP provider receives some LRNA ( which does additional transfer)
		let buyer: AccountId = account("buyer", 2, 1);
		update_balance(DAI, &buyer, 500_000_000_000_000_u128);
		Omnipool::buy(RawOrigin::Signed(buyer).into(), token_id, DAI, 100_000_000_000_u128, 100_000_000_000_000_u128)?;

		let hub_id = <Runtime as pallet_omnipool::Config>::HubAssetId::get();
		let hub_issuance = <Runtime as pallet_omnipool::Config>::Currency::total_issuance(hub_id);
	}: {Omnipool::remove_liquidity(RawOrigin::Signed(lp_provider.clone()).into(), current_position_id, liquidity_added)? }
	verify {
		// Ensure NFT instance was burned
		assert!(Omnipool::positions(current_position_id).is_none());

		// Ensure LRNA was burned
		let hub_issuance_after  = <Runtime as pallet_omnipool::Config>::Currency::total_issuance(hub_id);
		assert!(hub_issuance_after < hub_issuance);
	}

	sell {
		init()?;
		let acc = Omnipool::protocol_account();
		// Register new asset in asset registry
		let token_id = register_asset(b"FCK".to_vec(), 1_u128).map_err(|_| BenchmarkError::Stop("Failed to register asset"))?;

		// Create account for token provider and set balance
		let owner: AccountId = account("owner", 0, 1);

		let token_price = FixedU128::from((1,5));
		let token_amount = 200_000_000_000_000_u128;

		update_balance(token_id, &acc, token_amount);
		update_balance(0, &owner, 1_000_000_000_000_000_u128);

		// Add the token to the pool
		Omnipool::add_token(RawOrigin::Root.into(), token_id, token_price, Permill::from_percent(100), owner.clone())?;

		// Create LP provider account with correct balance aand add some liquidity
		let lp_provider: AccountId = account("provider", 1, 1);
		update_balance(token_id, &lp_provider, 500_000_000_000_000_u128);

		let liquidity_added = 1_000_000_000_000_u128;

		let current_position_id = Omnipool::next_position_id();

		run_to_block(10);
		Omnipool::add_liquidity(RawOrigin::Signed(lp_provider).into(), token_id, liquidity_added)?;

		let buyer: AccountId = account("buyer", 2, 1);
		update_balance(DAI, &buyer, 500_000_000_000_000_u128);
		Omnipool::buy(RawOrigin::Signed(buyer).into(), token_id, DAI, 30_000_000_000_000_u128, 100_000_000_000_000_u128)?;

		let seller: AccountId = account("seller", 3, 1);
		update_balance(token_id, &seller, 500_000_000_000_000_u128);

		let amount_sell = 100_000_000_000_u128;
		let buy_min_amount = 10_000_000_000_u128;

		// Register and link referral code to account for the weight too
		let code = ReferralCode::<<Runtime as pallet_referrals::Config>::CodeLength>::truncate_from(b"MYCODE".to_vec());
		Referrals::register_code(RawOrigin::Signed(owner).into(), code.clone())?;
		Referrals::link_code(RawOrigin::Signed(seller.clone()).into(), code)?;
	}: { Omnipool::sell(RawOrigin::Signed(seller.clone()).into(), token_id, DAI, amount_sell, buy_min_amount)? }
	verify {
		assert!(<Runtime as pallet_omnipool::Config>::Currency::free_balance(DAI, &seller) >= buy_min_amount);
	}

	buy {
		init()?;
		let acc = Omnipool::protocol_account();
		// Register new asset in asset registry
		let token_id = register_asset(b"FCK".to_vec(), 1_u128).map_err(|_| BenchmarkError::Stop("Failed to register asset"))?;

		// Create account for token provider and set balance
		let owner: AccountId = account("owner", 0, 1);

		let token_price = FixedU128::from((1,5));
		let token_amount = 200_000_000_000_000_u128;

		update_balance(token_id, &acc, token_amount);
		update_balance(0, &owner, 1_000_000_000_000_000_u128);

		// Add the token to the pool
		Omnipool::add_token(RawOrigin::Root.into(), token_id, token_price, Permill::from_percent(100), owner.clone())?;

		// Create LP provider account with correct balance aand add some liquidity
		let lp_provider: AccountId = account("provider", 1, 1);
		update_balance(token_id, &lp_provider, 500_000_000_000_000_u128);

		let liquidity_added = 1_000_000_000_000_u128;

		let current_position_id = Omnipool::next_position_id();

		run_to_block(10);
		Omnipool::add_liquidity(RawOrigin::Signed(lp_provider).into(), token_id, liquidity_added)?;

		let buyer: AccountId = account("buyer", 2, 1);
		update_balance(DAI, &buyer, 500_000_000_000_000_u128);
		Omnipool::buy(RawOrigin::Signed(buyer).into(), token_id, DAI, 30_000_000_000_000_u128, 100_000_000_000_000_u128)?;

		let seller: AccountId = account("seller", 3, 1);
		update_balance(token_id, &seller, 500_000_000_000_000_u128);

		let amount_buy = 1_000_000_000_000_u128;
		let sell_max_limit = 2_000_000_000_000_u128;
		// Register and link referral code to account for the weight too
		let code = ReferralCode::<<Runtime as pallet_referrals::Config>::CodeLength>::truncate_from(b"MYCODE".to_vec());
		Referrals::register_code(RawOrigin::Signed(owner).into(), code.clone())?;
		Referrals::link_code(RawOrigin::Signed(seller.clone()).into(), code)?;
	}: { Omnipool::buy(RawOrigin::Signed(seller.clone()).into(), DAI, token_id, amount_buy, sell_max_limit)? }
	verify {
		assert!(<Runtime as pallet_omnipool::Config>::Currency::free_balance(DAI, &seller) >= Balance::zero());
	}

	set_asset_tradable_state {
		init()?;
	}: { Omnipool::set_asset_tradable_state(RawOrigin::Root.into(), DAI, Tradability::BUY)? }
	verify {
		let asset_state = Omnipool::assets(DAI).unwrap();
		assert!(asset_state.tradable == Tradability::BUY);
	}

	refund_refused_asset {
		let recipient: AccountId = account("recipient", 3, 1);

		let asset_id = register_asset(b"FCK".to_vec(), 1_u128).map_err(|_| BenchmarkError::Stop("Failed to register asset"))?;
		let amount = 1_000_000_000_000_000_u128;

		update_balance(asset_id, &Omnipool::protocol_account(), amount);

	}: {Omnipool::refund_refused_asset(RawOrigin::Root.into(), asset_id, amount, recipient.clone())? }
	verify {
		assert!(<Runtime as pallet_omnipool::Config>::Currency::free_balance(asset_id, &recipient) == amount);
	}

	sacrifice_position {
		init()?;
		let acc = Omnipool::protocol_account();
		let token_id = register_asset(b"FCK".to_vec(), Balance::one()).map_err(|_| BenchmarkError::Stop("Failed to register asset"))?;

		// Create account for token provider and set balance
		let owner: AccountId = account("owner", 0, 1);

		let token_price = FixedU128::from((1,5));
		let token_amount = 200_000_000_000_000_u128;

		update_balance(token_id, &acc, token_amount);

		// Add the token to the pool
		Omnipool::add_token(RawOrigin::Root.into(), token_id, token_price,Permill::from_percent(100), owner)?;

		// Create LP provider account with correct balance
		let lp_provider: AccountId = account("provider", 1, 1);
		update_balance(token_id, &lp_provider, 500_000_000_000_000_u128);

		let liquidity_added = 1_000_000_000_000_u128;

		let current_position_id = Omnipool::next_position_id();

		run_to_block(10);
		Omnipool::add_liquidity(RawOrigin::Signed(lp_provider.clone()).into(), token_id, liquidity_added)?;

	}: {Omnipool::sacrifice_position(RawOrigin::Signed(lp_provider).into(), current_position_id)? }
	verify {
		assert!(Omnipool::positions(current_position_id).is_none());
	}

	set_asset_weight_cap {
		init()?;
	}: { Omnipool::set_asset_weight_cap(RawOrigin::Root.into(), DAI, Permill::from_percent(10))? }
	verify {
		let asset_state = Omnipool::assets(DAI).unwrap();
		assert!(asset_state.cap == 100_000_000_000_000_000u128);
	}

	withdraw_protocol_liquidity {
		init()?;
		let acc = Omnipool::protocol_account();
		// Register new asset in asset registry
		let token_id = register_asset(b"FCK".to_vec(), Balance::one()).map_err(|_| BenchmarkError::Stop("Failed to register asset"))?;

		// Create account for token provider and set balance
		let owner: AccountId = account("owner", 0, 1);

		let token_price = FixedU128::from((1,5));
		let token_amount = 200_000_000_000_000_u128;

		update_balance(token_id, &acc, token_amount);

		// Add the token to the pool
		Omnipool::add_token(RawOrigin::Root.into(), token_id, token_price,Permill::from_percent(100), owner)?;

		// Create LP provider account with correct balance
		let lp_provider: AccountId = account("provider", 1, 1);
		update_balance(token_id, &lp_provider, 500_000_000_000_000_u128);

		let liquidity_added = 1_000_000_000_000_u128;

		let current_position_id = Omnipool::next_position_id();

		run_to_block(10);
		Omnipool::add_liquidity(RawOrigin::Signed(lp_provider.clone()).into(), token_id, liquidity_added)?;

		let position =  Omnipool::positions(current_position_id).unwrap();

		Omnipool::sacrifice_position(RawOrigin::Signed(lp_provider).into(), current_position_id)?;

		let beneficiary: AccountId = account("beneficiary", 1, 1);

	}: { Omnipool::withdraw_protocol_liquidity(RawOrigin::Root.into(), token_id, position.shares, position.price, beneficiary.clone())? }
	verify {
		assert_eq!(<Runtime as pallet_omnipool::Config>::Currency::free_balance(token_id, &beneficiary), liquidity_added);
	}

	remove_token{
		init()?;
		let acc = Omnipool::protocol_account();
		// Register new asset in asset registry
		let token_id = register_asset(b"FCK".to_vec(), Balance::one()).map_err(|_| BenchmarkError::Stop("Failed to register asset"))?;

		// Create account for token provider and set balance
		let owner: AccountId = account("owner", 0, 1);

		let token_price = FixedU128::from((1,5));
		let token_amount = 200_000_000_000_000_u128;

		update_balance(token_id, &acc, token_amount);

		let current_position_id = Omnipool::next_position_id();
		// Add the token to the pool
		Omnipool::add_token(RawOrigin::Root.into(), token_id, token_price,Permill::from_percent(100), owner.clone())?;

		// Create LP provider account with correct balance
		let lp_provider: AccountId = account("provider", 1, 1);
		update_balance(token_id, &lp_provider, 500_000_000_000_000_u128);

		let liquidity_added = 1_000_000_000_000_u128;

		run_to_block(10);
		Omnipool::sacrifice_position(RawOrigin::Signed(owner).into(), current_position_id)?;

		Omnipool::set_asset_tradable_state(RawOrigin::Root.into(), token_id, Tradability::FROZEN)?;

		let beneficiary: AccountId = account("beneficiary", 1, 1);
	}: { Omnipool::remove_token(RawOrigin::Root.into(), token_id, beneficiary.clone())? }
	verify {
		assert_eq!(<Runtime as pallet_omnipool::Config>::Currency::free_balance(token_id, &beneficiary), token_amount);
	}

	router_execution_sell {
		let c in 1..2;
		let e in 0..1;	// if e == 1, execute_sell is executed
		init()?;

		let acc = Omnipool::protocol_account();
		// Register new asset in asset registry
		let token_id = register_asset(b"FCK".to_vec(), 1_u128).map_err(|_| BenchmarkError::Stop("Failed to register asset"))?;

		// Create account for token provider and set balance
		let owner: AccountId = account("owner", 0, 1);

		let token_price = FixedU128::from((1,5));
		let token_amount = 200_000_000_000_000_u128;

		update_balance(token_id, &acc, token_amount);

		// Add the token to the pool
		Omnipool::add_token(RawOrigin::Root.into(), token_id, token_price, Permill::from_percent(100), owner)?;

		// Create LP provider account with correct balance aand add some liquidity
		let lp_provider: AccountId = account("provider", 1, 1);
		update_balance(token_id, &lp_provider, 500_000_000_000_000_u128);

		let liquidity_added = 1_000_000_000_000_u128;

		let current_position_id = Omnipool::next_position_id();

		run_to_block(10);
		Omnipool::add_liquidity(RawOrigin::Signed(lp_provider).into(), token_id, liquidity_added)?;

		let buyer: AccountId = account("buyer", 2, 1);
		update_balance(DAI, &buyer, 500_000_000_000_000_u128);
		Omnipool::buy(RawOrigin::Signed(buyer).into(), token_id, DAI, 30_000_000_000_000_u128, 100_000_000_000_000_u128)?;

		let seller: AccountId = account("seller", 3, 1);
		update_balance(token_id, &seller, 500_000_000_000_000_u128);

		let amount_sell = 100_000_000_000_u128;
		let buy_min_amount = 10_000_000_000_u128;

	}: {
		assert!(<Omnipool as TradeExecution<RuntimeOrigin, AccountId, AssetId, Balance>>::calculate_sell(PoolType::Omnipool, token_id, DAI, amount_sell).is_ok());
		if e != 0 {
			assert!(<Omnipool as TradeExecution<RuntimeOrigin, AccountId, AssetId, Balance>>::execute_sell(RawOrigin::Signed(seller.clone()).into(), PoolType::Omnipool, token_id, DAI, amount_sell, buy_min_amount).is_ok());
		}
	}
	verify {
		if e != 0 {
			assert!(<Runtime as pallet_omnipool::Config>::Currency::free_balance(DAI, &seller) >= buy_min_amount);
		}
	}

	router_execution_buy {
		let c in 1..2;	// number of times calculate_buy is executed
		let e in 0..1;	// if e == 1, execute_buy is executed
		init()?;

		let acc = Omnipool::protocol_account();
		// Register new asset in asset registry
		let token_id = register_asset(b"FCK".to_vec(), 1_u128).map_err(|_| BenchmarkError::Stop("Failed to register asset"))?;

		// Create account for token provider and set balance
		let owner: AccountId = account("owner", 0, 1);

		let token_price = FixedU128::from((1,5));
		let token_amount = 200_000_000_000_000_u128;

		update_balance(token_id, &acc, token_amount);

		// Add the token to the pool
		Omnipool::add_token(RawOrigin::Root.into(), token_id, token_price, Permill::from_percent(100), owner)?;

		// Create LP provider account with correct balance aand add some liquidity
		let lp_provider: AccountId = account("provider", 1, 1);
		update_balance(token_id, &lp_provider, 500_000_000_000_000_u128);

		let liquidity_added = 1_000_000_000_000_u128;

		let current_position_id = Omnipool::next_position_id();

		run_to_block(10);
		Omnipool::add_liquidity(RawOrigin::Signed(lp_provider).into(), token_id, liquidity_added)?;

		let buyer: AccountId = account("buyer", 2, 1);
		update_balance(DAI, &buyer, 500_000_000_000_000_u128);
		Omnipool::buy(RawOrigin::Signed(buyer).into(), token_id, DAI, 30_000_000_000_000_u128, 100_000_000_000_000_u128)?;

		let seller: AccountId = account("seller", 3, 1);
		update_balance(token_id, &seller, 500_000_000_000_000_u128);

		let amount_buy = 1_000_000_000_000_u128;
		let sell_max_limit = 2_000_000_000_000_u128;

	}: {
		for _ in 1..c {
			assert!(<Omnipool as TradeExecution<RuntimeOrigin, AccountId, AssetId, Balance>>::calculate_buy(PoolType::Omnipool, token_id, DAI, amount_buy).is_ok());
		}
		assert!(<Omnipool as TradeExecution<RuntimeOrigin, AccountId, AssetId, Balance>>::execute_buy(RawOrigin::Signed(seller.clone()).into(), PoolType::Omnipool, token_id, DAI, amount_buy, sell_max_limit).is_ok());
	}
	verify {
		if e != 0 {
			assert!(<Runtime as pallet_omnipool::Config>::Currency::free_balance(DAI, &seller) >= Balance::zero());
		}
	}

}

#[cfg(test)]
mod tests {
	use super::*;
	use crate::NativeExistentialDeposit;
	use orml_benchmarking::impl_benchmark_test_suite;
	use sp_runtime::BuildStorage;

	fn new_test_ext() -> sp_io::TestExternalities {
		let mut t = frame_system::GenesisConfig::<crate::Runtime>::default()
			.build_storage()
			.unwrap();

		pallet_asset_registry::GenesisConfig::<crate::Runtime> {
			registered_assets: vec![
				(Some(1), Some(b"LRNA".to_vec()), 1_000u128, None, None, None, true),
				(Some(2), Some(b"DAI".to_vec()), 1_000u128, None, None, None, true),
			],
			native_asset_name: b"HDX".to_vec(),
			native_existential_deposit: NativeExistentialDeposit::get(),
			native_decimals: 12,
			native_symbol: b"HDX".to_vec(),
		}
		.assimilate_storage(&mut t)
		.unwrap();

		sp_io::TestExternalities::new(t)
	}

	impl_benchmark_test_suite!(new_test_ext(),);
}<|MERGE_RESOLUTION|>--- conflicted
+++ resolved
@@ -1,10 +1,4 @@
-<<<<<<< HEAD
-use crate::{AccountId, AssetId, Balance, EmaOracle, Omnipool, Runtime, RuntimeOrigin, System};
-=======
-use crate::{
-	AccountId, AssetId, AssetRegistry, Balance, EmaOracle, Omnipool, Referrals, Runtime, RuntimeOrigin, System,
-};
->>>>>>> 9d16f6b4
+use crate::{AccountId, AssetId, Balance, EmaOracle, Omnipool, Referrals, Runtime, RuntimeOrigin, System};
 
 use super::*;
 
