--- conflicted
+++ resolved
@@ -27,7 +27,6 @@
 };
 use xcm_executor::{Config, XcmExecutor};
 
-<<<<<<< HEAD
 mod filters;
 mod xcm_exchange;
 
@@ -35,10 +34,9 @@
 mod tests;
 
 pub use filters::*;
-=======
+
 #[derive(Debug, Default, Encode, Decode, Clone, PartialEq, Eq, TypeInfo, MaxEncodedLen)]
 pub struct AssetLocation(pub polkadot_xcm::v3::MultiLocation);
->>>>>>> ed714e50
 
 pub type LocalOriginToLocation = SignedToAccountId32<RuntimeOrigin, AccountId, RelayNetwork>;
 
