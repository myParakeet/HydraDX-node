// This file is part of HydraDX-node.

// Copyright (C) 2020-2021  Intergalactic, Limited (GIB).
// SPDX-License-Identifier: Apache-2.0

// Licensed under the Apache License, Version 2.0 (the "License");
// you may not use this file except in compliance with the License.
// You may obtain a copy of the License at
//
//     http://www.apache.org/licenses/LICENSE-2.0
//
// Unless required by applicable law or agreed to in writing, software
// distributed under the License is distributed on an "AS IS" BASIS,
// WITHOUT WARRANTIES OR CONDITIONS OF ANY KIND, either express or implied.
// See the License for the specific language governing permissions and
// limitations under the License.

#![cfg_attr(not(feature = "std"), no_std)]
// `construct_runtime!` does a lot of recursion and requires us to increase the limit to 256.
#![recursion_limit = "256"]
#![allow(clippy::match_like_matches_macro)]

// Make the WASM binary available.
#[cfg(feature = "std")]
include!(concat!(env!("OUT_DIR"), "/wasm_binary.rs"));

use codec::{Decode, Encode};
use common_runtime::adapters::{AmmTraderAdapter, PriceProviderAdapter};
use frame_system::{EnsureRoot, RawOrigin};
use scale_info::TypeInfo;
use sp_api::impl_runtime_apis;
use sp_core::OpaqueMetadata;
use sp_runtime::{
	create_runtime_str, generic, impl_opaque_keys,
	traits::{AccountIdConversion, BlakeTwo256, Block as BlockT, ConstU32, IdentityLookup},
	transaction_validity::{TransactionSource, TransactionValidity},
	ApplyExtrinsicResult, Perbill, Permill,
};

use sp_std::cmp::Ordering;
use sp_std::convert::From;
use sp_std::prelude::*;
#[cfg(feature = "std")]
use sp_version::NativeVersion;
use sp_version::RuntimeVersion;
// A few exports that help ease life for downstream crates.
use frame_support::traits::AsEnsureOriginWithArg;
use frame_support::{
	construct_runtime, parameter_types,
	traits::{Contains, EnsureOrigin, Get, InstanceFilter, NeverEnsureOrigin, PrivilegeCmp, U128CurrencyToVote},
	weights::{
		constants::{BlockExecutionWeight, RocksDbWeight},
		ConstantMultiplier, DispatchClass, WeightToFeeCoefficient, WeightToFeeCoefficients, WeightToFeePolynomial,
	},
	BoundedVec,
};
use hydradx_traits::OraclePeriod;
use pallet_transaction_multi_payment::{AddTxAssetOnAccount, DepositAll, RemoveTxAssetOnKilled, TransferFees};
use pallet_transaction_payment::TargetedFeeAdjustment;
use primitives::{CollectionId, ItemId};
pub use sp_consensus_aura::sr25519::AuthorityId as AuraId;
use sp_runtime::traits::BlockNumberProvider;

use common_runtime::adapters::OmnipoolHookAdapter;
pub use common_runtime::*;
use pallet_currencies::BasicCurrencyAdapter;

mod benchmarking;
mod migrations;
mod xcm;

pub use hex_literal::hex;
/// Import HydraDX pallets
pub use pallet_claims;
pub use pallet_genesis_history;

/// Opaque types. These are used by the CLI to instantiate machinery that don't need to know
/// the specifics of the runtime. They can then be made to be agnostic over specific formats
/// of data like extrinsics, allowing for them to continue syncing the network through upgrades
/// to even the core data structures.
pub mod opaque {
	use super::*;

	pub use sp_runtime::OpaqueExtrinsic as UncheckedExtrinsic;

	/// Opaque block header type.
	pub type Header = generic::Header<BlockNumber, BlakeTwo256>;
	/// Opaque block type.
	pub type Block = generic::Block<Header, UncheckedExtrinsic>;
	/// Opaque block identifier type.
	pub type BlockId = generic::BlockId<Block>;
	impl_opaque_keys! {
		pub struct SessionKeys {
			pub aura: Aura,
		}
	}
}

#[sp_version::runtime_version]
pub const VERSION: RuntimeVersion = RuntimeVersion {
	spec_name: create_runtime_str!("hydradx"),
	impl_name: create_runtime_str!("hydradx"),
	authoring_version: 1,
<<<<<<< HEAD
	spec_version: 133,
=======
	spec_version: 137,
>>>>>>> 1e9b8f23
	impl_version: 0,
	apis: RUNTIME_API_VERSIONS,
	transaction_version: 1,
	state_version: 0,
};

/// The version information used to identify this runtime when compiled natively.
#[cfg(feature = "std")]
pub fn native_version() -> NativeVersion {
	NativeVersion {
		runtime_version: VERSION,
		can_author_with: Default::default(),
	}
}

use smallvec::smallvec;

pub struct WeightToFee;

impl WeightToFeePolynomial for WeightToFee {
	type Balance = Balance;

	/// Handles converting a weight scalar to a fee value, based on the scale and granularity of the
	/// node's balance type.
	///
	/// This should typically create a mapping between the following ranges:
	///   - [0, MAXIMUM_BLOCK_WEIGHT]
	///   - [Balance::min, Balance::max]
	///
	/// Yet, it can be used for any other sort of change to weight-fee. Some examples being:
	///   - Setting it to `0` will essentially disable the weight fee.
	///   - Setting it to `1` will cause the literal `#[weight = x]` values to be charged.
	fn polynomial() -> WeightToFeeCoefficients<Self::Balance> {
		// extrinsic base weight (smallest non-zero weight) is mapped to 1/10 CENT
		let p = CENTS; // 1_000_000_000_000
		let q = 10 * Balance::from(ExtrinsicBaseWeight::get().ref_time()); // 7_919_840_000
		smallvec![WeightToFeeCoefficient {
			degree: 1,
			negative: false,
			coeff_frac: Perbill::from_rational(p % q, q),
			coeff_integer: p / q, // 124
		}]
	}
}

pub struct DustRemovalWhitelist;

impl Contains<AccountId> for DustRemovalWhitelist {
	fn contains(a: &AccountId) -> bool {
		get_all_module_accounts().contains(a) || pallet_duster::DusterWhitelist::<Runtime>::contains(a)
	}
}

// Relay chain Block number provider.
// Reason why the implementation is different for benchmarks is that it is not possible
// to set or change the block number in a benchmark using parachain system pallet.
// That's why we revert to using the system pallet in the benchmark.
pub struct RelayChainBlockNumberProvider<T>(sp_std::marker::PhantomData<T>);

#[cfg(not(feature = "runtime-benchmarks"))]
impl<T: cumulus_pallet_parachain_system::Config> BlockNumberProvider for RelayChainBlockNumberProvider<T> {
	type BlockNumber = BlockNumber;

	fn current_block_number() -> Self::BlockNumber {
		let maybe_data = cumulus_pallet_parachain_system::Pallet::<T>::validation_data();

		if let Some(data) = maybe_data {
			data.relay_parent_number
		} else {
			Self::BlockNumber::default()
		}
	}
}

#[cfg(feature = "runtime-benchmarks")]
impl<T: frame_system::Config> BlockNumberProvider for RelayChainBlockNumberProvider<T> {
	type BlockNumber = <T as frame_system::Config>::BlockNumber;

	fn current_block_number() -> Self::BlockNumber {
		frame_system::Pallet::<T>::current_block_number()
	}
}

pub struct CallFilter;
impl Contains<Call> for CallFilter {
	fn contains(call: &Call) -> bool {
		if matches!(call, Call::System(_) | Call::Timestamp(_) | Call::ParachainSystem(_)) {
			// always allow
			// Note: this is done to avoid unnecessary check of paused storage.
			return true;
		}

		if pallet_transaction_pause::PausedTransactionFilter::<Runtime>::contains(call) {
			// if paused, dont allow!
			return false;
		}

		// filter transfers of LRNA to the omnipool account
		if let Call::Tokens(orml_tokens::Call::transfer { dest, currency_id, .. })
		| Call::Tokens(orml_tokens::Call::transfer_keep_alive { dest, currency_id, .. })
		| Call::Tokens(orml_tokens::Call::transfer_all { dest, currency_id, .. })
		| Call::Currencies(pallet_currencies::Call::transfer { dest, currency_id, .. }) = call
		{
			// Lookup::lookup() is not necessary thanks to IdentityLookup
			if dest == &Omnipool::protocol_account()
				&& *currency_id == <Runtime as pallet_omnipool::Config>::HubAssetId::get()
			{
				return false;
			}
		}

		match call {
			Call::PolkadotXcm(_) => false,
			Call::OrmlXcm(_) => false,
			Call::Uniques(_) => false,
			_ => true,
		}
	}
}

parameter_types! {
	pub const Version: RuntimeVersion = VERSION;
	/// Block weights base values and limits.
	pub BlockWeights: frame_system::limits::BlockWeights = frame_system::limits::BlockWeights::builder()
		.base_block(BlockExecutionWeight::get())
		.for_class(DispatchClass::all(), |weights| {
			weights.base_extrinsic = ExtrinsicBaseWeight::get();
		})
		.for_class(DispatchClass::Normal, |weights| {
			weights.max_total = Some(NORMAL_DISPATCH_RATIO * MAXIMUM_BLOCK_WEIGHT);
		})
		.for_class(DispatchClass::Operational, |weights| {
			weights.max_total = Some(MAXIMUM_BLOCK_WEIGHT);
			// Operational transactions have an extra reserved space, so that they
			// are included even if block reachd `MAXIMUM_BLOCK_WEIGHT`.
			weights.reserved = Some(
				MAXIMUM_BLOCK_WEIGHT - NORMAL_DISPATCH_RATIO * MAXIMUM_BLOCK_WEIGHT,
			);
		})
		.avg_block_initialization(AVERAGE_ON_INITIALIZE_RATIO)
		.build_or_panic();
	pub ExtrinsicBaseWeight: Weight = frame_support::weights::constants::ExtrinsicBaseWeight::get();
}

// Configure FRAME pallets to include in runtime.

impl frame_system::Config for Runtime {
	/// The basic call filter to use in dispatchable.
	type BaseCallFilter = CallFilter;
	type BlockWeights = BlockWeights;
	type BlockLength = BlockLength;
	/// The ubiquitous origin type.
	type Origin = Origin;
	/// The aggregated dispatch type that is available for extrinsics.
	type Call = Call;
	/// The index type for storing how many extrinsics an account has signed.
	type Index = Index;
	/// The index type for blocks.
	type BlockNumber = BlockNumber;
	/// The type for hashing blocks and tries.
	type Hash = Hash;
	/// The hashing algorithm used.
	type Hashing = BlakeTwo256;
	/// The identifier used to distinguish between accounts.
	type AccountId = AccountId;
	/// The lookup mechanism to get account ID from whatever is passed in dispatchers.
	type Lookup = IdentityLookup<AccountId>;
	/// The header type.
	type Header = generic::Header<BlockNumber, BlakeTwo256>;
	/// The ubiquitous event type.
	type Event = Event;
	/// Maximum number of block number to block hash mappings to keep (oldest pruned first).
	type BlockHashCount = BlockHashCount;
	/// The weight of database operations that the runtime can invoke.
	type DbWeight = RocksDbWeight;
	/// The weight of the overhead invoked on the block import process, independent of the
	/// extrinsics included in that block.
	/// Version of the runtime.
	type Version = Version;
	/// Converts a module to the index of the module in `construct_runtime!`.
	///
	/// This type is being generated by `construct_runtime!`.
	type PalletInfo = PalletInfo;
	/// The data to be stored in an account.
	type AccountData = pallet_balances::AccountData<Balance>;
	/// What to do if a new account is created.
	type OnNewAccount = ();
	/// What to do if an account is fully reaped from the system.
	type OnKilledAccount = ();
	/// Weight information for the extrinsics of this pallet.
	type SystemWeightInfo = common_runtime::weights::system::HydraWeight<Runtime>;
	type SS58Prefix = SS58Prefix;
	type OnSetCode = cumulus_pallet_parachain_system::ParachainSetCode<Self>;
	type MaxConsumers = frame_support::traits::ConstU32<16>;
}

impl pallet_timestamp::Config for Runtime {
	/// A timestamp: milliseconds since the unix epoch.
	type Moment = u64;
	type OnTimestampSet = ();
	type MinimumPeriod = MinimumPeriod;
	type WeightInfo = weights::timestamp::HydraWeight<Runtime>;
}

impl pallet_balances::Config for Runtime {
	type MaxLocks = MaxLocks;
	/// The type for recording an account's balance.
	type Balance = Balance;
	/// The ubiquitous event type.
	type Event = Event;
	type DustRemoval = Treasury;
	type ExistentialDeposit = NativeExistentialDeposit;
	type AccountStore = System;
	type WeightInfo = weights::balances::HydraWeight<Runtime>;
	type MaxReserves = MaxReserves;
	type ReserveIdentifier = [u8; 8];
}

/// Parameterized slow adjusting fee updated based on
/// https://w3f-research.readthedocs.io/en/latest/polkadot/overview/2-token-economics.html?highlight=token%20economics#-2.-slow-adjusting-mechanism
pub type SlowAdjustingFeeUpdate<R> =
	TargetedFeeAdjustment<R, TargetBlockFullness, AdjustmentVariable, MinimumMultiplier>;

impl pallet_transaction_payment::Config for Runtime {
	type Event = Event;
	type OnChargeTransaction = TransferFees<Currencies, MultiTransactionPayment, DepositAll<Runtime>>;
	type OperationalFeeMultiplier = ();
	type WeightToFee = WeightToFee;
	type LengthToFee = ConstantMultiplier<Balance, TransactionByteFee>;
	type FeeMultiplierUpdate = SlowAdjustingFeeUpdate<Self>;
}

// Parachain Config

parameter_types! {
	pub ReservedXcmpWeight: Weight = BlockWeights::get().max_block / 4;
	pub ReservedDmpWeight: Weight = BlockWeights::get().max_block / 4;
}

impl cumulus_pallet_parachain_system::Config for Runtime {
	type Event = Event;
	type OnSystemEvent = pallet_relaychain_info::OnValidationDataHandler<Runtime>;
	type SelfParaId = ParachainInfo;
	type OutboundXcmpMessageSource = XcmpQueue;
	type DmpMessageHandler = DmpQueue;
	type ReservedDmpWeight = ReservedDmpWeight;
	type XcmpMessageHandler = XcmpQueue;
	type ReservedXcmpWeight = ReservedXcmpWeight;
	type CheckAssociatedRelayNumber = cumulus_pallet_parachain_system::RelayNumberStrictlyIncreases;
}

impl pallet_aura::Config for Runtime {
	type AuthorityId = AuraId;
	type MaxAuthorities = MaxAuthorities;
	type DisabledValidators = ();
}

impl parachain_info::Config for Runtime {}

impl cumulus_pallet_aura_ext::Config for Runtime {}

impl pallet_treasury::Config for Runtime {
	type PalletId = TreasuryPalletId;
	type Currency = Balances;
	type ApproveOrigin = TreasuryApproveOrigin;
	type RejectOrigin = MoreThanHalfCouncil;
	type Event = Event;
	type OnSlash = Treasury;
	type ProposalBond = ProposalBond;
	type ProposalBondMinimum = ProposalBondMinimum;
	type ProposalBondMaximum = ProposalBondMaximum;
	type SpendPeriod = SpendPeriod;
	type Burn = Burn;
	type BurnDestination = ();
	type WeightInfo = weights::treasury::HydraWeight<Runtime>;
	type SpendFunds = ();
	type MaxApprovals = MaxApprovals;
	type SpendOrigin = NeverEnsureOrigin<Balance>;
}

impl pallet_authorship::Config for Runtime {
	type FindAuthor = pallet_session::FindAccountFromAuthorIndex<Self, Aura>;
	type UncleGenerations = UncleGenerations;
	type FilterUncle = ();
	type EventHandler = (CollatorSelection,);
}

impl pallet_collator_selection::Config for Runtime {
	type Event = Event;
	type Currency = Balances;
	type UpdateOrigin = MoreThanHalfCouncil;
	type PotId = PotId;
	type MaxCandidates = MaxCandidates;
	type MinCandidates = MinCandidates;
	type MaxInvulnerables = MaxInvulnerables;
	// should be a multiple of session or things will get inconsistent
	type KickThreshold = Period;
	type ValidatorId = <Self as frame_system::Config>::AccountId;
	type ValidatorIdOf = pallet_collator_selection::IdentityCollator;
	type ValidatorRegistration = Session;
	type WeightInfo = weights::collator_selection::HydraWeight<Runtime>;
}

impl pallet_session::Config for Runtime {
	type Event = Event;
	type ValidatorId = <Self as frame_system::Config>::AccountId;
	// we don't have stash and controller, thus we don't need the convert as well.
	type ValidatorIdOf = pallet_collator_selection::IdentityCollator;
	type ShouldEndSession = pallet_session::PeriodicSessions<Period, Offset>;
	type NextSessionRotation = pallet_session::PeriodicSessions<Period, Offset>;
	// We wrap the session manager to give out rewards.
	type SessionManager = CollatorRewards;
	// Essentially just Aura, but lets be pedantic.
	type SessionHandler = <opaque::SessionKeys as sp_runtime::traits::OpaqueKeys>::KeyTypeIdProviders;
	type Keys = opaque::SessionKeys;
	type WeightInfo = ();
}

impl pallet_utility::Config for Runtime {
	type Event = Event;
	type Call = Call;
	type PalletsOrigin = OriginCaller;
	type WeightInfo = weights::utility::HydraWeight<Runtime>;
}

impl pallet_preimage::Config for Runtime {
	type Event = Event;
	type WeightInfo = weights::preimage::HydraWeight<Runtime>;
	type Currency = Balances;
	type ManagerOrigin = EnsureRoot<AccountId>;
	type MaxSize = PreimageMaxSize;
	type BaseDeposit = PreimageBaseDeposit;
	type ByteDeposit = PreimageByteDeposit;
}

/// Used the compare the privilege of an origin inside the scheduler.
pub struct OriginPrivilegeCmp;

impl PrivilegeCmp<OriginCaller> for OriginPrivilegeCmp {
	fn cmp_privilege(left: &OriginCaller, right: &OriginCaller) -> Option<Ordering> {
		if left == right {
			return Some(Ordering::Equal);
		}

		match (left, right) {
			// Root is greater than anything.
			(OriginCaller::system(frame_system::RawOrigin::Root), _) => Some(Ordering::Greater),
			// Check which one has more yes votes.
			(
				OriginCaller::Council(pallet_collective::RawOrigin::Members(l_yes_votes, l_count)),
				OriginCaller::Council(pallet_collective::RawOrigin::Members(r_yes_votes, r_count)),
			) => Some((l_yes_votes * r_count).cmp(&(r_yes_votes * l_count))),
			// For every other origin we don't care, as they are not used for `ScheduleOrigin`.
			_ => None,
		}
	}
}

parameter_types! {
	pub MaximumSchedulerWeight: Weight = Perbill::from_percent(80) * BlockWeights::get().max_block;
	pub const MaxScheduledPerBlock: u32 = 50;
	pub const NoPreimagePostponement: Option<u32> = Some(5 * MINUTES);
}
impl pallet_scheduler::Config for Runtime {
	type Event = Event;
	type Origin = Origin;
	type PalletsOrigin = OriginCaller;
	type Call = Call;
	type MaximumWeight = MaximumSchedulerWeight;
	type ScheduleOrigin = MoreThanHalfCouncil;
	type OriginPrivilegeCmp = OriginPrivilegeCmp;
	type MaxScheduledPerBlock = MaxScheduledPerBlock;
	type WeightInfo = weights::scheduler::HydraWeight<Runtime>;
	type PreimageProvider = Preimage;
	type NoPreimagePostponement = NoPreimagePostponement;
}

impl pallet_identity::Config for Runtime {
	type Event = Event;
	type Currency = Balances;
	type BasicDeposit = BasicDeposit;
	type FieldDeposit = FieldDeposit;
	type SubAccountDeposit = SubAccountDeposit;
	type MaxSubAccounts = MaxSubAccounts;
	type MaxAdditionalFields = MaxAdditionalFields;
	type MaxRegistrars = MaxRegistrars;
	type Slashed = Treasury;
	type ForceOrigin = MoreThanHalfCouncil;
	type RegistrarOrigin = MoreThanHalfCouncil;
	type WeightInfo = weights::identity::HydraWeight<Runtime>;
}

impl pallet_collective::Config<CouncilCollective> for Runtime {
	type Origin = Origin;
	type Proposal = Call;
	type Event = Event;
	type MotionDuration = CouncilMotionDuration;
	type MaxProposals = CouncilMaxProposals;
	type MaxMembers = CouncilMaxMembers;
	type DefaultVote = pallet_collective::PrimeDefaultVote;
	type WeightInfo = common_runtime::weights::council::HydraWeight<Runtime>;
}

impl pallet_collective::Config<TechnicalCollective> for Runtime {
	type Origin = Origin;
	type Proposal = Call;
	type Event = Event;
	type MotionDuration = TechnicalMotionDuration;
	type MaxProposals = TechnicalMaxProposals;
	type MaxMembers = TechnicalMaxMembers;
	type DefaultVote = pallet_collective::PrimeDefaultVote;
	type WeightInfo = common_runtime::weights::technical_comittee::HydraWeight<Runtime>;
}

impl pallet_democracy::Config for Runtime {
	type Proposal = Call;
	type Event = Event;
	type Currency = Balances;
	type EnactmentPeriod = EnactmentPeriod;
	type LaunchPeriod = LaunchPeriod;
	type VotingPeriod = VotingPeriod;
	type MinimumDeposit = MinimumDeposit;
	/// A straight majority of the council can decide what their next motion is.
	type ExternalOrigin = MoreThanHalfCouncil;
	type ExternalMajorityOrigin = MoreThanHalfCouncil;
	/// A unanimous council can have the next scheduled referendum be a straight default-carries
	/// (NTB) vote.
	type ExternalDefaultOrigin = AllCouncilMembers;
	type FastTrackOrigin = MoreThanHalfTechCommittee;
	type InstantOrigin = AllTechnicalCommitteeMembers;
	type InstantAllowed = InstantAllowed;
	type FastTrackVotingPeriod = FastTrackVotingPeriod;
	// To cancel a proposal which has been passed, 2/3 of the council must agree to it.
	type CancellationOrigin = MajorityOfCouncil;
	// To cancel a proposal before it has been passed, the technical committee must be unanimous or
	// Root must agree.
	type CancelProposalOrigin = AllTechnicalCommitteeMembers;
	type BlacklistOrigin = EnsureRoot<AccountId>;
	// Any single technical committee member may veto a coming council proposal, however they can
	// only do it once and it lasts only for the cooloff period.
	type VetoOrigin = pallet_collective::EnsureMember<AccountId, TechnicalCollective>;
	type CooloffPeriod = CooloffPeriod;
	type PreimageByteDeposit = PreimageByteDeposit;
	type OperationalPreimageOrigin = pallet_collective::EnsureMember<AccountId, CouncilCollective>;
	type Slash = Treasury;
	type Scheduler = Scheduler;
	type PalletsOrigin = OriginCaller;
	type MaxVotes = MaxVotes;
	type WeightInfo = weights::democracy::HydraWeight<Runtime>;
	type MaxProposals = MaxProposals;
	type VoteLockingPeriod = VoteLockingPeriod;
}

impl pallet_elections_phragmen::Config for Runtime {
	type Event = Event;
	type PalletId = ElectionsPhragmenPalletId;
	type Currency = Balances;
	type ChangeMembers = Council;
	type InitializeMembers = ();
	// Set to () if defined in chain spec
	type CurrencyToVote = U128CurrencyToVote;
	type CandidacyBond = CandidacyBond;
	type VotingBondBase = VotingBondBase;
	type VotingBondFactor = VotingBondFactor;
	type LoserCandidate = Treasury;
	type KickedMember = Treasury;
	type DesiredMembers = DesiredMembers;
	type DesiredRunnersUp = DesiredRunnersUp;
	type TermDuration = TermDuration;
	type MaxCandidates = MaxElectionCandidates;
	type MaxVoters = MaxElectionVoters;
	type WeightInfo = ();
}

impl pallet_tips::Config for Runtime {
	type Event = Event;
	type DataDepositPerByte = DataDepositPerByte;
	type MaximumReasonLength = MaximumReasonLength;
	type Tippers = Elections;
	type TipCountdown = TipCountdown;
	type TipFindersFee = TipFindersFee;
	type TipReportDepositBase = TipReportDepositBase;
	type WeightInfo = ();
}

/// ORML Configurations

impl orml_tokens::Config for Runtime {
	type Event = Event;
	type Balance = Balance;
	type Amount = Amount;
	type CurrencyId = AssetId;
	type WeightInfo = weights::tokens::HydraWeight<Runtime>;
	type ExistentialDeposits = AssetRegistry;
	type OnDust = Duster;
	type MaxLocks = MaxLocks;
	type DustRemovalWhitelist = DustRemovalWhitelist;
	type MaxReserves = MaxReserves;
	type ReserveIdentifier = [u8; 8];
	type OnNewTokenAccount = AddTxAssetOnAccount<Runtime>;
	type OnKilledTokenAccount = RemoveTxAssetOnKilled<Runtime>;
}

pub struct RootAsVestingPallet;
impl EnsureOrigin<Origin> for RootAsVestingPallet {
	type Success = AccountId;

	fn try_origin(o: Origin) -> Result<Self::Success, Origin> {
		Into::<Result<RawOrigin<AccountId>, Origin>>::into(o).and_then(|o| match o {
			RawOrigin::Root => Ok(VestingPalletId::get().into_account_truncating()),
			r => Err(Origin::from(r)),
		})
	}

	#[cfg(feature = "runtime-benchmarks")]
	fn successful_origin() -> Origin {
		let zero_account_id = AccountId::decode(&mut sp_runtime::traits::TrailingZeroInput::zeroes())
			.expect("infinite length input; no invalid inputs for type; qed");
		Origin::from(RawOrigin::Signed(zero_account_id))
	}
}

impl orml_vesting::Config for Runtime {
	type Event = Event;
	type Currency = Balances;
	type MinVestedTransfer = MinVestedTransfer;
	type VestedTransferOrigin = RootAsVestingPallet;
	type WeightInfo = weights::vesting::HydraWeight<Runtime>;
	type MaxVestingSchedules = MaxVestingSchedules;
	type BlockNumberProvider = RelayChainBlockNumberProvider<Runtime>;
}

impl InstanceFilter<Call> for ProxyType {
	fn filter(&self, c: &Call) -> bool {
		match self {
			ProxyType::Any => true,
			ProxyType::CancelProxy => matches!(c, Call::Proxy(pallet_proxy::Call::reject_announcement { .. })),
			ProxyType::Governance => matches!(
				c,
				Call::Democracy(..)
					| Call::Council(..) | Call::TechnicalCommittee(..)
					| Call::Elections(..)
					| Call::Treasury(..) | Call::Tips(..)
					| Call::Utility(..)
			),
			// Transfer group doesn't include cross-chain transfers
			ProxyType::Transfer => matches!(c, Call::Balances(..) | Call::Currencies(..) | Call::Tokens(..)),
		}
	}
	fn is_superset(&self, o: &Self) -> bool {
		match (self, o) {
			(x, y) if x == y => true,
			(ProxyType::Any, _) => true,
			(_, ProxyType::Any) => false,
			_ => false,
		}
	}
}

impl pallet_proxy::Config for Runtime {
	type Event = Event;
	type Call = Call;
	type Currency = Balances;
	type ProxyType = ProxyType;
	type ProxyDepositBase = ProxyDepositBase;
	type ProxyDepositFactor = ProxyDepositFactor;
	type MaxProxies = MaxProxies;
	type WeightInfo = weights::proxy::HydraWeight<Runtime>;
	type MaxPending = MaxPending;
	type CallHasher = BlakeTwo256;
	type AnnouncementDepositBase = AnnouncementDepositBase;
	type AnnouncementDepositFactor = AnnouncementDepositFactor;
}

impl pallet_multisig::Config for Runtime {
	type Event = Event;
	type Call = Call;
	type Currency = Balances;
	type DepositBase = DepositBase;
	type DepositFactor = DepositFactor;
	type MaxSignatories = MaxSignatories;
	type WeightInfo = ();
}

/// HydraDX Pallets configurations

impl pallet_claims::Config for Runtime {
	type Event = Event;
	type Currency = Balances;
	type Prefix = ClaimMessagePrefix;
	type WeightInfo = weights::claims::HydraWeight<Runtime>;
	type CurrencyBalance = Balance;
}

impl pallet_genesis_history::Config for Runtime {}

parameter_types! {
	pub TreasuryAccount: AccountId = Treasury::account_id();
}

impl pallet_transaction_multi_payment::Config for Runtime {
	type Event = Event;
	type AcceptedCurrencyOrigin = SuperMajorityTechCommittee;
	type Currencies = Currencies;
	type SpotPriceProvider = Omnipool;
	type WeightInfo = weights::transaction_multi_payment::HydraWeight<Runtime>;
	type WithdrawFeeForSetCurrency = MultiPaymentCurrencySetFee;
	type WeightToFee = WeightToFee;
	type NativeAssetId = NativeAssetId;
	type FeeReceiver = TreasuryAccount;
}

#[derive(Debug, Encode, Decode, Clone, PartialEq, Eq, TypeInfo)]
pub struct AssetLocation(pub polkadot_xcm::v1::MultiLocation);

impl Default for AssetLocation {
	fn default() -> Self {
		AssetLocation(polkadot_xcm::v2::MultiLocation::here())
	}
}

impl pallet_asset_registry::Config for Runtime {
	type Event = Event;
	type RegistryOrigin = SuperMajorityTechCommittee;
	type AssetId = AssetId;
	type Balance = Balance;
	type AssetNativeLocation = AssetLocation;
	type SequentialIdStartAt = SequentialIdOffset;
	type StringLimit = RegistryStrLimit;
	type NativeAssetId = NativeAssetId;
	type WeightInfo = weights::registry::HydraWeight<Runtime>;
}

impl pallet_relaychain_info::Config for Runtime {
	type Event = Event;
	type RelaychainBlockNumberProvider = RelayChainBlockNumberProvider<Runtime>;
}

// The latest versions of the orml-currencies pallet don't emit events.
// The infrastructure relies on the events from this pallet, so we use the latest version of
// the pallet that contains and emit events and was updated to the polkadot version we use.
impl pallet_currencies::Config for Runtime {
	type Event = Event;
	type MultiCurrency = Tokens;
	type NativeCurrency = BasicCurrencyAdapter<Runtime, Balances, Amount, BlockNumber>;
	type GetNativeCurrencyId = NativeAssetId;
	type WeightInfo = weights::currencies::HydraWeight<Runtime>;
}

parameter_types! {
	pub const RewardPerCollator: Balance = 455_371_584_699_000; // 83333 HDX / 183 sessions
	//GalacticCouncil collators
	pub ExcludedCollators: Vec<AccountId> = vec![
		// 5G3t6yhAonQHGUEqrByWQPgP9R8fcSSL6Vujphc89ysdTpKF
		hex!["b0502e92d738d528922e8963b8a58a3c7c3b693db51b0972a6981836d67b8835"].into(),
		// 5CVBHPAjhcVVAvL3AYpa9MB6kWDwoJbBwu7q4MqbhKwNnrV4
		hex!["12aa36d6c1b055b9a7ab5d39f4fd9a9fe42912163c90e122fb7997e890a53d7e"].into(),
		// 5DFGmHjpxS6Xveg4YDw2hSp62JJ9h8oLCkeZUAoVR7hVtQ3k
		hex!["344b7693389189ad0be0c83630b02830a568f7cb0f2d4b3483bcea323cc85f70"].into(),
		// 5H178NL4DLM9DGgAgZz1kbrX2TReP3uPk7svPtsg1VcYnuXH
		hex!["da6e859211b1140369a73af533ecea4e4c0e985ad122ac4c663cc8b81d4fcd12"].into(),
		// 5Ca1iV2RNV253FzYJo12XtKJMPWCjv5CsPK9HdmwgJarD1sJ
		hex!["165a3c2eb21341bf170fd1fa728bd9a7d02b7dc3b4968a46f2b1d494ee8c2b5d"].into(),
	];
}

impl pallet_collator_rewards::Config for Runtime {
	type Event = Event;
	type Balance = Balance;
	type CurrencyId = AssetId;
	type Currency = Currencies;
	type RewardPerCollator = RewardPerCollator;
	type ExcludedCollators = ExcludedCollators;
	type RewardCurrencyId = NativeAssetId;
	// We wrap the ` SessionManager` implementation of `CollatorSelection` to get the collatrs that
	// we hand out rewards to.
	type SessionManager = CollatorSelection;
}

parameter_types! {
	pub const CollectionDeposit: Balance = 0;
	pub const ItemDeposit: Balance = 0;
	pub const KeyLimit: u32 = 256;	// Max 256 bytes per key
	pub const ValueLimit: u32 = 1024;	// Max 1024 bytes per value
	pub const UniquesMetadataDepositBase: Balance = 1_000 * UNITS;
	pub const AttributeDepositBase: Balance = UNITS;
	pub const DepositPerByte: Balance = UNITS;
	pub const UniquesStringLimit: u32 = 72;
}

impl pallet_uniques::Config for Runtime {
	type Event = Event;
	type CollectionId = CollectionId;
	type ItemId = ItemId;
	type Currency = Balances;
	type ForceOrigin = MajorityOfCouncil;
	// Standard collection creation is disallowed
	type CreateOrigin = AsEnsureOriginWithArg<NeverEnsureOrigin<AccountId>>;
	type Locker = ();
	type CollectionDeposit = CollectionDeposit;
	type ItemDeposit = ItemDeposit;
	type MetadataDepositBase = UniquesMetadataDepositBase;
	type AttributeDepositBase = AttributeDepositBase;
	type DepositPerByte = DepositPerByte;
	type StringLimit = UniquesStringLimit;
	type KeyLimit = KeyLimit;
	type ValueLimit = ValueLimit;
	type WeightInfo = ();
	#[cfg(feature = "runtime-benchmarks")]
	type Helper = ();
}

parameter_types! {
	pub const LRNA: AssetId = 1;
	pub const StableAssetId: AssetId = 2;
	pub ProtocolFee: Permill = Permill::from_rational(5u32,10000u32);
	pub AssetFee: Permill = Permill::from_rational(25u32,10000u32);
	pub const MinTradingLimit : Balance = 1_000_000u128;
	pub const MinPoolLiquidity: Balance = 1_000_000u128;
	pub const MaxInRatio: Balance = 3u128;
	pub const MaxOutRatio: Balance = 3u128;
	pub const OmnipoolCollectionId: CollectionId = 1337u128;
}

impl pallet_omnipool::Config for Runtime {
	type Event = Event;
	type AssetId = AssetId;
	type Currency = Currencies;
	type AuthorityOrigin = EnsureRoot<AccountId>;
	type TechnicalOrigin = SuperMajorityTechCommittee;
	type AssetRegistry = AssetRegistry;
	type HdxAssetId = NativeAssetId;
	type HubAssetId = LRNA;
	type StableCoinAssetId = StableAssetId;
	type ProtocolFee = ProtocolFee;
	type AssetFee = AssetFee;
	type MinimumTradingLimit = MinTradingLimit;
	type MinimumPoolLiquidity = MinPoolLiquidity;
	type MaxInRatio = MaxInRatio;
	type MaxOutRatio = MaxOutRatio;
	type PositionItemId = ItemId;
	type CollectionId = CollectionId;
	type NFTCollectionId = OmnipoolCollectionId;
	type NFTHandler = Uniques;
	type WeightInfo = weights::omnipool::HydraWeight<Runtime>;
	type OmnipoolHooks = OmnipoolHookAdapter<Self::Origin, LRNA, Runtime>;
}

impl pallet_transaction_pause::Config for Runtime {
	type Event = Event;
	type UpdateOrigin = SuperMajorityTechCommittee;
	type WeightInfo = weights::transaction_pause::HydraWeight<Runtime>;
}

impl pallet_circuit_breaker::Config for Runtime {
	type Event = Event;
	type AssetId = AssetId;
	type Balance = Balance;
	type TechnicalOrigin = SuperMajorityTechCommittee;
	type WhitelistedAccounts = CircuitBreakerWhitelist;
	type DefaultMaxNetTradeVolumeLimitPerBlock = DefaultMaxNetTradeVolumeLimitPerBlock;
	type DefaultMaxAddLiquidityLimitPerBlock = DefaultMaxLiquidityLimitPerBlock;
	type DefaultMaxRemoveLiquidityLimitPerBlock = DefaultMaxLiquidityLimitPerBlock;
	type OmnipoolHubAsset = LRNA;
	type WeightInfo = weights::circuit_breaker::HydraWeight<Runtime>;
}

// constants need to be in scope to use as types
use pallet_ema_oracle::MAX_PERIODS;

parameter_types! {
	pub SupportedPeriods: BoundedVec<OraclePeriod, ConstU32<MAX_PERIODS>> = BoundedVec::truncate_from(vec![
		OraclePeriod::LastBlock, OraclePeriod::Short, OraclePeriod::TenMinutes]);
}

impl pallet_ema_oracle::Config for Runtime {
	type Event = Event;
	type WeightInfo = weights::ema_oracle::HydraWeight<Runtime>;
	/// The definition of the oracle time periods currently assumes a 6 second block time.
	/// We use the parachain blocks anyway, because we want certain guarantees over how many blocks correspond
	/// to which smoothing factor.
	type BlockNumberProvider = System;
	type SupportedPeriods = SupportedPeriods;
	/// With every asset trading against LRNA we will only have as many pairs as there will be assets, so
	/// 20 seems a decent upper bound for the forseeable future.
	type MaxUniqueEntries = ConstU32<20>;
}

impl pallet_duster::Config for Runtime {
	type Event = Event;
	type Balance = Balance;
	type Amount = Amount;
	type CurrencyId = AssetId;
	type MultiCurrency = Currencies;
	type MinCurrencyDeposits = AssetRegistry;
	type Reward = DustingReward;
	type NativeCurrencyId = NativeAssetId;
	type BlacklistUpdateOrigin = SuperMajorityTechCommittee;
	type WeightInfo = ();
}

type OmnipoolLiquidityMiningInstance = warehouse_liquidity_mining::Instance1;
impl warehouse_liquidity_mining::Config<OmnipoolLiquidityMiningInstance> for Runtime {
	type AssetId = AssetId;
	type MultiCurrency = Currencies;
	type PalletId = OmniWarehouseLMPalletId;
	type MinTotalFarmRewards = MinTotalFarmRewards;
	type MinPlannedYieldingPeriods = MinPlannedYieldingPeriods;
	type BlockNumberProvider = RelayChainBlockNumberProvider<Runtime>;
	type AmmPoolId = AssetId;
	type MaxFarmEntriesPerDeposit = MaxEntriesPerDeposit;
	type MaxYieldFarmsPerGlobalFarm = MaxYieldFarmsPerGlobalFarm;
	type AssetRegistry = AssetRegistry;
	type NonDustableWhitelistHandler = Duster;
	type Event = Event;
}

impl pallet_omnipool_liquidity_mining::Config for Runtime {
	type Event = Event;
	type Currency = Currencies;
	type CreateOrigin = AllTechnicalCommitteeMembers;
	type PalletId = OmniLMPalletId;
	type NFTCollectionId = OmnipoolLMCollectionId;
	type NFTHandler = Uniques;
	type LiquidityMiningHandler = OmnipoolWarehouseLM;
	type WeightInfo = ();
}

<<<<<<< HEAD
impl pallet_dca::Config for Runtime {
	type Event = Event;
	type Asset = AssetId;
	type Currency = Currencies;
	type PriceProvider = PriceProviderAdapter<Omnipool, AssetId>;
	type AMMTrader = AmmTraderAdapter<Runtime, Origin, AssetId, Balance>;
	type RandomnessProvider = DCA;
	type MaxSchedulePerBlock = MaxSchedulesPerBlock;
	type NativeAssetId = NativeAssetId;
	type StorageBondInNativeCurrency = StorageBondInNativeCurrency;
	type FeeReceiver = TreasuryAccount;
	type SlippageLimitPercentage = ();
	type WeightToFee = WeightToFee;
	type WeightInfo = weights::dca::HydraWeight<Runtime>;
=======
parameter_types! {
	pub const ExistentialDepositMultiplier: u8 = 5;
}

impl pallet_otc::Config for Runtime {
	type AssetId = AssetId;
	type AssetRegistry = AssetRegistry;
	type Currency = Currencies;
	type Event = Event;
	type ExistentialDeposits = AssetRegistry;
	type ExistentialDepositMultiplier = ExistentialDepositMultiplier;
	type WeightInfo = weights::otc::HydraWeight<Runtime>;
>>>>>>> 1e9b8f23
}

// Create the runtime by composing the FRAME pallets that were previously configured.
construct_runtime!(
	pub enum Runtime where
		Block = Block,
		NodeBlock = opaque::Block,
		UncheckedExtrinsic = UncheckedExtrinsic
	{
		System: frame_system exclude_parts { Origin } = 1,
		Timestamp: pallet_timestamp = 3,
		//NOTE: 5 - is used by Scheduler which must be after cumulus_pallet_parachain_system
		Balances: pallet_balances = 7,
		TransactionPayment: pallet_transaction_payment exclude_parts { Config } = 9,
		Treasury: pallet_treasury = 11,
		Utility: pallet_utility = 13,
		Preimage: pallet_preimage = 15,
		Identity: pallet_identity = 17,
		Democracy: pallet_democracy exclude_parts { Config } = 19,
		Elections: pallet_elections_phragmen = 21,
		Council: pallet_collective::<Instance1> = 23,
		TechnicalCommittee: pallet_collective::<Instance2> = 25,
		Tips: pallet_tips = 27,
		Proxy: pallet_proxy = 29,
		Multisig: pallet_multisig = 31,
		Uniques: pallet_uniques = 32,

		// HydraDX related modules
		AssetRegistry: pallet_asset_registry = 51,
		Claims: pallet_claims = 53,
		GenesisHistory: pallet_genesis_history = 55,
		CollatorRewards: pallet_collator_rewards = 57,
		Omnipool: pallet_omnipool = 59,
		TransactionPause: pallet_transaction_pause = 60,
		Duster: pallet_duster = 61,
		OmnipoolWarehouseLM: warehouse_liquidity_mining::<Instance1> = 62,
		OmnipoolLiquidityMining: pallet_omnipool_liquidity_mining = 63,
<<<<<<< HEAD
		DCA: pallet_dca= 64,
=======
		OTC: pallet_otc = 64,
		CircuitBreaker: pallet_circuit_breaker = 65,
>>>>>>> 1e9b8f23

		// ORML related modules
		Tokens: orml_tokens = 77,
		Currencies: pallet_currencies = 79,
		Vesting: orml_vesting = 81,

		// Parachain
		ParachainSystem: cumulus_pallet_parachain_system exclude_parts { Config } = 103,
		ParachainInfo: parachain_info = 105,

		//NOTE: Scheduler must be after ParachainSystem otherwise RelayChainBlockNumberProvider
		//will return 0 as current block number when used with Scheduler(democracy).
		Scheduler: pallet_scheduler = 5,

		PolkadotXcm: pallet_xcm = 107,
		CumulusXcm: cumulus_pallet_xcm = 109,
		XcmpQueue: cumulus_pallet_xcmp_queue exclude_parts { Call } = 111,
		DmpQueue: cumulus_pallet_dmp_queue = 113,

		// ORML XCM
		OrmlXcm: orml_xcm = 135,
		XTokens: orml_xtokens = 137,
		UnknownTokens: orml_unknown_tokens = 139,

		// Collator support
		Authorship: pallet_authorship exclude_parts { Inherent } = 161,
		CollatorSelection: pallet_collator_selection = 163,
		Session: pallet_session = 165,
		Aura: pallet_aura = 167,
		AuraExt: cumulus_pallet_aura_ext = 169,

		// Warehouse - let's allocate indices 100+ for warehouse pallets
		RelayChainInfo: pallet_relaychain_info = 201,
		EmaOracle: pallet_ema_oracle = 202,
		MultiTransactionPayment: pallet_transaction_multi_payment = 203,
	}
);

/// The address format for describing accounts.
pub type Address = AccountId;
/// Block header type as expected by this runtime.
pub type Header = generic::Header<BlockNumber, BlakeTwo256>;
/// Block type as expected by this runtime.
pub type Block = generic::Block<Header, UncheckedExtrinsic>;
/// A Block signed with a Justification
pub type SignedBlock = generic::SignedBlock<Block>;
/// BlockId type as expected by this runtime.
pub type BlockId = generic::BlockId<Block>;
/// The SignedExtension to the basic transaction logic.
pub type SignedExtra = (
	frame_system::CheckSpecVersion<Runtime>,
	frame_system::CheckTxVersion<Runtime>,
	frame_system::CheckGenesis<Runtime>,
	frame_system::CheckEra<Runtime>,
	frame_system::CheckNonce<Runtime>,
	frame_system::CheckWeight<Runtime>,
	pallet_transaction_payment::ChargeTransactionPayment<Runtime>,
	pallet_transaction_multi_payment::CurrencyBalanceCheck<Runtime>,
);
/// Unchecked extrinsic type as expected by this runtime.
pub type UncheckedExtrinsic = generic::UncheckedExtrinsic<Address, Call, Signature, SignedExtra>;
/// Extrinsic type that has already been checked.
pub type CheckedExtrinsic = generic::CheckedExtrinsic<AccountId, Call, SignedExtra>;
/// Executive: handles dispatch to the various modules.
pub type Executive = frame_executive::Executive<
	Runtime,
	Block,
	frame_system::ChainContext<Runtime>,
	Runtime,
	AllPalletsReversedWithSystemFirst,
	migrations::OnRuntimeUpgradeMigration,
>;

impl_runtime_apis! {
	impl sp_api::Core<Block> for Runtime {
		fn version() -> RuntimeVersion {
			VERSION
		}

		fn execute_block(block: Block) {
			Executive::execute_block(block)
		}

		fn initialize_block(header: &<Block as BlockT>::Header) {
			Executive::initialize_block(header)
		}
	}

	impl sp_api::Metadata<Block> for Runtime {
		fn metadata() -> OpaqueMetadata {
			OpaqueMetadata::new(Runtime::metadata().into())
		}
	}

	impl sp_block_builder::BlockBuilder<Block> for Runtime {
		fn apply_extrinsic(extrinsic: <Block as BlockT>::Extrinsic) -> ApplyExtrinsicResult {
			Executive::apply_extrinsic(extrinsic)
		}

		fn finalize_block() -> <Block as BlockT>::Header {
			Executive::finalize_block()
		}

		fn inherent_extrinsics(data: sp_inherents::InherentData) -> Vec<<Block as BlockT>::Extrinsic> {
			data.create_extrinsics()
		}

		fn check_inherents(
			block: Block,
			data: sp_inherents::InherentData,
		) -> sp_inherents::CheckInherentsResult {
			data.check_extrinsics(&block)
		}
	}

	impl sp_transaction_pool::runtime_api::TaggedTransactionQueue<Block> for Runtime {
		fn validate_transaction(
			source: TransactionSource,
			tx: <Block as BlockT>::Extrinsic,
			block_hash: <Block as BlockT>::Hash,
		) -> TransactionValidity {
			Executive::validate_transaction(source, tx, block_hash)
		}
	}

	impl sp_offchain::OffchainWorkerApi<Block> for Runtime {
		fn offchain_worker(header: &<Block as BlockT>::Header) {
			Executive::offchain_worker(header)
		}
	}

	impl sp_session::SessionKeys<Block> for Runtime {
		fn decode_session_keys(
			encoded: Vec<u8>,
		) -> Option<Vec<(Vec<u8>, sp_core::crypto::KeyTypeId)>> {
			opaque::SessionKeys::decode_into_raw_public_keys(&encoded)
		}

		fn generate_session_keys(seed: Option<Vec<u8>>) -> Vec<u8> {
			opaque::SessionKeys::generate(seed)
		}
	}

	impl sp_consensus_aura::AuraApi<Block, AuraId> for Runtime {
		fn slot_duration() -> sp_consensus_aura::SlotDuration {
			sp_consensus_aura::SlotDuration::from_millis(Aura::slot_duration())
		}

		fn authorities() -> Vec<AuraId> {
			Aura::authorities().into_inner()
		}
	}

	impl cumulus_primitives_core::CollectCollationInfo<Block> for Runtime {
		fn collect_collation_info(header: &<Block as BlockT>::Header) -> cumulus_primitives_core::CollationInfo {
			ParachainSystem::collect_collation_info(header)
		}
	}

	#[cfg(feature = "try-runtime")]
	impl frame_try_runtime::TryRuntime<Block> for Runtime {
		fn on_runtime_upgrade() -> (Weight, Weight) {
			//log::info!("try-runtime::on_runtime_upgrade.");
			let weight = Executive::try_runtime_upgrade().unwrap();
			(weight, BlockWeights::get().max_block)
		}

		fn execute_block(block: Block, state_root_check: bool, try_state: frame_try_runtime::TryStateSelect) -> Weight {
			Executive::try_execute_block(block, state_root_check, try_state).unwrap()
		}
	}


	impl frame_system_rpc_runtime_api::AccountNonceApi<Block, AccountId, Index> for Runtime {
		fn account_nonce(account: AccountId) -> Index {
			System::account_nonce(account)
		}
	}

	impl pallet_transaction_payment_rpc_runtime_api::TransactionPaymentApi<Block, Balance> for Runtime {
		fn query_info(
			uxt: <Block as BlockT>::Extrinsic,
			len: u32,
		) -> pallet_transaction_payment_rpc_runtime_api::RuntimeDispatchInfo<Balance> {
			TransactionPayment::query_info(uxt, len)
		}

		fn query_fee_details(
			uxt: <Block as BlockT>::Extrinsic,
			len: u32,
		) -> pallet_transaction_payment_rpc_runtime_api::FeeDetails<Balance> {
			TransactionPayment::query_fee_details(uxt, len)
		}
	}

	#[cfg(feature = "runtime-benchmarks")]
	impl frame_benchmarking::Benchmark<Block> for Runtime {
		fn benchmark_metadata(extra: bool) -> (
			Vec<frame_benchmarking::BenchmarkList>,
			Vec<frame_support::traits::StorageInfo>,
		) {
			use frame_benchmarking::{list_benchmark, Benchmarking, BenchmarkList};
			use frame_support::traits::StorageInfoTrait;
			use orml_benchmarking::list_benchmark as orml_list_benchmark;
			use frame_system_benchmarking::Pallet as SystemBench;

			let mut list = Vec::<BenchmarkList>::new();

			list_benchmark!(list, extra, frame_system, SystemBench::<Runtime>);
			list_benchmark!(list, extra, pallet_balances, Balances);
			list_benchmark!(list, extra, pallet_collator_selection, CollatorSelection);
			list_benchmark!(list, extra, pallet_timestamp, Timestamp);
			list_benchmark!(list, extra, pallet_treasury, Treasury);
			list_benchmark!(list, extra, pallet_preimage, Preimage);
			list_benchmark!(list, extra, pallet_scheduler, Scheduler);
			list_benchmark!(list, extra, pallet_identity, Identity);
			list_benchmark!(list, extra, pallet_tips, Tips);
			list_benchmark!(list, extra, pallet_proxy, Proxy);
			list_benchmark!(list, extra, pallet_utility, Utility);
			list_benchmark!(list, extra, pallet_democracy, Democracy);
			list_benchmark!(list, extra, council, Council);
			list_benchmark!(list, extra, tech, TechnicalCommittee);
			list_benchmark!(list, extra, pallet_omnipool, Omnipool);
			list_benchmark!(list, extra, pallet_omnipool_liquidity_mining, OmnipoolLiquidityMining);
<<<<<<< HEAD
			list_benchmark!(list, extra, pallet_dca, DCA);
=======
			list_benchmark!(list, extra, pallet_circuit_breaker, CircuitBreaker);
>>>>>>> 1e9b8f23

			list_benchmark!(list, extra, pallet_asset_registry, AssetRegistry);
			list_benchmark!(list, extra, pallet_claims, Claims);
			list_benchmark!(list, extra, pallet_ema_oracle, EmaOracle);

			list_benchmark!(list, extra, cumulus_pallet_xcmp_queue, XcmpQueue);
			list_benchmark!(list, extra, pallet_transaction_pause, TransactionPause);

			list_benchmark!(list, extra, pallet_otc, OTC);

			orml_list_benchmark!(list, extra, pallet_currencies, benchmarking::currencies);
			orml_list_benchmark!(list, extra, orml_tokens, benchmarking::tokens);
			orml_list_benchmark!(list, extra, orml_vesting, benchmarking::vesting);
			orml_list_benchmark!(list, extra, pallet_transaction_multi_payment, benchmarking::multi_payment);
			orml_list_benchmark!(list, extra, pallet_duster, benchmarking::duster);

			let storage_info = AllPalletsWithSystem::storage_info();

			(list, storage_info)
		}

		fn dispatch_benchmark(
			config: frame_benchmarking::BenchmarkConfig
		) -> Result<Vec<frame_benchmarking::BenchmarkBatch>, sp_runtime::RuntimeString> {
			use frame_benchmarking::{Benchmarking, BenchmarkBatch, add_benchmark, TrackedStorageKey};
			use orml_benchmarking::add_benchmark as orml_add_benchmark;
			use frame_system_benchmarking::Pallet as SystemBench;
			impl frame_system_benchmarking::Config for Runtime {}

			let whitelist: Vec<TrackedStorageKey> = vec![
				// Block Number
				hex_literal::hex!("26aa394eea5630e07c48ae0c9558cef702a5c1b19ab7a04f536c519aca4983ac").to_vec().into(),
				// Total Issuance
				hex_literal::hex!("c2261276cc9d1f8598ea4b6a74b15c2f57c875e4cff74148e4628f264b974c80").to_vec().into(),
				// Execution Phase
				hex_literal::hex!("26aa394eea5630e07c48ae0c9558cef7ff553b5a9862a516939d82b3d3d8661a").to_vec().into(),
				// Event Count
				hex_literal::hex!("26aa394eea5630e07c48ae0c9558cef70a98fdbe9ce6c55837576c60c7af3850").to_vec().into(),
				// System Events
				hex_literal::hex!("26aa394eea5630e07c48ae0c9558cef780d41e5e16056765bc8461851072c9d7").to_vec().into(),
			];

			let mut batches = Vec::<BenchmarkBatch>::new();
			let params = (&config, &whitelist);

			// Substrate pallets
			add_benchmark!(params, batches, frame_system, SystemBench::<Runtime>);
			add_benchmark!(params, batches, pallet_balances, Balances);
			add_benchmark!(params, batches, pallet_collator_selection, CollatorSelection);
			add_benchmark!(params, batches, pallet_timestamp, Timestamp);
			add_benchmark!(params, batches, pallet_treasury, Treasury);
			add_benchmark!(params, batches, pallet_preimage, Preimage);
			add_benchmark!(params, batches, pallet_scheduler, Scheduler);
			add_benchmark!(params, batches, pallet_identity, Identity);
			add_benchmark!(params, batches, pallet_tips, Tips);
			add_benchmark!(params, batches, pallet_proxy, Proxy);
			add_benchmark!(params, batches, pallet_utility, Utility);
			add_benchmark!(params, batches, pallet_democracy, Democracy);
			add_benchmark!(params, batches, council, Council);
			add_benchmark!(params, batches, tech, TechnicalCommittee);
			add_benchmark!(params, batches, pallet_omnipool, Omnipool);
			add_benchmark!(params, batches, pallet_omnipool_liquidity_mining, OmnipoolLiquidityMining);
<<<<<<< HEAD
			add_benchmark!(params, batches, pallet_dca, DCA);
=======
			add_benchmark!(params, batches, pallet_circuit_breaker, CircuitBreaker);
>>>>>>> 1e9b8f23

			add_benchmark!(params, batches, pallet_asset_registry, AssetRegistry);
			add_benchmark!(params, batches, pallet_claims, Claims);
			add_benchmark!(params, batches, pallet_ema_oracle, EmaOracle);

			add_benchmark!(params, batches, cumulus_pallet_xcmp_queue, XcmpQueue);
			add_benchmark!(params, batches, pallet_transaction_pause, TransactionPause);

			add_benchmark!(params, batches, pallet_otc, OTC);

			orml_add_benchmark!(params, batches, pallet_currencies, benchmarking::currencies);
			orml_add_benchmark!(params, batches, orml_tokens, benchmarking::tokens);
			orml_add_benchmark!(params, batches, orml_vesting, benchmarking::vesting);
			orml_add_benchmark!(params, batches, pallet_transaction_multi_payment, benchmarking::multi_payment);
			orml_add_benchmark!(params, batches, pallet_duster, benchmarking::duster);

			if batches.is_empty() { return Err("Benchmark not found for this pallet.".into()) }
			Ok(batches)
		}
	}
}

struct CheckInherents;

impl cumulus_pallet_parachain_system::CheckInherents<Block> for CheckInherents {
	fn check_inherents(
		block: &Block,
		relay_state_proof: &cumulus_pallet_parachain_system::RelayChainStateProof,
	) -> sp_inherents::CheckInherentsResult {
		let relay_chain_slot = relay_state_proof
			.read_slot()
			.expect("Could not read the relay chain slot from the proof");

		let inherent_data = cumulus_primitives_timestamp::InherentDataProvider::from_relay_chain_slot_and_duration(
			relay_chain_slot,
			sp_std::time::Duration::from_secs(6),
		)
		.create_inherent_data()
		.expect("Could not create the timestamp inherent data");

		inherent_data.check_extrinsics(block)
	}
}

cumulus_pallet_parachain_system::register_validate_block! {
	Runtime = Runtime,
	BlockExecutor = cumulus_pallet_aura_ext::BlockExecutor::<Runtime, Executive>,
	CheckInherents = CheckInherents,
}<|MERGE_RESOLUTION|>--- conflicted
+++ resolved
@@ -101,11 +101,7 @@
 	spec_name: create_runtime_str!("hydradx"),
 	impl_name: create_runtime_str!("hydradx"),
 	authoring_version: 1,
-<<<<<<< HEAD
-	spec_version: 133,
-=======
 	spec_version: 137,
->>>>>>> 1e9b8f23
 	impl_version: 0,
 	apis: RUNTIME_API_VERSIONS,
 	transaction_version: 1,
@@ -934,7 +930,6 @@
 	type WeightInfo = ();
 }
 
-<<<<<<< HEAD
 impl pallet_dca::Config for Runtime {
 	type Event = Event;
 	type Asset = AssetId;
@@ -949,7 +944,8 @@
 	type SlippageLimitPercentage = ();
 	type WeightToFee = WeightToFee;
 	type WeightInfo = weights::dca::HydraWeight<Runtime>;
-=======
+}
+
 parameter_types! {
 	pub const ExistentialDepositMultiplier: u8 = 5;
 }
@@ -962,7 +958,6 @@
 	type ExistentialDeposits = AssetRegistry;
 	type ExistentialDepositMultiplier = ExistentialDepositMultiplier;
 	type WeightInfo = weights::otc::HydraWeight<Runtime>;
->>>>>>> 1e9b8f23
 }
 
 // Create the runtime by composing the FRAME pallets that were previously configured.
@@ -1000,12 +995,9 @@
 		Duster: pallet_duster = 61,
 		OmnipoolWarehouseLM: warehouse_liquidity_mining::<Instance1> = 62,
 		OmnipoolLiquidityMining: pallet_omnipool_liquidity_mining = 63,
-<<<<<<< HEAD
-		DCA: pallet_dca= 64,
-=======
 		OTC: pallet_otc = 64,
 		CircuitBreaker: pallet_circuit_breaker = 65,
->>>>>>> 1e9b8f23
+		DCA: pallet_dca= 66,
 
 		// ORML related modules
 		Tokens: orml_tokens = 77,
@@ -1230,11 +1222,8 @@
 			list_benchmark!(list, extra, tech, TechnicalCommittee);
 			list_benchmark!(list, extra, pallet_omnipool, Omnipool);
 			list_benchmark!(list, extra, pallet_omnipool_liquidity_mining, OmnipoolLiquidityMining);
-<<<<<<< HEAD
+			list_benchmark!(list, extra, pallet_circuit_breaker, CircuitBreaker);
 			list_benchmark!(list, extra, pallet_dca, DCA);
-=======
-			list_benchmark!(list, extra, pallet_circuit_breaker, CircuitBreaker);
->>>>>>> 1e9b8f23
 
 			list_benchmark!(list, extra, pallet_asset_registry, AssetRegistry);
 			list_benchmark!(list, extra, pallet_claims, Claims);
@@ -1297,11 +1286,8 @@
 			add_benchmark!(params, batches, tech, TechnicalCommittee);
 			add_benchmark!(params, batches, pallet_omnipool, Omnipool);
 			add_benchmark!(params, batches, pallet_omnipool_liquidity_mining, OmnipoolLiquidityMining);
-<<<<<<< HEAD
+			add_benchmark!(params, batches, pallet_circuit_breaker, CircuitBreaker);
 			add_benchmark!(params, batches, pallet_dca, DCA);
-=======
-			add_benchmark!(params, batches, pallet_circuit_breaker, CircuitBreaker);
->>>>>>> 1e9b8f23
 
 			add_benchmark!(params, batches, pallet_asset_registry, AssetRegistry);
 			add_benchmark!(params, batches, pallet_claims, Claims);
