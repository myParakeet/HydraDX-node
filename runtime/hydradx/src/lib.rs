--- conflicted
+++ resolved
@@ -107,11 +107,7 @@
 	spec_name: create_runtime_str!("hydradx"),
 	impl_name: create_runtime_str!("hydradx"),
 	authoring_version: 1,
-<<<<<<< HEAD
-	spec_version: 199,
-=======
-	spec_version: 201,
->>>>>>> c718b8b2
+	spec_version: 203,
 	impl_version: 0,
 	apis: RUNTIME_API_VERSIONS,
 	transaction_version: 1,
