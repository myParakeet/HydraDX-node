--- conflicted
+++ resolved
@@ -110,11 +110,7 @@
 	spec_name: create_runtime_str!("hydradx"),
 	impl_name: create_runtime_str!("hydradx"),
 	authoring_version: 1,
-<<<<<<< HEAD
 	spec_version: 159,
-=======
-	spec_version: 158,
->>>>>>> 3f0c098e
 	impl_version: 0,
 	apis: RUNTIME_API_VERSIONS,
 	transaction_version: 1,
