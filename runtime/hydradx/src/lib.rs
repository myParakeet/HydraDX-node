// This file is part of HydraDX-node.

// Copyright (C) 2020-2023  Intergalactic, Limited (GIB).
// SPDX-License-Identifier: Apache-2.0

// Licensed under the Apache License, Version 2.0 (the "License");
// you may not use this file except in compliance with the License.
// You may obtain a copy of the License at
//
//     http://www.apache.org/licenses/LICENSE-2.0
//
// Unless required by applicable law or agreed to in writing, software
// distributed under the License is distributed on an "AS IS" BASIS,
// WITHOUT WARRANTIES OR CONDITIONS OF ANY KIND, either express or implied.
// See the License for the specific language governing permissions and
// limitations under the License.

#![cfg_attr(not(feature = "std"), no_std)]
// `construct_runtime!` does a lot of recursion and requires us to increase the limit to 256.
#![recursion_limit = "512"]
#![allow(clippy::match_like_matches_macro)]
#![allow(clippy::items_after_test_module)]

// Make the WASM binary available.
#[cfg(feature = "std")]
include!(concat!(env!("OUT_DIR"), "/wasm_binary.rs"));

#[cfg(test)]
mod tests;

mod benchmarking;
mod migrations;
pub mod weights;

mod assets;
pub mod evm;
mod governance;
mod system;
pub mod types;
pub mod xcm;

pub use assets::*;
pub use governance::*;
pub use system::*;
pub use xcm::*;

use crate::sp_api_hidden_includes_construct_runtime::hidden_include::traits::Hooks;
use codec::{Decode, Encode};
use sp_api::impl_runtime_apis;
use sp_core::{ConstU128, Get, OpaqueMetadata, H160, H256, U256};
use sp_runtime::{
	create_runtime_str, generic, impl_opaque_keys,
	traits::{
		AccountIdConversion, BlakeTwo256, Block as BlockT, DispatchInfoOf, Dispatchable, PostDispatchInfoOf,
		UniqueSaturatedInto,
	},
	transaction_validity::{TransactionSource, TransactionValidity, TransactionValidityError},
	ApplyExtrinsicResult, Permill,
};

use sp_std::convert::From;
use sp_std::prelude::*;
#[cfg(feature = "std")]
use sp_version::NativeVersion;
use sp_version::RuntimeVersion;
// A few exports that help ease life for downstream crates.
use frame_support::{construct_runtime, weights::Weight};
pub use hex_literal::hex;
/// Import HydraDX pallets
pub use pallet_claims;
use pallet_ethereum::{Transaction as EthereumTransaction, TransactionStatus};
use pallet_evm::{Account as EVMAccount, FeeCalculator, GasWeightMapping, Runner};
pub use primitives::{
	AccountId, Amount, AssetId, Balance, BlockNumber, CollectionId, Hash, Index, ItemId, Price, Signature,
};
pub use sp_consensus_aura::sr25519::AuthorityId as AuraId;

/// Opaque types. These are used by the CLI to instantiate machinery that don't need to know
/// the specifics of the runtime. They can then be made to be agnostic over specific formats
/// of data like extrinsics, allowing for them to continue syncing the network through upgrades
/// to even the core data structures.
pub mod opaque {
	use super::*;
	use sp_runtime::{
		generic,
		traits::{BlakeTwo256, Hash as HashT},
	};

	pub use sp_runtime::OpaqueExtrinsic as UncheckedExtrinsic;

	/// Opaque block header type.
	pub type Header = generic::Header<BlockNumber, BlakeTwo256>;
	/// Opaque block type.
	pub type Block = generic::Block<Header, UncheckedExtrinsic>;
	/// Opaque block identifier type.
	pub type BlockId = generic::BlockId<Block>;
	/// Opaque block hash type.
	pub type Hash = <BlakeTwo256 as HashT>::Output;
	impl_opaque_keys! {
		pub struct SessionKeys {
			pub aura: Aura,
		}
	}
}

#[sp_version::runtime_version]
pub const VERSION: RuntimeVersion = RuntimeVersion {
	spec_name: create_runtime_str!("hydradx"),
	impl_name: create_runtime_str!("hydradx"),
	authoring_version: 1,
<<<<<<< HEAD
	spec_version: 220,
=======
	spec_version: 222,
>>>>>>> 9d709681
	impl_version: 0,
	apis: RUNTIME_API_VERSIONS,
	transaction_version: 1,
	state_version: 0,
};

/// The version information used to identify this runtime when compiled natively.
#[cfg(feature = "std")]
pub fn native_version() -> NativeVersion {
	NativeVersion {
		runtime_version: VERSION,
		can_author_with: Default::default(),
	}
}

pub fn get_all_module_accounts() -> Vec<AccountId> {
	vec![
		TreasuryPalletId::get().into_account_truncating(),
		VestingPalletId::get().into_account_truncating(),
		ReferralsPalletId::get().into_account_truncating(),
		BondsPalletId::get().into_account_truncating(),
	]
}

// Create the runtime by composing the FRAME pallets that were previously configured.
construct_runtime!(
	pub enum Runtime
	{
		System: frame_system exclude_parts { Origin } = 1,
		Timestamp: pallet_timestamp = 3,
		//NOTE: 5 - is used by Scheduler which must be after cumulus_pallet_parachain_system
		Balances: pallet_balances = 7,
		TransactionPayment: pallet_transaction_payment exclude_parts { Config } = 9,
		Treasury: pallet_treasury = 11,
		Utility: pallet_utility = 13,
		Preimage: pallet_preimage = 15,
		Identity: pallet_identity = 17,
		Democracy: pallet_democracy exclude_parts { Config } = 19,
		Elections: pallet_elections_phragmen = 21,
		Council: pallet_collective::<Instance1> = 23,
		TechnicalCommittee: pallet_collective::<Instance2> = 25,
		Tips: pallet_tips = 27,
		Proxy: pallet_proxy = 29,
		Multisig: pallet_multisig = 31,
		Uniques: pallet_uniques = 32,

		// HydraDX related modules
		AssetRegistry: pallet_asset_registry = 51,
		Claims: pallet_claims = 53,
		GenesisHistory: pallet_genesis_history = 55,
		CollatorRewards: pallet_collator_rewards = 57,
		Omnipool: pallet_omnipool = 59,
		TransactionPause: pallet_transaction_pause = 60,
		Duster: pallet_duster = 61,
		OmnipoolWarehouseLM: warehouse_liquidity_mining::<Instance1> = 62,
		OmnipoolLiquidityMining: pallet_omnipool_liquidity_mining = 63,
		OTC: pallet_otc = 64,
		CircuitBreaker: pallet_circuit_breaker = 65,

		Router: pallet_route_executor = 67,
		DynamicFees: pallet_dynamic_fees = 68,
		Staking: pallet_staking = 69,
		Stableswap: pallet_stableswap = 70,
		Bonds: pallet_bonds = 71,
		LBP: pallet_lbp = 73,
		XYK: pallet_xyk = 74,
		Referrals: pallet_referrals = 75,
		XcmRateLimiter: pallet_xcm_rate_limiter = 76,

		// ORML related modules
		Tokens: orml_tokens = 77,
		Currencies: pallet_currencies = 79,
		Vesting: orml_vesting = 81,

		// Frontier and EVM pallets
		EVM: pallet_evm = 90,
		EVMChainId: pallet_evm_chain_id = 91,
		Ethereum: pallet_ethereum = 92,
		EVMAccounts: pallet_evm_accounts = 93,
		DynamicEvmFee: pallet_dynamic_evm_fee = 94,

		// Parachain
		ParachainSystem: cumulus_pallet_parachain_system exclude_parts { Config } = 103,
		ParachainInfo: parachain_info = 105,

		//NOTE: Scheduler must be after ParachainSystem otherwise RelayChainBlockNumberProvider
		//will return 0 as current block number when used with Scheduler(democracy).
		Scheduler: pallet_scheduler = 5,

		//NOTE: DCA pallet should be declared after ParachainSystem pallet,
		//otherwise there is no data about relay chain parent hash
		DCA: pallet_dca = 66,

		PolkadotXcm: pallet_xcm = 107,
		CumulusXcm: cumulus_pallet_xcm = 109,
		XcmpQueue: cumulus_pallet_xcmp_queue exclude_parts { Call } = 111,
		DmpQueue: cumulus_pallet_dmp_queue = 113,

		// ORML XCM
		OrmlXcm: orml_xcm = 135,
		XTokens: orml_xtokens = 137,
		UnknownTokens: orml_unknown_tokens = 139,

		// Collator support
		Authorship: pallet_authorship = 161,
		CollatorSelection: pallet_collator_selection = 163,
		Session: pallet_session = 165,
		Aura: pallet_aura = 167,
		AuraExt: cumulus_pallet_aura_ext = 169,

		// Warehouse - let's allocate indices 100+ for warehouse pallets
		RelayChainInfo: pallet_relaychain_info = 201,
		EmaOracle: pallet_ema_oracle = 202,
		MultiTransactionPayment: pallet_transaction_multi_payment = 203,
	}
);

/// The address format for describing accounts.
pub type Address = AccountId;
/// Block header type as expected by this runtime.
pub type Header = generic::Header<BlockNumber, BlakeTwo256>;
/// Block type as expected by this runtime.
pub type Block = generic::Block<Header, UncheckedExtrinsic>;
/// A Block signed with a Justification
pub type SignedBlock = generic::SignedBlock<Block>;
/// BlockId type as expected by this runtime.
pub type BlockId = generic::BlockId<Block>;
/// The SignedExtension to the basic transaction logic.
pub type SignedExtra = (
	frame_system::CheckSpecVersion<Runtime>,
	frame_system::CheckTxVersion<Runtime>,
	frame_system::CheckGenesis<Runtime>,
	frame_system::CheckEra<Runtime>,
	frame_system::CheckNonce<Runtime>,
	frame_system::CheckWeight<Runtime>,
	pallet_transaction_payment::ChargeTransactionPayment<Runtime>,
	pallet_claims::ValidateClaim<Runtime>,
);
/// Unchecked extrinsic type as expected by this runtime.
pub type UncheckedExtrinsic = fp_self_contained::UncheckedExtrinsic<Address, RuntimeCall, Signature, SignedExtra>;

/// Extrinsic type that has already been checked.
pub type CheckedExtrinsic = fp_self_contained::CheckedExtrinsic<AccountId, RuntimeCall, SignedExtra, H160>;
/// Executive: handles dispatch to the various modules.
pub type Executive = frame_executive::Executive<
	Runtime,
	Block,
	frame_system::ChainContext<Runtime>,
	Runtime,
	AllPalletsReversedWithSystemFirst,
	(migrations::OnRuntimeUpgradeMigration,),
>;

impl_runtime_apis! {
	impl sp_api::Core<Block> for Runtime {
		fn version() -> RuntimeVersion {
			VERSION
		}

		fn execute_block(block: Block) {
			Executive::execute_block(block)
		}

		fn initialize_block(header: &<Block as BlockT>::Header) {
			Executive::initialize_block(header)
		}
	}

	impl sp_api::Metadata<Block> for Runtime {
		fn metadata() -> OpaqueMetadata {
			OpaqueMetadata::new(Runtime::metadata().into())
		}

		fn metadata_at_version(version: u32) -> Option<OpaqueMetadata> {
			Runtime::metadata_at_version(version)
		}

		fn metadata_versions() -> sp_std::vec::Vec<u32> {
			Runtime::metadata_versions()
		}
	}

	impl sp_block_builder::BlockBuilder<Block> for Runtime {
		fn apply_extrinsic(extrinsic: <Block as BlockT>::Extrinsic) -> ApplyExtrinsicResult {
			Executive::apply_extrinsic(extrinsic)
		}

		fn finalize_block() -> <Block as BlockT>::Header {
			Executive::finalize_block()
		}

		fn inherent_extrinsics(data: sp_inherents::InherentData) -> Vec<<Block as BlockT>::Extrinsic> {
			data.create_extrinsics()
		}

		fn check_inherents(
			block: Block,
			data: sp_inherents::InherentData,
		) -> sp_inherents::CheckInherentsResult {
			data.check_extrinsics(&block)
		}
	}

	impl sp_transaction_pool::runtime_api::TaggedTransactionQueue<Block> for Runtime {
		fn validate_transaction(
			source: TransactionSource,
			tx: <Block as BlockT>::Extrinsic,
			block_hash: <Block as BlockT>::Hash,
		) -> TransactionValidity {
			Executive::validate_transaction(source, tx, block_hash)
		}
	}

	impl sp_offchain::OffchainWorkerApi<Block> for Runtime {
		fn offchain_worker(header: &<Block as BlockT>::Header) {
			Executive::offchain_worker(header)
		}
	}

	impl sp_session::SessionKeys<Block> for Runtime {
		fn decode_session_keys(
			encoded: Vec<u8>,
		) -> Option<Vec<(Vec<u8>, sp_core::crypto::KeyTypeId)>> {
			opaque::SessionKeys::decode_into_raw_public_keys(&encoded)
		}

		fn generate_session_keys(seed: Option<Vec<u8>>) -> Vec<u8> {
			opaque::SessionKeys::generate(seed)
		}
	}

	impl sp_consensus_aura::AuraApi<Block, AuraId> for Runtime {
		fn slot_duration() -> sp_consensus_aura::SlotDuration {
			sp_consensus_aura::SlotDuration::from_millis(Aura::slot_duration())
		}

		fn authorities() -> Vec<AuraId> {
			Aura::authorities().into_inner()
		}
	}

	impl cumulus_primitives_core::CollectCollationInfo<Block> for Runtime {
		fn collect_collation_info(header: &<Block as BlockT>::Header) -> cumulus_primitives_core::CollationInfo {
			ParachainSystem::collect_collation_info(header)
		}
	}

	#[cfg(feature = "try-runtime")]
	impl frame_try_runtime::TryRuntime<Block> for Runtime {
		fn on_runtime_upgrade(checks: frame_try_runtime::UpgradeCheckSelect) -> (Weight, Weight) {
			log::info!("try-runtime::on_runtime_upgrade.");
			let weight = Executive::try_runtime_upgrade(checks).unwrap();
			(weight, BlockWeights::get().max_block)
		}

		fn execute_block(
			block: Block,
			state_root_check: bool,
			signature_check: bool,
			select: frame_try_runtime::TryStateSelect,
		) -> Weight {
			Executive::try_execute_block(block, state_root_check, signature_check, select).unwrap()
		}
	}


	impl frame_system_rpc_runtime_api::AccountNonceApi<Block, AccountId, Index> for Runtime {
		fn account_nonce(account: AccountId) -> Index {
			System::account_nonce(account)
		}
	}

	impl pallet_transaction_payment_rpc_runtime_api::TransactionPaymentApi<Block, Balance> for Runtime {
		fn query_info(
			uxt: <Block as BlockT>::Extrinsic,
			len: u32,
		) -> pallet_transaction_payment_rpc_runtime_api::RuntimeDispatchInfo<Balance> {
			TransactionPayment::query_info(uxt, len)
		}

		fn query_fee_details(
			uxt: <Block as BlockT>::Extrinsic,
			len: u32,
		) -> pallet_transaction_payment_rpc_runtime_api::FeeDetails<Balance> {
			TransactionPayment::query_fee_details(uxt, len)
		}

		fn query_weight_to_fee(weight: Weight) -> Balance {
			TransactionPayment::weight_to_fee(weight)
		}
		fn query_length_to_fee(length: u32) -> Balance {
			TransactionPayment::length_to_fee(length)
		}
	}

	// Frontier RPC support
	impl fp_rpc::EthereumRuntimeRPCApi<Block> for Runtime {
		fn chain_id() -> u64 {
			<Runtime as pallet_evm::Config>::ChainId::get()
		}

		fn account_basic(address: H160) -> EVMAccount {
			let (account, _) = EVM::account_basic(&address);
			account
		}

		fn gas_price() -> U256 {
			let (gas_price, _) = <Runtime as pallet_evm::Config>::FeeCalculator::min_gas_price();
			gas_price
		}

		fn account_code_at(address: H160) -> Vec<u8> {
			pallet_evm::AccountCodes::<Runtime>::get(address)
		}

		fn author() -> H160 {
			<pallet_evm::Pallet<Runtime>>::find_author()
		}

		fn storage_at(address: H160, index: U256) -> H256 {
			let mut tmp = [0u8; 32];
			index.to_big_endian(&mut tmp);
			pallet_evm::AccountStorages::<Runtime>::get(address, H256::from_slice(&tmp[..]))
		}

		fn call(
			from: H160,
			to: H160,
			data: Vec<u8>,
			value: U256,
			gas_limit: U256,
			max_fee_per_gas: Option<U256>,
			max_priority_fee_per_gas: Option<U256>,
			nonce: Option<U256>,
			estimate: bool,
			access_list: Option<Vec<(H160, Vec<H256>)>>,
		) -> Result<pallet_evm::CallInfo, sp_runtime::DispatchError> {
			let mut config = <Runtime as pallet_evm::Config>::config().clone();
			config.estimate = estimate;

			let is_transactional = false;
			let validate = true;

			// Estimated encoded transaction size must be based on the heaviest transaction
			// type (EIP1559Transaction) to be compatible with all transaction types.
			let mut estimated_transaction_len = data.len() +
				// pallet ethereum index: 1
				// transact call index: 1
				// Transaction enum variant: 1
				// chain_id 8 bytes
				// nonce: 32
				// max_priority_fee_per_gas: 32
				// max_fee_per_gas: 32
				// gas_limit: 32
				// action: 21 (enum varianrt + call address)
				// value: 32
				// access_list: 1 (empty vec size)
				// 65 bytes signature
				258;

			if access_list.is_some() {
				estimated_transaction_len += access_list.encoded_size();
			}

			let gas_limit = gas_limit.min(u64::MAX.into()).low_u64();
			let without_base_extrinsic_weight = true;

			let (weight_limit, proof_size_base_cost) =
						match <Runtime as pallet_evm::Config>::GasWeightMapping::gas_to_weight(
							gas_limit,
							without_base_extrinsic_weight
						) {
							weight_limit if weight_limit.proof_size() > 0 => {
								(Some(weight_limit), Some(estimated_transaction_len as u64))
							}
							_ => (None, None),
						};

			// don't allow calling EVM RPC or Runtime API from a bound address
			if EVMAccounts::bound_account_id(from).is_some() {
				return Err(pallet_evm_accounts::Error::<Runtime>::BoundAddressCannotBeUsed.into())
			};

			<Runtime as pallet_evm::Config>::Runner::call(
				from,
				to,
				data,
				value,
				gas_limit.unique_saturated_into(),
				max_fee_per_gas,
				max_priority_fee_per_gas,
				nonce,
				access_list.unwrap_or_default(),
				is_transactional,
				validate,
				weight_limit,
				proof_size_base_cost,
				&config,
			)
			.map_err(|err| err.error.into())
		}

		fn create(
			from: H160,
			data: Vec<u8>,
			value: U256,
			gas_limit: U256,
			max_fee_per_gas: Option<U256>,
			max_priority_fee_per_gas: Option<U256>,
			nonce: Option<U256>,
			estimate: bool,
			access_list: Option<Vec<(H160, Vec<H256>)>>,
		) -> Result<pallet_evm::CreateInfo, sp_runtime::DispatchError> {
			let config = if estimate {
				let mut config = <Runtime as pallet_evm::Config>::config().clone();
				config.estimate = true;
				Some(config)
			} else {
				None
			};

			let is_transactional = false;
			let validate = true;

			// Reused approach from Moonbeam since Frontier implementation doesn't support this
			let mut estimated_transaction_len = data.len() +
				// to: 20
				// from: 20
				// value: 32
				// gas_limit: 32
				// nonce: 32
				// 1 byte transaction action variant
				// chain id 8 bytes
				// 65 bytes signature
				210;
			if max_fee_per_gas.is_some() {
				estimated_transaction_len += 32;
			}
			if max_priority_fee_per_gas.is_some() {
				estimated_transaction_len += 32;
			}
			if access_list.is_some() {
				estimated_transaction_len += access_list.encoded_size();
			}

			let gas_limit = gas_limit.min(u64::MAX.into()).low_u64();
			let without_base_extrinsic_weight = true;

			let (weight_limit, proof_size_base_cost) =
				match <Runtime as pallet_evm::Config>::GasWeightMapping::gas_to_weight(
					gas_limit,
					without_base_extrinsic_weight
				) {
					weight_limit if weight_limit.proof_size() > 0 => {
						(Some(weight_limit), Some(estimated_transaction_len as u64))
					}
					_ => (None, None),
				};

			// don't allow calling EVM RPC or Runtime API from a bound address
			if EVMAccounts::bound_account_id(from).is_some() {
				return Err(pallet_evm_accounts::Error::<Runtime>::BoundAddressCannotBeUsed.into())
				};

			// the address needs to have a permission to deploy smart contract
			if !EVMAccounts::can_deploy_contracts(from) {
				return Err(pallet_evm_accounts::Error::<Runtime>::AddressNotWhitelisted.into())
			};

			#[allow(clippy::or_fun_call)] // suggestion not helpful here
			<Runtime as pallet_evm::Config>::Runner::create(
				from,
				data,
				value,
				gas_limit.unique_saturated_into(),
				max_fee_per_gas,
				max_priority_fee_per_gas,
				nonce,
				Vec::new(),
				is_transactional,
				validate,
				weight_limit,
				proof_size_base_cost,
				config
					.as_ref()
					.unwrap_or(<Runtime as pallet_evm::Config>::config()),
				)
				.map_err(|err| err.error.into())
		}

		fn current_transaction_statuses() -> Option<Vec<TransactionStatus>> {
			pallet_ethereum::CurrentTransactionStatuses::<Runtime>::get()
		}

		fn current_block() -> Option<pallet_ethereum::Block> {
			pallet_ethereum::CurrentBlock::<Runtime>::get()
		}

		fn current_receipts() -> Option<Vec<pallet_ethereum::Receipt>> {
			pallet_ethereum::CurrentReceipts::<Runtime>::get()
		}

		fn current_all() -> (
			Option<pallet_ethereum::Block>,
			Option<Vec<pallet_ethereum::Receipt>>,
			Option<Vec<TransactionStatus>>,
		) {
			(
				pallet_ethereum::CurrentBlock::<Runtime>::get(),
				pallet_ethereum::CurrentReceipts::<Runtime>::get(),
				pallet_ethereum::CurrentTransactionStatuses::<Runtime>::get(),
			)
		}

		fn extrinsic_filter(xts: Vec<<Block as BlockT>::Extrinsic>) -> Vec<EthereumTransaction> {
			xts.into_iter()
				.filter_map(|xt| match xt.0.function {
					RuntimeCall::Ethereum(pallet_ethereum::Call::transact { transaction }) => Some(transaction),
					_ => None,
				})
				.collect::<Vec<EthereumTransaction>>()
		}

		fn elasticity() -> Option<Permill> {
			None
		}

		fn gas_limit_multiplier_support() {}

		fn pending_block(
			xts: Vec<<Block as BlockT>::Extrinsic>,
		) -> (Option<pallet_ethereum::Block>, Option<Vec<TransactionStatus>>) {
			for ext in xts.into_iter() {
				let _ = Executive::apply_extrinsic(ext);
			}

			Ethereum::on_finalize(System::block_number() + 1);

			(
				pallet_ethereum::CurrentBlock::<Runtime>::get(),
				pallet_ethereum::CurrentTransactionStatuses::<Runtime>::get()
			)
		}

		fn initialize_pending_block(header: &<Block as BlockT>::Header) {
			Executive::initialize_block(header)
		}
	}

	impl fp_rpc::ConvertTransactionRuntimeApi<Block> for Runtime {
		fn convert_transaction(transaction: EthereumTransaction) -> <Block as BlockT>::Extrinsic {
			UncheckedExtrinsic::new_unsigned(pallet_ethereum::Call::<Runtime>::transact { transaction }.into())
		}
	}

	impl pallet_evm_accounts_rpc_runtime_api::EvmAccountsApi<Block, AccountId, H160> for Runtime {
		fn evm_address(account_id: AccountId) -> H160 {
			EVMAccounts::evm_address(&account_id)
		}
		fn bound_account_id(evm_address: H160) -> Option<AccountId> {
			EVMAccounts::bound_account_id(evm_address)
		}
		fn account_id(evm_address: H160) -> AccountId {
			EVMAccounts::account_id(evm_address)
		}
	}

	#[cfg(feature = "runtime-benchmarks")]
	impl frame_benchmarking::Benchmark<Block> for Runtime {
		fn benchmark_metadata(extra: bool) -> (
			Vec<frame_benchmarking::BenchmarkList>,
			Vec<frame_support::traits::StorageInfo>,
		) {
			use frame_benchmarking::{list_benchmark, Benchmarking, BenchmarkList};
			use frame_support::traits::StorageInfoTrait;
			use orml_benchmarking::list_benchmark as orml_list_benchmark;
			use frame_system_benchmarking::Pallet as SystemBench;

			let mut list = Vec::<BenchmarkList>::new();

			list_benchmark!(list, extra, frame_system, SystemBench::<Runtime>);
			list_benchmark!(list, extra, pallet_balances, Balances);
			list_benchmark!(list, extra, pallet_collator_selection, CollatorSelection);
			list_benchmark!(list, extra, pallet_timestamp, Timestamp);
			list_benchmark!(list, extra, pallet_treasury, Treasury);
			list_benchmark!(list, extra, pallet_preimage, Preimage);
			list_benchmark!(list, extra, pallet_scheduler, Scheduler);
			list_benchmark!(list, extra, pallet_identity, Identity);
			list_benchmark!(list, extra, pallet_tips, Tips);
			list_benchmark!(list, extra, pallet_proxy, Proxy);
			list_benchmark!(list, extra, pallet_utility, Utility);
			list_benchmark!(list, extra, pallet_democracy, Democracy);
			list_benchmark!(list, extra, pallet_elections_phragmen, Elections);
			list_benchmark!(list, extra, council, Council);
			list_benchmark!(list, extra, tech, TechnicalCommittee);
			list_benchmark!(list, extra, pallet_omnipool_liquidity_mining, OmnipoolLiquidityMining);
			list_benchmark!(list, extra, pallet_circuit_breaker, CircuitBreaker);
			list_benchmark!(list, extra, pallet_bonds, Bonds);
			list_benchmark!(list, extra, pallet_stableswap, Stableswap);

			list_benchmark!(list, extra, pallet_asset_registry, AssetRegistry);
			list_benchmark!(list, extra, pallet_claims, Claims);
			list_benchmark!(list, extra, pallet_ema_oracle, EmaOracle);
			list_benchmark!(list, extra, pallet_staking, Staking);
			list_benchmark!(list, extra, pallet_lbp, LBP);
			list_benchmark!(list, extra, pallet_referrals, Referrals);
			list_benchmark!(list, extra, pallet_evm_accounts, EVMAccounts);

			list_benchmark!(list, extra, cumulus_pallet_xcmp_queue, XcmpQueue);
			list_benchmark!(list, extra, pallet_transaction_pause, TransactionPause);

			list_benchmark!(list, extra, pallet_otc, OTC);
			list_benchmark!(list, extra, pallet_xcm, PolkadotXcm);

			orml_list_benchmark!(list, extra, pallet_currencies, benchmarking::currencies);
			orml_list_benchmark!(list, extra, orml_tokens, benchmarking::tokens);
			orml_list_benchmark!(list, extra, orml_vesting, benchmarking::vesting);
			orml_list_benchmark!(list, extra, pallet_transaction_multi_payment, benchmarking::multi_payment);
			orml_list_benchmark!(list, extra, pallet_duster, benchmarking::duster);
			orml_list_benchmark!(list, extra, pallet_omnipool, benchmarking::omnipool);
			orml_list_benchmark!(list, extra, pallet_route_executor, benchmarking::route_executor);
			orml_list_benchmark!(list, extra, pallet_dca, benchmarking::dca);
			orml_list_benchmark!(list, extra, pallet_xyk, benchmarking::xyk);
			orml_list_benchmark!(list, extra, pallet_dynamic_evm_fee, benchmarking::dynamic_evm_fee);

			let storage_info = AllPalletsWithSystem::storage_info();

			(list, storage_info)
		}

		fn dispatch_benchmark(
			config: frame_benchmarking::BenchmarkConfig
		) -> Result<Vec<frame_benchmarking::BenchmarkBatch>, sp_runtime::RuntimeString> {
			use frame_benchmarking::{BenchmarkError, Benchmarking, BenchmarkBatch, add_benchmark};
			use frame_support::traits::TrackedStorageKey;
			use orml_benchmarking::add_benchmark as orml_add_benchmark;
			use frame_system_benchmarking::Pallet as SystemBench;
			impl frame_system_benchmarking::Config for Runtime {
				fn setup_set_code_requirements(code: &sp_std::vec::Vec<u8>) -> Result<(), BenchmarkError> {
					ParachainSystem::initialize_for_set_code_benchmark(code.len() as u32);
					Ok(())
				}

				fn verify_set_code() {
					System::assert_last_event(cumulus_pallet_parachain_system::Event::<Runtime>::ValidationFunctionStored.into());
				}
			}

			let whitelist: Vec<TrackedStorageKey> = vec![
				// Block Number
				hex!("26aa394eea5630e07c48ae0c9558cef702a5c1b19ab7a04f536c519aca4983ac").to_vec().into(),
				// Total Issuance
				hex!("c2261276cc9d1f8598ea4b6a74b15c2f57c875e4cff74148e4628f264b974c80").to_vec().into(),
				// Execution Phase
				hex!("26aa394eea5630e07c48ae0c9558cef7ff553b5a9862a516939d82b3d3d8661a").to_vec().into(),
				// Event Count
				hex!("26aa394eea5630e07c48ae0c9558cef70a98fdbe9ce6c55837576c60c7af3850").to_vec().into(),
				// System Events
				hex!("26aa394eea5630e07c48ae0c9558cef780d41e5e16056765bc8461851072c9d7").to_vec().into(),
			];

			let mut batches = Vec::<BenchmarkBatch>::new();
			let params = (&config, &whitelist);

			// Substrate pallets
			add_benchmark!(params, batches, frame_system, SystemBench::<Runtime>);
			add_benchmark!(params, batches, pallet_balances, Balances);
			add_benchmark!(params, batches, pallet_collator_selection, CollatorSelection);
			add_benchmark!(params, batches, pallet_timestamp, Timestamp);
			add_benchmark!(params, batches, pallet_treasury, Treasury);
			add_benchmark!(params, batches, pallet_preimage, Preimage);
			add_benchmark!(params, batches, pallet_scheduler, Scheduler);
			add_benchmark!(params, batches, pallet_identity, Identity);
			add_benchmark!(params, batches, pallet_tips, Tips);
			add_benchmark!(params, batches, pallet_proxy, Proxy);
			add_benchmark!(params, batches, pallet_utility, Utility);
			add_benchmark!(params, batches, pallet_democracy, Democracy);
			add_benchmark!(params, batches, pallet_elections_phragmen, Elections);
			add_benchmark!(params, batches, council, Council);
			add_benchmark!(params, batches, tech, TechnicalCommittee);
			add_benchmark!(params, batches, pallet_omnipool_liquidity_mining, OmnipoolLiquidityMining);
			add_benchmark!(params, batches, pallet_circuit_breaker, CircuitBreaker);
			add_benchmark!(params, batches, pallet_asset_registry, AssetRegistry);
			add_benchmark!(params, batches, pallet_claims, Claims);
			add_benchmark!(params, batches, pallet_ema_oracle, EmaOracle);
			add_benchmark!(params, batches, pallet_bonds, Bonds);
			add_benchmark!(params, batches, pallet_staking, Staking);
			add_benchmark!(params, batches, pallet_lbp, LBP);
			add_benchmark!(params, batches, pallet_stableswap, Stableswap);
			add_benchmark!(params, batches, pallet_referrals, Referrals);
			add_benchmark!(params, batches, pallet_evm_accounts, EVMAccounts);

			add_benchmark!(params, batches, cumulus_pallet_xcmp_queue, XcmpQueue);
			add_benchmark!(params, batches, pallet_transaction_pause, TransactionPause);

			add_benchmark!(params, batches, pallet_otc, OTC);
			add_benchmark!(params, batches, pallet_xcm, PolkadotXcm);

			orml_add_benchmark!(params, batches, pallet_currencies, benchmarking::currencies);
			orml_add_benchmark!(params, batches, orml_tokens, benchmarking::tokens);
			orml_add_benchmark!(params, batches, orml_vesting, benchmarking::vesting);
			orml_add_benchmark!(params, batches, pallet_transaction_multi_payment, benchmarking::multi_payment);
			orml_add_benchmark!(params, batches, pallet_duster, benchmarking::duster);
			orml_add_benchmark!(params, batches, pallet_omnipool, benchmarking::omnipool);
			orml_add_benchmark!(params, batches, pallet_route_executor, benchmarking::route_executor);
			orml_add_benchmark!(params, batches, pallet_dca, benchmarking::dca);
			orml_add_benchmark!(params, batches, pallet_xyk, benchmarking::xyk);
			orml_add_benchmark!(params, batches, pallet_dynamic_evm_fee, benchmarking::dynamic_evm_fee);

			if batches.is_empty() { return Err("Benchmark not found for this pallet.".into()) }
			Ok(batches)
		}
	}
}

struct CheckInherents;

impl cumulus_pallet_parachain_system::CheckInherents<Block> for CheckInherents {
	fn check_inherents(
		block: &Block,
		relay_state_proof: &cumulus_pallet_parachain_system::RelayChainStateProof,
	) -> sp_inherents::CheckInherentsResult {
		let relay_chain_slot = relay_state_proof
			.read_slot()
			.expect("Could not read the relay chain slot from the proof");

		let inherent_data = cumulus_primitives_timestamp::InherentDataProvider::from_relay_chain_slot_and_duration(
			relay_chain_slot,
			sp_std::time::Duration::from_secs(6),
		)
		.create_inherent_data()
		.expect("Could not create the timestamp inherent data");

		inherent_data.check_extrinsics(block)
	}
}

cumulus_pallet_parachain_system::register_validate_block! {
	Runtime = Runtime,
	BlockExecutor = cumulus_pallet_aura_ext::BlockExecutor::<Runtime, Executive>,
	CheckInherents = CheckInherents,
}

impl fp_self_contained::SelfContainedCall for RuntimeCall {
	type SignedInfo = H160;

	fn is_self_contained(&self) -> bool {
		match self {
			RuntimeCall::Ethereum(call) => call.is_self_contained(),
			_ => false,
		}
	}

	fn check_self_contained(&self) -> Option<Result<Self::SignedInfo, TransactionValidityError>> {
		match self {
			RuntimeCall::Ethereum(call) => call.check_self_contained(),
			_ => None,
		}
	}

	fn validate_self_contained(
		&self,
		info: &Self::SignedInfo,
		dispatch_info: &DispatchInfoOf<RuntimeCall>,
		len: usize,
	) -> Option<TransactionValidity> {
		match self {
			RuntimeCall::Ethereum(call) => call.validate_self_contained(info, dispatch_info, len),
			_ => None,
		}
	}

	fn pre_dispatch_self_contained(
		&self,
		info: &Self::SignedInfo,
		dispatch_info: &DispatchInfoOf<RuntimeCall>,
		len: usize,
	) -> Option<Result<(), TransactionValidityError>> {
		match self {
			RuntimeCall::Ethereum(call) => call.pre_dispatch_self_contained(info, dispatch_info, len),
			_ => None,
		}
	}

	fn apply_self_contained(
		self,
		info: Self::SignedInfo,
	) -> Option<sp_runtime::DispatchResultWithInfo<PostDispatchInfoOf<Self>>> {
		match self {
			call @ RuntimeCall::Ethereum(pallet_ethereum::Call::transact { .. }) => Some(call.dispatch(
				RuntimeOrigin::from(pallet_ethereum::RawOrigin::EthereumTransaction(info)),
			)),
			_ => None,
		}
	}
}

pub struct TransactionConverter;

impl fp_rpc::ConvertTransaction<UncheckedExtrinsic> for TransactionConverter {
	fn convert_transaction(&self, transaction: pallet_ethereum::Transaction) -> UncheckedExtrinsic {
		UncheckedExtrinsic::new_unsigned(pallet_ethereum::Call::<Runtime>::transact { transaction }.into())
	}
}

impl fp_rpc::ConvertTransaction<sp_runtime::OpaqueExtrinsic> for TransactionConverter {
	fn convert_transaction(&self, transaction: pallet_ethereum::Transaction) -> sp_runtime::OpaqueExtrinsic {
		let extrinsic =
			UncheckedExtrinsic::new_unsigned(pallet_ethereum::Call::<Runtime>::transact { transaction }.into());
		let encoded = extrinsic.encode();
		sp_runtime::OpaqueExtrinsic::decode(&mut &encoded[..]).expect("Encoded extrinsic is always valid")
	}
}<|MERGE_RESOLUTION|>--- conflicted
+++ resolved
@@ -108,11 +108,7 @@
 	spec_name: create_runtime_str!("hydradx"),
 	impl_name: create_runtime_str!("hydradx"),
 	authoring_version: 1,
-<<<<<<< HEAD
-	spec_version: 220,
-=======
 	spec_version: 222,
->>>>>>> 9d709681
 	impl_version: 0,
 	apis: RUNTIME_API_VERSIONS,
 	transaction_version: 1,
