// This file is part of HydraDX-node.

// Copyright (C) 2020-2023  Intergalactic, Limited (GIB).
// SPDX-License-Identifier: Apache-2.0

// Licensed under the Apache License, Version 2.0 (the "License");
// you may not use this file except in compliance with the License.
// You may obtain a copy of the License at
//
//     http://www.apache.org/licenses/LICENSE-2.0
//
// Unless required by applicable law or agreed to in writing, software
// distributed under the License is distributed on an "AS IS" BASIS,
// WITHOUT WARRANTIES OR CONDITIONS OF ANY KIND, either express or implied.
// See the License for the specific language governing permissions and
// limitations under the License.

#![cfg_attr(not(feature = "std"), no_std)]
// `construct_runtime!` does a lot of recursion and requires us to increase the limit to 256.
#![recursion_limit = "512"]
#![allow(clippy::match_like_matches_macro)]

// Make the WASM binary available.
#[cfg(feature = "std")]
include!(concat!(env!("OUT_DIR"), "/wasm_binary.rs"));

#[cfg(test)]
mod tests;

mod benchmarking;
mod migrations;
pub mod weights;

pub mod adapters;
mod assets;
mod governance;
mod system;
mod xcm;

pub use assets::*;
pub use governance::*;
pub use system::*;
pub use xcm::*;

use codec::{Decode, Encode};
use sp_api::impl_runtime_apis;
use sp_core::OpaqueMetadata;
use sp_runtime::{
	create_runtime_str, generic, impl_opaque_keys,
	traits::{AccountIdConversion, BlakeTwo256, Block as BlockT},
	transaction_validity::{TransactionSource, TransactionValidity},
	ApplyExtrinsicResult,
};

use sp_std::convert::From;
use sp_std::prelude::*;
#[cfg(feature = "std")]
use sp_version::NativeVersion;
use sp_version::RuntimeVersion;
// A few exports that help ease life for downstream crates.
use frame_support::{construct_runtime, weights::Weight};
pub use hex_literal::hex;
pub use primitives::{
	AccountId, Amount, AssetId, Balance, BlockNumber, CollectionId, Hash, Index, ItemId, Price, Signature,
};
pub use sp_consensus_aura::sr25519::AuthorityId as AuraId;

/// Import HydraDX pallets
pub use pallet_claims;

/// Opaque types. These are used by the CLI to instantiate machinery that don't need to know
/// the specifics of the runtime. They can then be made to be agnostic over specific formats
/// of data like extrinsics, allowing for them to continue syncing the network through upgrades
/// to even the core data structures.
pub mod opaque {
	use super::*;

	pub use sp_runtime::OpaqueExtrinsic as UncheckedExtrinsic;

	/// Opaque block header type.
	pub type Header = generic::Header<BlockNumber, BlakeTwo256>;
	/// Opaque block type.
	pub type Block = generic::Block<Header, UncheckedExtrinsic>;
	/// Opaque block identifier type.
	pub type BlockId = generic::BlockId<Block>;
	impl_opaque_keys! {
		pub struct SessionKeys {
			pub aura: Aura,
		}
	}
}

#[sp_version::runtime_version]
pub const VERSION: RuntimeVersion = RuntimeVersion {
	spec_name: create_runtime_str!("hydradx"),
	impl_name: create_runtime_str!("hydradx"),
	authoring_version: 1,
<<<<<<< HEAD
	spec_version: 165,
=======
	spec_version: 167,
>>>>>>> f99f258d
	impl_version: 0,
	apis: RUNTIME_API_VERSIONS,
	transaction_version: 1,
	state_version: 0,
};

/// The version information used to identify this runtime when compiled natively.
#[cfg(feature = "std")]
pub fn native_version() -> NativeVersion {
	NativeVersion {
		runtime_version: VERSION,
		can_author_with: Default::default(),
	}
}

pub fn get_all_module_accounts() -> Vec<AccountId> {
	vec![
		TreasuryPalletId::get().into_account_truncating(),
		VestingPalletId::get().into_account_truncating(),
	]
}

// Create the runtime by composing the FRAME pallets that were previously configured.
construct_runtime!(
	pub enum Runtime where
		Block = Block,
		NodeBlock = opaque::Block,
		UncheckedExtrinsic = UncheckedExtrinsic
	{
		System: frame_system exclude_parts { Origin } = 1,
		Timestamp: pallet_timestamp = 3,
		//NOTE: 5 - is used by Scheduler which must be after cumulus_pallet_parachain_system
		Balances: pallet_balances = 7,
		TransactionPayment: pallet_transaction_payment exclude_parts { Config } = 9,
		Treasury: pallet_treasury = 11,
		Utility: pallet_utility = 13,
		Preimage: pallet_preimage = 15,
		Identity: pallet_identity = 17,
		Democracy: pallet_democracy exclude_parts { Config } = 19,
		Elections: pallet_elections_phragmen = 21,
		Council: pallet_collective::<Instance1> = 23,
		TechnicalCommittee: pallet_collective::<Instance2> = 25,
		Tips: pallet_tips = 27,
		Proxy: pallet_proxy = 29,
		Multisig: pallet_multisig = 31,
		Uniques: pallet_uniques = 32,

		// HydraDX related modules
		AssetRegistry: pallet_asset_registry = 51,
		Claims: pallet_claims = 53,
		GenesisHistory: pallet_genesis_history = 55,
		CollatorRewards: pallet_collator_rewards = 57,
		Omnipool: pallet_omnipool = 59,
		TransactionPause: pallet_transaction_pause = 60,
		Duster: pallet_duster = 61,
		OmnipoolWarehouseLM: warehouse_liquidity_mining::<Instance1> = 62,
		OmnipoolLiquidityMining: pallet_omnipool_liquidity_mining = 63,
		OTC: pallet_otc = 64,
		CircuitBreaker: pallet_circuit_breaker = 65,

		Router: pallet_route_executor = 67,
		DynamicFees: pallet_dynamic_fees = 68,

		// ORML related modules
		Tokens: orml_tokens = 77,
		Currencies: pallet_currencies = 79,
		Vesting: orml_vesting = 81,

		// Parachain
		ParachainSystem: cumulus_pallet_parachain_system exclude_parts { Config } = 103,
		ParachainInfo: parachain_info = 105,

		//NOTE: Scheduler must be after ParachainSystem otherwise RelayChainBlockNumberProvider
		//will return 0 as current block number when used with Scheduler(democracy).
		Scheduler: pallet_scheduler = 5,

		//NOTE: DCA pallet should be declared after ParachainSystem pallet,
		//otherwise there is no data about relay chain parent hash
		DCA: pallet_dca = 66,

		PolkadotXcm: pallet_xcm = 107,
		CumulusXcm: cumulus_pallet_xcm = 109,
		XcmpQueue: cumulus_pallet_xcmp_queue exclude_parts { Call } = 111,
		DmpQueue: cumulus_pallet_dmp_queue = 113,

		// ORML XCM
		OrmlXcm: orml_xcm = 135,
		XTokens: orml_xtokens = 137,
		UnknownTokens: orml_unknown_tokens = 139,

		// Collator support
		Authorship: pallet_authorship = 161,
		CollatorSelection: pallet_collator_selection = 163,
		Session: pallet_session = 165,
		Aura: pallet_aura = 167,
		AuraExt: cumulus_pallet_aura_ext = 169,

		// Warehouse - let's allocate indices 100+ for warehouse pallets
		RelayChainInfo: pallet_relaychain_info = 201,
		EmaOracle: pallet_ema_oracle = 202,
		MultiTransactionPayment: pallet_transaction_multi_payment = 203,
	}
);

/// The address format for describing accounts.
pub type Address = AccountId;
/// Block header type as expected by this runtime.
pub type Header = generic::Header<BlockNumber, BlakeTwo256>;
/// Block type as expected by this runtime.
pub type Block = generic::Block<Header, UncheckedExtrinsic>;
/// A Block signed with a Justification
pub type SignedBlock = generic::SignedBlock<Block>;
/// BlockId type as expected by this runtime.
pub type BlockId = generic::BlockId<Block>;
/// The SignedExtension to the basic transaction logic.
pub type SignedExtra = (
	frame_system::CheckSpecVersion<Runtime>,
	frame_system::CheckTxVersion<Runtime>,
	frame_system::CheckGenesis<Runtime>,
	frame_system::CheckEra<Runtime>,
	frame_system::CheckNonce<Runtime>,
	frame_system::CheckWeight<Runtime>,
	pallet_transaction_payment::ChargeTransactionPayment<Runtime>,
	pallet_claims::ValidateClaim<Runtime>,
);
/// Unchecked extrinsic type as expected by this runtime.
pub type UncheckedExtrinsic = generic::UncheckedExtrinsic<Address, RuntimeCall, Signature, SignedExtra>;
/// Extrinsic type that has already been checked.
pub type CheckedExtrinsic = generic::CheckedExtrinsic<AccountId, RuntimeCall, SignedExtra>;
/// Executive: handles dispatch to the various modules.
pub type Executive = frame_executive::Executive<
	Runtime,
	Block,
	frame_system::ChainContext<Runtime>,
	Runtime,
	AllPalletsReversedWithSystemFirst,
	(
		pallet_preimage::migration::v1::Migration<Runtime>,
		pallet_democracy::migrations::v1::Migration<Runtime>,
		pallet_multisig::migrations::v1::MigrateToV1<Runtime>,
		DmpQueue,
		XcmpQueue,
		ParachainSystem,
		migrations::OnRuntimeUpgradeMigration,
		migrations::MigrateRegistryLocationToV3<Runtime>,
		migrations::XcmRateLimitMigration,
	),
>;

impl_runtime_apis! {
	impl sp_api::Core<Block> for Runtime {
		fn version() -> RuntimeVersion {
			VERSION
		}

		fn execute_block(block: Block) {
			Executive::execute_block(block)
		}

		fn initialize_block(header: &<Block as BlockT>::Header) {
			Executive::initialize_block(header)
		}
	}

	impl sp_api::Metadata<Block> for Runtime {
		fn metadata() -> OpaqueMetadata {
			OpaqueMetadata::new(Runtime::metadata().into())
		}
	}

	impl sp_block_builder::BlockBuilder<Block> for Runtime {
		fn apply_extrinsic(extrinsic: <Block as BlockT>::Extrinsic) -> ApplyExtrinsicResult {
			Executive::apply_extrinsic(extrinsic)
		}

		fn finalize_block() -> <Block as BlockT>::Header {
			Executive::finalize_block()
		}

		fn inherent_extrinsics(data: sp_inherents::InherentData) -> Vec<<Block as BlockT>::Extrinsic> {
			data.create_extrinsics()
		}

		fn check_inherents(
			block: Block,
			data: sp_inherents::InherentData,
		) -> sp_inherents::CheckInherentsResult {
			data.check_extrinsics(&block)
		}
	}

	impl sp_transaction_pool::runtime_api::TaggedTransactionQueue<Block> for Runtime {
		fn validate_transaction(
			source: TransactionSource,
			tx: <Block as BlockT>::Extrinsic,
			block_hash: <Block as BlockT>::Hash,
		) -> TransactionValidity {
			Executive::validate_transaction(source, tx, block_hash)
		}
	}

	impl sp_offchain::OffchainWorkerApi<Block> for Runtime {
		fn offchain_worker(header: &<Block as BlockT>::Header) {
			Executive::offchain_worker(header)
		}
	}

	impl sp_session::SessionKeys<Block> for Runtime {
		fn decode_session_keys(
			encoded: Vec<u8>,
		) -> Option<Vec<(Vec<u8>, sp_core::crypto::KeyTypeId)>> {
			opaque::SessionKeys::decode_into_raw_public_keys(&encoded)
		}

		fn generate_session_keys(seed: Option<Vec<u8>>) -> Vec<u8> {
			opaque::SessionKeys::generate(seed)
		}
	}

	impl sp_consensus_aura::AuraApi<Block, AuraId> for Runtime {
		fn slot_duration() -> sp_consensus_aura::SlotDuration {
			sp_consensus_aura::SlotDuration::from_millis(Aura::slot_duration())
		}

		fn authorities() -> Vec<AuraId> {
			Aura::authorities().into_inner()
		}
	}

	impl cumulus_primitives_core::CollectCollationInfo<Block> for Runtime {
		fn collect_collation_info(header: &<Block as BlockT>::Header) -> cumulus_primitives_core::CollationInfo {
			ParachainSystem::collect_collation_info(header)
		}
	}

	#[cfg(feature = "try-runtime")]
	impl frame_try_runtime::TryRuntime<Block> for Runtime {
		fn on_runtime_upgrade(checks: frame_try_runtime::UpgradeCheckSelect) -> (Weight, Weight) {
			//log::info!("try-runtime::on_runtime_upgrade.");
			let weight = Executive::try_runtime_upgrade(checks).unwrap();
			(weight, BlockWeights::get().max_block)
		}

		fn execute_block(
			block: Block,
			state_root_check: bool,
			signature_check: bool,
			select: frame_try_runtime::TryStateSelect,
		) -> Weight {
			Executive::try_execute_block(block, state_root_check, signature_check, select).unwrap()
		}
	}


	impl frame_system_rpc_runtime_api::AccountNonceApi<Block, AccountId, Index> for Runtime {
		fn account_nonce(account: AccountId) -> Index {
			System::account_nonce(account)
		}
	}

	impl pallet_transaction_payment_rpc_runtime_api::TransactionPaymentApi<Block, Balance> for Runtime {
		fn query_info(
			uxt: <Block as BlockT>::Extrinsic,
			len: u32,
		) -> pallet_transaction_payment_rpc_runtime_api::RuntimeDispatchInfo<Balance> {
			TransactionPayment::query_info(uxt, len)
		}

		fn query_fee_details(
			uxt: <Block as BlockT>::Extrinsic,
			len: u32,
		) -> pallet_transaction_payment_rpc_runtime_api::FeeDetails<Balance> {
			TransactionPayment::query_fee_details(uxt, len)
		}

		fn query_weight_to_fee(weight: Weight) -> Balance {
			TransactionPayment::weight_to_fee(weight)
		}
		fn query_length_to_fee(length: u32) -> Balance {
			TransactionPayment::length_to_fee(length)
		}
	}

	#[cfg(feature = "runtime-benchmarks")]
	impl frame_benchmarking::Benchmark<Block> for Runtime {
		fn benchmark_metadata(extra: bool) -> (
			Vec<frame_benchmarking::BenchmarkList>,
			Vec<frame_support::traits::StorageInfo>,
		) {
			use frame_benchmarking::{list_benchmark, Benchmarking, BenchmarkList};
			use frame_support::traits::StorageInfoTrait;
			use orml_benchmarking::list_benchmark as orml_list_benchmark;
			use frame_system_benchmarking::Pallet as SystemBench;

			let mut list = Vec::<BenchmarkList>::new();

			list_benchmark!(list, extra, frame_system, SystemBench::<Runtime>);
			list_benchmark!(list, extra, pallet_balances, Balances);
			list_benchmark!(list, extra, pallet_collator_selection, CollatorSelection);
			list_benchmark!(list, extra, pallet_timestamp, Timestamp);
			list_benchmark!(list, extra, pallet_treasury, Treasury);
			list_benchmark!(list, extra, pallet_preimage, Preimage);
			list_benchmark!(list, extra, pallet_scheduler, Scheduler);
			list_benchmark!(list, extra, pallet_identity, Identity);
			list_benchmark!(list, extra, pallet_tips, Tips);
			list_benchmark!(list, extra, pallet_proxy, Proxy);
			list_benchmark!(list, extra, pallet_utility, Utility);
			list_benchmark!(list, extra, pallet_democracy, Democracy);
			list_benchmark!(list, extra, council, Council);
			list_benchmark!(list, extra, tech, TechnicalCommittee);
			list_benchmark!(list, extra, pallet_omnipool_liquidity_mining, OmnipoolLiquidityMining);
			list_benchmark!(list, extra, pallet_circuit_breaker, CircuitBreaker);
			list_benchmark!(list, extra, pallet_dca, DCA);

			list_benchmark!(list, extra, pallet_asset_registry, AssetRegistry);
			list_benchmark!(list, extra, pallet_claims, Claims);
			list_benchmark!(list, extra, pallet_ema_oracle, EmaOracle);

			list_benchmark!(list, extra, cumulus_pallet_xcmp_queue, XcmpQueue);
			list_benchmark!(list, extra, pallet_transaction_pause, TransactionPause);

			list_benchmark!(list, extra, pallet_otc, OTC);
			list_benchmark!(list, extra, pallet_xcm, PolkadotXcm);

			orml_list_benchmark!(list, extra, pallet_currencies, benchmarking::currencies);
			orml_list_benchmark!(list, extra, orml_tokens, benchmarking::tokens);
			orml_list_benchmark!(list, extra, orml_vesting, benchmarking::vesting);
			orml_list_benchmark!(list, extra, pallet_transaction_multi_payment, benchmarking::multi_payment);
			orml_list_benchmark!(list, extra, pallet_duster, benchmarking::duster);
			orml_list_benchmark!(list, extra, pallet_omnipool, benchmarking::omnipool);
			orml_list_benchmark!(list, extra, pallet_route_executor, benchmarking::route_executor);

			let storage_info = AllPalletsWithSystem::storage_info();

			(list, storage_info)
		}

		fn dispatch_benchmark(
			config: frame_benchmarking::BenchmarkConfig
		) -> Result<Vec<frame_benchmarking::BenchmarkBatch>, sp_runtime::RuntimeString> {
			use frame_benchmarking::{Benchmarking, BenchmarkBatch, add_benchmark, TrackedStorageKey};
			use orml_benchmarking::add_benchmark as orml_add_benchmark;
			use frame_system_benchmarking::Pallet as SystemBench;
			impl frame_system_benchmarking::Config for Runtime {}

			let whitelist: Vec<TrackedStorageKey> = vec![
				// Block Number
				hex!("26aa394eea5630e07c48ae0c9558cef702a5c1b19ab7a04f536c519aca4983ac").to_vec().into(),
				// Total Issuance
				hex!("c2261276cc9d1f8598ea4b6a74b15c2f57c875e4cff74148e4628f264b974c80").to_vec().into(),
				// Execution Phase
				hex!("26aa394eea5630e07c48ae0c9558cef7ff553b5a9862a516939d82b3d3d8661a").to_vec().into(),
				// Event Count
				hex!("26aa394eea5630e07c48ae0c9558cef70a98fdbe9ce6c55837576c60c7af3850").to_vec().into(),
				// System Events
				hex!("26aa394eea5630e07c48ae0c9558cef780d41e5e16056765bc8461851072c9d7").to_vec().into(),
			];

			let mut batches = Vec::<BenchmarkBatch>::new();
			let params = (&config, &whitelist);

			// Substrate pallets
			add_benchmark!(params, batches, frame_system, SystemBench::<Runtime>);
			add_benchmark!(params, batches, pallet_balances, Balances);
			add_benchmark!(params, batches, pallet_collator_selection, CollatorSelection);
			add_benchmark!(params, batches, pallet_timestamp, Timestamp);
			add_benchmark!(params, batches, pallet_treasury, Treasury);
			add_benchmark!(params, batches, pallet_preimage, Preimage);
			add_benchmark!(params, batches, pallet_scheduler, Scheduler);
			add_benchmark!(params, batches, pallet_identity, Identity);
			add_benchmark!(params, batches, pallet_tips, Tips);
			add_benchmark!(params, batches, pallet_proxy, Proxy);
			add_benchmark!(params, batches, pallet_utility, Utility);
			add_benchmark!(params, batches, pallet_democracy, Democracy);
			add_benchmark!(params, batches, council, Council);
			add_benchmark!(params, batches, tech, TechnicalCommittee);
			add_benchmark!(params, batches, pallet_omnipool_liquidity_mining, OmnipoolLiquidityMining);
			add_benchmark!(params, batches, pallet_circuit_breaker, CircuitBreaker);
			add_benchmark!(params, batches, pallet_dca, DCA);
			add_benchmark!(params, batches, pallet_asset_registry, AssetRegistry);
			add_benchmark!(params, batches, pallet_claims, Claims);
			add_benchmark!(params, batches, pallet_ema_oracle, EmaOracle);

			add_benchmark!(params, batches, cumulus_pallet_xcmp_queue, XcmpQueue);
			add_benchmark!(params, batches, pallet_transaction_pause, TransactionPause);

			add_benchmark!(params, batches, pallet_otc, OTC);
			add_benchmark!(params, batches, pallet_xcm, PolkadotXcm);

			orml_add_benchmark!(params, batches, pallet_currencies, benchmarking::currencies);
			orml_add_benchmark!(params, batches, orml_tokens, benchmarking::tokens);
			orml_add_benchmark!(params, batches, orml_vesting, benchmarking::vesting);
			orml_add_benchmark!(params, batches, pallet_transaction_multi_payment, benchmarking::multi_payment);
			orml_add_benchmark!(params, batches, pallet_duster, benchmarking::duster);
			orml_add_benchmark!(params, batches, pallet_omnipool, benchmarking::omnipool);
orml_add_benchmark!(params, batches, pallet_route_executor, benchmarking::route_executor);

			if batches.is_empty() { return Err("Benchmark not found for this pallet.".into()) }
			Ok(batches)
		}
	}
}

struct CheckInherents;

impl cumulus_pallet_parachain_system::CheckInherents<Block> for CheckInherents {
	fn check_inherents(
		block: &Block,
		relay_state_proof: &cumulus_pallet_parachain_system::RelayChainStateProof,
	) -> sp_inherents::CheckInherentsResult {
		let relay_chain_slot = relay_state_proof
			.read_slot()
			.expect("Could not read the relay chain slot from the proof");

		let inherent_data = cumulus_primitives_timestamp::InherentDataProvider::from_relay_chain_slot_and_duration(
			relay_chain_slot,
			sp_std::time::Duration::from_secs(6),
		)
		.create_inherent_data()
		.expect("Could not create the timestamp inherent data");

		inherent_data.check_extrinsics(block)
	}
}

cumulus_pallet_parachain_system::register_validate_block! {
	Runtime = Runtime,
	BlockExecutor = cumulus_pallet_aura_ext::BlockExecutor::<Runtime, Executive>,
	CheckInherents = CheckInherents,
}<|MERGE_RESOLUTION|>--- conflicted
+++ resolved
@@ -95,11 +95,7 @@
 	spec_name: create_runtime_str!("hydradx"),
 	impl_name: create_runtime_str!("hydradx"),
 	authoring_version: 1,
-<<<<<<< HEAD
-	spec_version: 165,
-=======
-	spec_version: 167,
->>>>>>> f99f258d
+	spec_version: 168,
 	impl_version: 0,
 	apis: RUNTIME_API_VERSIONS,
 	transaction_version: 1,
