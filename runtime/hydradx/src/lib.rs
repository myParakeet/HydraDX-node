// This file is part of HydraDX-node.

// Copyright (C) 2020-2023  Intergalactic, Limited (GIB).
// SPDX-License-Identifier: Apache-2.0

// Licensed under the Apache License, Version 2.0 (the "License");
// you may not use this file except in compliance with the License.
// You may obtain a copy of the License at
//
//     http://www.apache.org/licenses/LICENSE-2.0
//
// Unless required by applicable law or agreed to in writing, software
// distributed under the License is distributed on an "AS IS" BASIS,
// WITHOUT WARRANTIES OR CONDITIONS OF ANY KIND, either express or implied.
// See the License for the specific language governing permissions and
// limitations under the License.

#![cfg_attr(not(feature = "std"), no_std)]
// `construct_runtime!` does a lot of recursion and requires us to increase the limit to 256.
#![recursion_limit = "512"]
#![allow(clippy::match_like_matches_macro)]

// Make the WASM binary available.
#[cfg(feature = "std")]
include!(concat!(env!("OUT_DIR"), "/wasm_binary.rs"));

#[cfg(test)]
mod tests;

mod benchmarking;
mod migrations;
pub mod weights;

mod assets;
mod governance;
mod system;
mod xcm;

pub use assets::*;
pub use governance::*;
pub use system::*;
pub use xcm::*;

use codec::{Decode, Encode};
use sp_api::impl_runtime_apis;
use sp_core::{ConstU128, OpaqueMetadata};
use sp_runtime::{
	create_runtime_str, generic, impl_opaque_keys,
	traits::{AccountIdConversion, BlakeTwo256, Block as BlockT},
	transaction_validity::{TransactionSource, TransactionValidity},
	ApplyExtrinsicResult,
};

use sp_std::convert::From;
use sp_std::prelude::*;
#[cfg(feature = "std")]
use sp_version::NativeVersion;
use sp_version::RuntimeVersion;
// A few exports that help ease life for downstream crates.
use frame_support::{construct_runtime, weights::Weight};
pub use hex_literal::hex;
pub use primitives::{
	AccountId, Amount, AssetId, Balance, BlockNumber, CollectionId, Hash, Index, ItemId, Price, Signature,
};
pub use sp_consensus_aura::sr25519::AuthorityId as AuraId;

/// Import HydraDX pallets
pub use pallet_claims;

/// Opaque types. These are used by the CLI to instantiate machinery that don't need to know
/// the specifics of the runtime. They can then be made to be agnostic over specific formats
/// of data like extrinsics, allowing for them to continue syncing the network through upgrades
/// to even the core data structures.
pub mod opaque {
	use super::*;

	pub use sp_runtime::OpaqueExtrinsic as UncheckedExtrinsic;

	/// Opaque block header type.
	pub type Header = generic::Header<BlockNumber, BlakeTwo256>;
	/// Opaque block type.
	pub type Block = generic::Block<Header, UncheckedExtrinsic>;
	/// Opaque block identifier type.
	pub type BlockId = generic::BlockId<Block>;
	impl_opaque_keys! {
		pub struct SessionKeys {
			pub aura: Aura,
		}
	}
}

#[sp_version::runtime_version]
pub const VERSION: RuntimeVersion = RuntimeVersion {
	spec_name: create_runtime_str!("hydradx"),
	impl_name: create_runtime_str!("hydradx"),
	authoring_version: 1,
	spec_version: 178,
	impl_version: 0,
	apis: RUNTIME_API_VERSIONS,
	transaction_version: 1,
	state_version: 0,
};

/// The version information used to identify this runtime when compiled natively.
#[cfg(feature = "std")]
pub fn native_version() -> NativeVersion {
	NativeVersion {
		runtime_version: VERSION,
		can_author_with: Default::default(),
	}
}

pub fn get_all_module_accounts() -> Vec<AccountId> {
	vec![
		TreasuryPalletId::get().into_account_truncating(),
		VestingPalletId::get().into_account_truncating(),
	]
}

// Create the runtime by composing the FRAME pallets that were previously configured.
construct_runtime!(
	pub enum Runtime where
		Block = Block,
		NodeBlock = opaque::Block,
		UncheckedExtrinsic = UncheckedExtrinsic
	{
		System: frame_system exclude_parts { Origin } = 1,
		Timestamp: pallet_timestamp = 3,
		//NOTE: 5 - is used by Scheduler which must be after cumulus_pallet_parachain_system
		Balances: pallet_balances = 7,
		TransactionPayment: pallet_transaction_payment exclude_parts { Config } = 9,
		Treasury: pallet_treasury = 11,
		Utility: pallet_utility = 13,
		Preimage: pallet_preimage = 15,
		Identity: pallet_identity = 17,
		Democracy: pallet_democracy exclude_parts { Config } = 19,
		Elections: pallet_elections_phragmen = 21,
		Council: pallet_collective::<Instance1> = 23,
		TechnicalCommittee: pallet_collective::<Instance2> = 25,
		Tips: pallet_tips = 27,
		Proxy: pallet_proxy = 29,
		Multisig: pallet_multisig = 31,
		Uniques: pallet_uniques = 32,

		// HydraDX related modules
		AssetRegistry: pallet_asset_registry = 51,
		Claims: pallet_claims = 53,
		GenesisHistory: pallet_genesis_history = 55,
		CollatorRewards: pallet_collator_rewards = 57,
		Omnipool: pallet_omnipool = 59,
		TransactionPause: pallet_transaction_pause = 60,
		Duster: pallet_duster = 61,
		OmnipoolWarehouseLM: warehouse_liquidity_mining::<Instance1> = 62,
		OmnipoolLiquidityMining: pallet_omnipool_liquidity_mining = 63,
		OTC: pallet_otc = 64,
		CircuitBreaker: pallet_circuit_breaker = 65,

		Router: pallet_route_executor = 67,
		DynamicFees: pallet_dynamic_fees = 68,
		Staking: pallet_staking = 69,
		Stableswap: pallet_stableswap = 70,
		Bonds: pallet_bonds = 71,
		LBP: pallet_lbp = 73,
		XYK: pallet_xyk = 74,

		// ORML related modules
		Tokens: orml_tokens = 77,
		Currencies: pallet_currencies = 79,
		Vesting: orml_vesting = 81,

		// Parachain
		ParachainSystem: cumulus_pallet_parachain_system exclude_parts { Config } = 103,
		ParachainInfo: parachain_info = 105,

		//NOTE: Scheduler must be after ParachainSystem otherwise RelayChainBlockNumberProvider
		//will return 0 as current block number when used with Scheduler(democracy).
		Scheduler: pallet_scheduler = 5,

		//NOTE: DCA pallet should be declared after ParachainSystem pallet,
		//otherwise there is no data about relay chain parent hash
		DCA: pallet_dca = 66,

		PolkadotXcm: pallet_xcm = 107,
		CumulusXcm: cumulus_pallet_xcm = 109,
		XcmpQueue: cumulus_pallet_xcmp_queue exclude_parts { Call } = 111,
		DmpQueue: cumulus_pallet_dmp_queue = 113,

		// ORML XCM
		OrmlXcm: orml_xcm = 135,
		XTokens: orml_xtokens = 137,
		UnknownTokens: orml_unknown_tokens = 139,

		// Collator support
		Authorship: pallet_authorship = 161,
		CollatorSelection: pallet_collator_selection = 163,
		Session: pallet_session = 165,
		Aura: pallet_aura = 167,
		AuraExt: cumulus_pallet_aura_ext = 169,

		// Warehouse - let's allocate indices 100+ for warehouse pallets
		RelayChainInfo: pallet_relaychain_info = 201,
		EmaOracle: pallet_ema_oracle = 202,
		MultiTransactionPayment: pallet_transaction_multi_payment = 203,
	}
);

/// The address format for describing accounts.
pub type Address = AccountId;
/// Block header type as expected by this runtime.
pub type Header = generic::Header<BlockNumber, BlakeTwo256>;
/// Block type as expected by this runtime.
pub type Block = generic::Block<Header, UncheckedExtrinsic>;
/// A Block signed with a Justification
pub type SignedBlock = generic::SignedBlock<Block>;
/// BlockId type as expected by this runtime.
pub type BlockId = generic::BlockId<Block>;
/// The SignedExtension to the basic transaction logic.
pub type SignedExtra = (
	frame_system::CheckSpecVersion<Runtime>,
	frame_system::CheckTxVersion<Runtime>,
	frame_system::CheckGenesis<Runtime>,
	frame_system::CheckEra<Runtime>,
	frame_system::CheckNonce<Runtime>,
	frame_system::CheckWeight<Runtime>,
	pallet_transaction_payment::ChargeTransactionPayment<Runtime>,
	pallet_claims::ValidateClaim<Runtime>,
);
/// Unchecked extrinsic type as expected by this runtime.
pub type UncheckedExtrinsic = generic::UncheckedExtrinsic<Address, RuntimeCall, Signature, SignedExtra>;
/// Extrinsic type that has already been checked.
pub type CheckedExtrinsic = generic::CheckedExtrinsic<AccountId, RuntimeCall, SignedExtra>;
/// Executive: handles dispatch to the various modules.
pub type Executive = frame_executive::Executive<
	Runtime,
	Block,
	frame_system::ChainContext<Runtime>,
	Runtime,
	AllPalletsReversedWithSystemFirst,
	(migrations::OnRuntimeUpgradeMigration,),
>;

impl_runtime_apis! {
	impl sp_api::Core<Block> for Runtime {
		fn version() -> RuntimeVersion {
			VERSION
		}

		fn execute_block(block: Block) {
			Executive::execute_block(block)
		}

		fn initialize_block(header: &<Block as BlockT>::Header) {
			Executive::initialize_block(header)
		}
	}

	impl sp_api::Metadata<Block> for Runtime {
		fn metadata() -> OpaqueMetadata {
			OpaqueMetadata::new(Runtime::metadata().into())
		}
	}

	impl sp_block_builder::BlockBuilder<Block> for Runtime {
		fn apply_extrinsic(extrinsic: <Block as BlockT>::Extrinsic) -> ApplyExtrinsicResult {
			Executive::apply_extrinsic(extrinsic)
		}

		fn finalize_block() -> <Block as BlockT>::Header {
			Executive::finalize_block()
		}

		fn inherent_extrinsics(data: sp_inherents::InherentData) -> Vec<<Block as BlockT>::Extrinsic> {
			data.create_extrinsics()
		}

		fn check_inherents(
			block: Block,
			data: sp_inherents::InherentData,
		) -> sp_inherents::CheckInherentsResult {
			data.check_extrinsics(&block)
		}
	}

	impl sp_transaction_pool::runtime_api::TaggedTransactionQueue<Block> for Runtime {
		fn validate_transaction(
			source: TransactionSource,
			tx: <Block as BlockT>::Extrinsic,
			block_hash: <Block as BlockT>::Hash,
		) -> TransactionValidity {
			Executive::validate_transaction(source, tx, block_hash)
		}
	}

	impl sp_offchain::OffchainWorkerApi<Block> for Runtime {
		fn offchain_worker(header: &<Block as BlockT>::Header) {
			Executive::offchain_worker(header)
		}
	}

	impl sp_session::SessionKeys<Block> for Runtime {
		fn decode_session_keys(
			encoded: Vec<u8>,
		) -> Option<Vec<(Vec<u8>, sp_core::crypto::KeyTypeId)>> {
			opaque::SessionKeys::decode_into_raw_public_keys(&encoded)
		}

		fn generate_session_keys(seed: Option<Vec<u8>>) -> Vec<u8> {
			opaque::SessionKeys::generate(seed)
		}
	}

	impl sp_consensus_aura::AuraApi<Block, AuraId> for Runtime {
		fn slot_duration() -> sp_consensus_aura::SlotDuration {
			sp_consensus_aura::SlotDuration::from_millis(Aura::slot_duration())
		}

		fn authorities() -> Vec<AuraId> {
			Aura::authorities().into_inner()
		}
	}

	impl cumulus_primitives_core::CollectCollationInfo<Block> for Runtime {
		fn collect_collation_info(header: &<Block as BlockT>::Header) -> cumulus_primitives_core::CollationInfo {
			ParachainSystem::collect_collation_info(header)
		}
	}

	#[cfg(feature = "try-runtime")]
	impl frame_try_runtime::TryRuntime<Block> for Runtime {
		fn on_runtime_upgrade(checks: frame_try_runtime::UpgradeCheckSelect) -> (Weight, Weight) {
			//log::info!("try-runtime::on_runtime_upgrade.");
			let weight = Executive::try_runtime_upgrade(checks).unwrap();
			(weight, BlockWeights::get().max_block)
		}

		fn execute_block(
			block: Block,
			state_root_check: bool,
			signature_check: bool,
			select: frame_try_runtime::TryStateSelect,
		) -> Weight {
			Executive::try_execute_block(block, state_root_check, signature_check, select).unwrap()
		}
	}


	impl frame_system_rpc_runtime_api::AccountNonceApi<Block, AccountId, Index> for Runtime {
		fn account_nonce(account: AccountId) -> Index {
			System::account_nonce(account)
		}
	}

	impl pallet_transaction_payment_rpc_runtime_api::TransactionPaymentApi<Block, Balance> for Runtime {
		fn query_info(
			uxt: <Block as BlockT>::Extrinsic,
			len: u32,
		) -> pallet_transaction_payment_rpc_runtime_api::RuntimeDispatchInfo<Balance> {
			TransactionPayment::query_info(uxt, len)
		}

		fn query_fee_details(
			uxt: <Block as BlockT>::Extrinsic,
			len: u32,
		) -> pallet_transaction_payment_rpc_runtime_api::FeeDetails<Balance> {
			TransactionPayment::query_fee_details(uxt, len)
		}

		fn query_weight_to_fee(weight: Weight) -> Balance {
			TransactionPayment::weight_to_fee(weight)
		}
		fn query_length_to_fee(length: u32) -> Balance {
			TransactionPayment::length_to_fee(length)
		}
	}

	#[cfg(feature = "runtime-benchmarks")]
	impl frame_benchmarking::Benchmark<Block> for Runtime {
		fn benchmark_metadata(extra: bool) -> (
			Vec<frame_benchmarking::BenchmarkList>,
			Vec<frame_support::traits::StorageInfo>,
		) {
			use frame_benchmarking::{list_benchmark, Benchmarking, BenchmarkList};
			use frame_support::traits::StorageInfoTrait;
			use orml_benchmarking::list_benchmark as orml_list_benchmark;
			use frame_system_benchmarking::Pallet as SystemBench;

			let mut list = Vec::<BenchmarkList>::new();

			list_benchmark!(list, extra, frame_system, SystemBench::<Runtime>);
			list_benchmark!(list, extra, pallet_balances, Balances);
			list_benchmark!(list, extra, pallet_collator_selection, CollatorSelection);
			list_benchmark!(list, extra, pallet_timestamp, Timestamp);
			list_benchmark!(list, extra, pallet_treasury, Treasury);
			list_benchmark!(list, extra, pallet_preimage, Preimage);
			list_benchmark!(list, extra, pallet_scheduler, Scheduler);
			list_benchmark!(list, extra, pallet_identity, Identity);
			list_benchmark!(list, extra, pallet_tips, Tips);
			list_benchmark!(list, extra, pallet_proxy, Proxy);
			list_benchmark!(list, extra, pallet_utility, Utility);
			list_benchmark!(list, extra, pallet_democracy, Democracy);
			list_benchmark!(list, extra, council, Council);
			list_benchmark!(list, extra, tech, TechnicalCommittee);
			list_benchmark!(list, extra, pallet_omnipool_liquidity_mining, OmnipoolLiquidityMining);
			list_benchmark!(list, extra, pallet_circuit_breaker, CircuitBreaker);
			list_benchmark!(list, extra, pallet_dca, DCA);
			list_benchmark!(list, extra, pallet_bonds, Bonds);
			list_benchmark!(list, extra, pallet_stableswap, Stableswap);

			list_benchmark!(list, extra, pallet_asset_registry, AssetRegistry);
			list_benchmark!(list, extra, pallet_claims, Claims);
			list_benchmark!(list, extra, pallet_ema_oracle, EmaOracle);
			list_benchmark!(list, extra, pallet_staking, Staking);
			list_benchmark!(list, extra, pallet_lbp, LBP);
			list_benchmark!(list, extra, pallet_xyk, XYK);

			list_benchmark!(list, extra, cumulus_pallet_xcmp_queue, XcmpQueue);
			list_benchmark!(list, extra, pallet_transaction_pause, TransactionPause);

			list_benchmark!(list, extra, pallet_otc, OTC);
			list_benchmark!(list, extra, pallet_xcm, PolkadotXcm);

			orml_list_benchmark!(list, extra, pallet_currencies, benchmarking::currencies);
			orml_list_benchmark!(list, extra, orml_tokens, benchmarking::tokens);
			orml_list_benchmark!(list, extra, orml_vesting, benchmarking::vesting);
			orml_list_benchmark!(list, extra, pallet_transaction_multi_payment, benchmarking::multi_payment);
			orml_list_benchmark!(list, extra, pallet_duster, benchmarking::duster);
			orml_list_benchmark!(list, extra, pallet_omnipool, benchmarking::omnipool);
			orml_list_benchmark!(list, extra, pallet_route_executor, benchmarking::route_executor);

			let storage_info = AllPalletsWithSystem::storage_info();

			(list, storage_info)
		}

		fn dispatch_benchmark(
			config: frame_benchmarking::BenchmarkConfig
		) -> Result<Vec<frame_benchmarking::BenchmarkBatch>, sp_runtime::RuntimeString> {
			use frame_benchmarking::{Benchmarking, BenchmarkBatch, add_benchmark, TrackedStorageKey};
			use orml_benchmarking::add_benchmark as orml_add_benchmark;
			use frame_system_benchmarking::Pallet as SystemBench;
			impl frame_system_benchmarking::Config for Runtime {}

			let whitelist: Vec<TrackedStorageKey> = vec![
				// Block Number
				hex!("26aa394eea5630e07c48ae0c9558cef702a5c1b19ab7a04f536c519aca4983ac").to_vec().into(),
				// Total Issuance
				hex!("c2261276cc9d1f8598ea4b6a74b15c2f57c875e4cff74148e4628f264b974c80").to_vec().into(),
				// Execution Phase
				hex!("26aa394eea5630e07c48ae0c9558cef7ff553b5a9862a516939d82b3d3d8661a").to_vec().into(),
				// Event Count
				hex!("26aa394eea5630e07c48ae0c9558cef70a98fdbe9ce6c55837576c60c7af3850").to_vec().into(),
				// System Events
				hex!("26aa394eea5630e07c48ae0c9558cef780d41e5e16056765bc8461851072c9d7").to_vec().into(),
			];

			let mut batches = Vec::<BenchmarkBatch>::new();
			let params = (&config, &whitelist);

			// Substrate pallets
			add_benchmark!(params, batches, frame_system, SystemBench::<Runtime>);
			add_benchmark!(params, batches, pallet_balances, Balances);
			add_benchmark!(params, batches, pallet_collator_selection, CollatorSelection);
			add_benchmark!(params, batches, pallet_timestamp, Timestamp);
			add_benchmark!(params, batches, pallet_treasury, Treasury);
			add_benchmark!(params, batches, pallet_preimage, Preimage);
			add_benchmark!(params, batches, pallet_scheduler, Scheduler);
			add_benchmark!(params, batches, pallet_identity, Identity);
			add_benchmark!(params, batches, pallet_tips, Tips);
			add_benchmark!(params, batches, pallet_proxy, Proxy);
			add_benchmark!(params, batches, pallet_utility, Utility);
			add_benchmark!(params, batches, pallet_democracy, Democracy);
			add_benchmark!(params, batches, council, Council);
			add_benchmark!(params, batches, tech, TechnicalCommittee);
			add_benchmark!(params, batches, pallet_omnipool_liquidity_mining, OmnipoolLiquidityMining);
			add_benchmark!(params, batches, pallet_circuit_breaker, CircuitBreaker);
			add_benchmark!(params, batches, pallet_dca, DCA);
			add_benchmark!(params, batches, pallet_asset_registry, AssetRegistry);
			add_benchmark!(params, batches, pallet_claims, Claims);
			add_benchmark!(params, batches, pallet_ema_oracle, EmaOracle);
			add_benchmark!(params, batches, pallet_bonds, Bonds);
			add_benchmark!(params, batches, pallet_staking, Staking);
<<<<<<< HEAD
			add_benchmark!(params, batches, pallet_lbp, LBP);
			add_benchmark!(params, batches, pallet_xyk, XYK);
=======
			add_benchmark!(params, batches, pallet_stableswap, Stableswap);
			add_benchmark!(params, batches, pallet_staking, LBP);
>>>>>>> 1de25855

			add_benchmark!(params, batches, cumulus_pallet_xcmp_queue, XcmpQueue);
			add_benchmark!(params, batches, pallet_transaction_pause, TransactionPause);

			add_benchmark!(params, batches, pallet_otc, OTC);
			add_benchmark!(params, batches, pallet_xcm, PolkadotXcm);

			orml_add_benchmark!(params, batches, pallet_currencies, benchmarking::currencies);
			orml_add_benchmark!(params, batches, orml_tokens, benchmarking::tokens);
			orml_add_benchmark!(params, batches, orml_vesting, benchmarking::vesting);
			orml_add_benchmark!(params, batches, pallet_transaction_multi_payment, benchmarking::multi_payment);
			orml_add_benchmark!(params, batches, pallet_duster, benchmarking::duster);
			orml_add_benchmark!(params, batches, pallet_omnipool, benchmarking::omnipool);
			orml_add_benchmark!(params, batches, pallet_route_executor, benchmarking::route_executor);

			if batches.is_empty() { return Err("Benchmark not found for this pallet.".into()) }
			Ok(batches)
		}
	}
}

struct CheckInherents;

impl cumulus_pallet_parachain_system::CheckInherents<Block> for CheckInherents {
	fn check_inherents(
		block: &Block,
		relay_state_proof: &cumulus_pallet_parachain_system::RelayChainStateProof,
	) -> sp_inherents::CheckInherentsResult {
		let relay_chain_slot = relay_state_proof
			.read_slot()
			.expect("Could not read the relay chain slot from the proof");

		let inherent_data = cumulus_primitives_timestamp::InherentDataProvider::from_relay_chain_slot_and_duration(
			relay_chain_slot,
			sp_std::time::Duration::from_secs(6),
		)
		.create_inherent_data()
		.expect("Could not create the timestamp inherent data");

		inherent_data.check_extrinsics(block)
	}
}

cumulus_pallet_parachain_system::register_validate_block! {
	Runtime = Runtime,
	BlockExecutor = cumulus_pallet_aura_ext::BlockExecutor::<Runtime, Executive>,
	CheckInherents = CheckInherents,
}<|MERGE_RESOLUTION|>--- conflicted
+++ resolved
@@ -479,13 +479,9 @@
 			add_benchmark!(params, batches, pallet_ema_oracle, EmaOracle);
 			add_benchmark!(params, batches, pallet_bonds, Bonds);
 			add_benchmark!(params, batches, pallet_staking, Staking);
-<<<<<<< HEAD
 			add_benchmark!(params, batches, pallet_lbp, LBP);
 			add_benchmark!(params, batches, pallet_xyk, XYK);
-=======
 			add_benchmark!(params, batches, pallet_stableswap, Stableswap);
-			add_benchmark!(params, batches, pallet_staking, LBP);
->>>>>>> 1de25855
 
 			add_benchmark!(params, batches, cumulus_pallet_xcmp_queue, XcmpQueue);
 			add_benchmark!(params, batches, pallet_transaction_pause, TransactionPause);
