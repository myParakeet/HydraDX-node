--- conflicted
+++ resolved
@@ -113,11 +113,7 @@
 	spec_name: create_runtime_str!("hydradx"),
 	impl_name: create_runtime_str!("hydradx"),
 	authoring_version: 1,
-<<<<<<< HEAD
-	spec_version: 285,
-=======
-	spec_version: 291,
->>>>>>> bc2a57d4
+	spec_version: 292,
 	impl_version: 0,
 	apis: RUNTIME_API_VERSIONS,
 	transaction_version: 1,
@@ -1207,7 +1203,6 @@
 				}
 			}
 
-<<<<<<< HEAD
 			use primitives::constants::currency::UNITS;
 
 			parameter_types! {
@@ -1350,10 +1345,9 @@
 				// System Events
 				hex!("26aa394eea5630e07c48ae0c9558cef780d41e5e16056765bc8461851072c9d7").to_vec().into(),
 			];
-=======
+
 			use frame_support::traits::WhitelistedStorageKeys;
 			let whitelist = AllPalletsWithSystem::whitelisted_storage_keys();
->>>>>>> bc2a57d4
 
 			let mut batches = Vec::<BenchmarkBatch>::new();
 			let params = (&config, &whitelist);
