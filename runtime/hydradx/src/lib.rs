// This file is part of HydraDX-node.

// Copyright (C) 2020-2023  Intergalactic, Limited (GIB).
// SPDX-License-Identifier: Apache-2.0

// Licensed under the Apache License, Version 2.0 (the "License");
// you may not use this file except in compliance with the License.
// You may obtain a copy of the License at
//
//     http://www.apache.org/licenses/LICENSE-2.0
//
// Unless required by applicable law or agreed to in writing, software
// distributed under the License is distributed on an "AS IS" BASIS,
// WITHOUT WARRANTIES OR CONDITIONS OF ANY KIND, either express or implied.
// See the License for the specific language governing permissions and
// limitations under the License.

#![cfg_attr(not(feature = "std"), no_std)]
// `construct_runtime!` does a lot of recursion and requires us to increase the limit to 256.
#![recursion_limit = "512"]
#![allow(clippy::match_like_matches_macro)]

// Make the WASM binary available.
#[cfg(feature = "std")]
include!(concat!(env!("OUT_DIR"), "/wasm_binary.rs"));

#[cfg(test)]
mod tests;

mod benchmarking;
mod migrations;
pub mod weights;

mod assets;
pub mod evm;
mod governance;
mod system;
mod xcm;

pub use assets::*;
pub use governance::*;
pub use system::*;
pub use xcm::*;

use crate::sp_api_hidden_includes_construct_runtime::hidden_include::dispatch::Dispatchable;
use codec::{Decode, Encode};
use sp_api::impl_runtime_apis;
use sp_core::{ConstU128, Get, OpaqueMetadata, H160, H256, U256};
use sp_runtime::{
	create_runtime_str, generic, impl_opaque_keys,
	traits::{
		AccountIdConversion, BlakeTwo256, Block as BlockT, DispatchInfoOf, PostDispatchInfoOf, UniqueSaturatedInto,
	},
	transaction_validity::{TransactionSource, TransactionValidity, TransactionValidityError},
	ApplyExtrinsicResult, Permill,
};

use sp_std::convert::From;
use sp_std::prelude::*;
#[cfg(feature = "std")]
use sp_version::NativeVersion;
use sp_version::RuntimeVersion;
// A few exports that help ease life for downstream crates.
use frame_support::{construct_runtime, weights::Weight};
pub use hex_literal::hex;
/// Import HydraDX pallets
pub use pallet_claims;
use pallet_ethereum::{Transaction as EthereumTransaction, TransactionStatus};
use pallet_evm::{Account as EVMAccount, FeeCalculator, Runner};
pub use primitives::{
	AccountId, Amount, AssetId, Balance, BlockNumber, CollectionId, Hash, Index, ItemId, Price, Signature,
};
pub use sp_consensus_aura::sr25519::AuthorityId as AuraId;

/// Opaque types. These are used by the CLI to instantiate machinery that don't need to know
/// the specifics of the runtime. They can then be made to be agnostic over specific formats
/// of data like extrinsics, allowing for them to continue syncing the network through upgrades
/// to even the core data structures.
pub mod opaque {
	use super::*;

	pub use sp_runtime::OpaqueExtrinsic as UncheckedExtrinsic;

	/// Opaque block header type.
	pub type Header = generic::Header<BlockNumber, BlakeTwo256>;
	/// Opaque block type.
	pub type Block = generic::Block<Header, UncheckedExtrinsic>;
	/// Opaque block identifier type.
	pub type BlockId = generic::BlockId<Block>;
	impl_opaque_keys! {
		pub struct SessionKeys {
			pub aura: Aura,
		}
	}
}

#[sp_version::runtime_version]
pub const VERSION: RuntimeVersion = RuntimeVersion {
	spec_name: create_runtime_str!("hydradx"),
	impl_name: create_runtime_str!("hydradx"),
	authoring_version: 1,
<<<<<<< HEAD
	spec_version: 195,
=======
	spec_version: 197,
>>>>>>> 75c739ca
	impl_version: 0,
	apis: RUNTIME_API_VERSIONS,
	transaction_version: 1,
	state_version: 0,
};

/// The version information used to identify this runtime when compiled natively.
#[cfg(feature = "std")]
pub fn native_version() -> NativeVersion {
	NativeVersion {
		runtime_version: VERSION,
		can_author_with: Default::default(),
	}
}

pub fn get_all_module_accounts() -> Vec<AccountId> {
	vec![
		TreasuryPalletId::get().into_account_truncating(),
		VestingPalletId::get().into_account_truncating(),
		ReferralsPalletId::get().into_account_truncating(),
	]
}

// Create the runtime by composing the FRAME pallets that were previously configured.
construct_runtime!(
	pub enum Runtime where
		Block = Block,
		NodeBlock = opaque::Block,
		UncheckedExtrinsic = UncheckedExtrinsic
	{
		System: frame_system exclude_parts { Origin } = 1,
		Timestamp: pallet_timestamp = 3,
		//NOTE: 5 - is used by Scheduler which must be after cumulus_pallet_parachain_system
		Balances: pallet_balances = 7,
		TransactionPayment: pallet_transaction_payment exclude_parts { Config } = 9,
		Treasury: pallet_treasury = 11,
		Utility: pallet_utility = 13,
		Preimage: pallet_preimage = 15,
		Identity: pallet_identity = 17,
		Democracy: pallet_democracy exclude_parts { Config } = 19,
		Elections: pallet_elections_phragmen = 21,
		Council: pallet_collective::<Instance1> = 23,
		TechnicalCommittee: pallet_collective::<Instance2> = 25,
		Tips: pallet_tips = 27,
		Proxy: pallet_proxy = 29,
		Multisig: pallet_multisig = 31,
		Uniques: pallet_uniques = 32,

		// HydraDX related modules
		AssetRegistry: pallet_asset_registry = 51,
		Claims: pallet_claims = 53,
		GenesisHistory: pallet_genesis_history = 55,
		CollatorRewards: pallet_collator_rewards = 57,
		Omnipool: pallet_omnipool = 59,
		TransactionPause: pallet_transaction_pause = 60,
		Duster: pallet_duster = 61,
		OmnipoolWarehouseLM: warehouse_liquidity_mining::<Instance1> = 62,
		OmnipoolLiquidityMining: pallet_omnipool_liquidity_mining = 63,
		OTC: pallet_otc = 64,
		CircuitBreaker: pallet_circuit_breaker = 65,

		Router: pallet_route_executor = 67,
		DynamicFees: pallet_dynamic_fees = 68,
		Staking: pallet_staking = 69,
		Stableswap: pallet_stableswap = 70,
		Bonds: pallet_bonds = 71,
		LBP: pallet_lbp = 73,
		XYK: pallet_xyk = 74,
		Referrals: pallet_referrals = 75,

		// ORML related modules
		Tokens: orml_tokens = 77,
		Currencies: pallet_currencies = 79,
		Vesting: orml_vesting = 81,

		// Frontier
		EVM: pallet_evm = 90,
		EVMChainId: pallet_evm_chain_id = 91,
		Ethereum: pallet_ethereum = 92,

		// Parachain
		ParachainSystem: cumulus_pallet_parachain_system exclude_parts { Config } = 103,
		ParachainInfo: parachain_info = 105,

		//NOTE: Scheduler must be after ParachainSystem otherwise RelayChainBlockNumberProvider
		//will return 0 as current block number when used with Scheduler(democracy).
		Scheduler: pallet_scheduler = 5,

		//NOTE: DCA pallet should be declared after ParachainSystem pallet,
		//otherwise there is no data about relay chain parent hash
		DCA: pallet_dca = 66,

		PolkadotXcm: pallet_xcm = 107,
		CumulusXcm: cumulus_pallet_xcm = 109,
		XcmpQueue: cumulus_pallet_xcmp_queue exclude_parts { Call } = 111,
		DmpQueue: cumulus_pallet_dmp_queue = 113,

		// ORML XCM
		OrmlXcm: orml_xcm = 135,
		XTokens: orml_xtokens = 137,
		UnknownTokens: orml_unknown_tokens = 139,

		// Collator support
		Authorship: pallet_authorship = 161,
		CollatorSelection: pallet_collator_selection = 163,
		Session: pallet_session = 165,
		Aura: pallet_aura = 167,
		AuraExt: cumulus_pallet_aura_ext = 169,

		// Warehouse - let's allocate indices 100+ for warehouse pallets
		RelayChainInfo: pallet_relaychain_info = 201,
		EmaOracle: pallet_ema_oracle = 202,
		MultiTransactionPayment: pallet_transaction_multi_payment = 203,
	}
);

/// The address format for describing accounts.
pub type Address = AccountId;
/// Block header type as expected by this runtime.
pub type Header = generic::Header<BlockNumber, BlakeTwo256>;
/// Block type as expected by this runtime.
pub type Block = generic::Block<Header, UncheckedExtrinsic>;
/// A Block signed with a Justification
pub type SignedBlock = generic::SignedBlock<Block>;
/// BlockId type as expected by this runtime.
pub type BlockId = generic::BlockId<Block>;
/// The SignedExtension to the basic transaction logic.
pub type SignedExtra = (
	frame_system::CheckSpecVersion<Runtime>,
	frame_system::CheckTxVersion<Runtime>,
	frame_system::CheckGenesis<Runtime>,
	frame_system::CheckEra<Runtime>,
	frame_system::CheckNonce<Runtime>,
	frame_system::CheckWeight<Runtime>,
	pallet_transaction_payment::ChargeTransactionPayment<Runtime>,
	pallet_claims::ValidateClaim<Runtime>,
);
/// Unchecked extrinsic type as expected by this runtime.
pub type UncheckedExtrinsic = fp_self_contained::UncheckedExtrinsic<Address, RuntimeCall, Signature, SignedExtra>;

/// Extrinsic type that has already been checked.
pub type CheckedExtrinsic = fp_self_contained::CheckedExtrinsic<AccountId, RuntimeCall, SignedExtra, H160>;
/// Executive: handles dispatch to the various modules.
pub type Executive = frame_executive::Executive<
	Runtime,
	Block,
	frame_system::ChainContext<Runtime>,
	Runtime,
	AllPalletsReversedWithSystemFirst,
	(migrations::OnRuntimeUpgradeMigration,),
>;

impl_runtime_apis! {
	impl sp_api::Core<Block> for Runtime {
		fn version() -> RuntimeVersion {
			VERSION
		}

		fn execute_block(block: Block) {
			Executive::execute_block(block)
		}

		fn initialize_block(header: &<Block as BlockT>::Header) {
			Executive::initialize_block(header)
		}
	}

	impl sp_api::Metadata<Block> for Runtime {
		fn metadata() -> OpaqueMetadata {
			OpaqueMetadata::new(Runtime::metadata().into())
		}
	}

	impl sp_block_builder::BlockBuilder<Block> for Runtime {
		fn apply_extrinsic(extrinsic: <Block as BlockT>::Extrinsic) -> ApplyExtrinsicResult {
			Executive::apply_extrinsic(extrinsic)
		}

		fn finalize_block() -> <Block as BlockT>::Header {
			Executive::finalize_block()
		}

		fn inherent_extrinsics(data: sp_inherents::InherentData) -> Vec<<Block as BlockT>::Extrinsic> {
			data.create_extrinsics()
		}

		fn check_inherents(
			block: Block,
			data: sp_inherents::InherentData,
		) -> sp_inherents::CheckInherentsResult {
			data.check_extrinsics(&block)
		}
	}

	impl sp_transaction_pool::runtime_api::TaggedTransactionQueue<Block> for Runtime {
		fn validate_transaction(
			source: TransactionSource,
			tx: <Block as BlockT>::Extrinsic,
			block_hash: <Block as BlockT>::Hash,
		) -> TransactionValidity {
			Executive::validate_transaction(source, tx, block_hash)
		}
	}

	impl sp_offchain::OffchainWorkerApi<Block> for Runtime {
		fn offchain_worker(header: &<Block as BlockT>::Header) {
			Executive::offchain_worker(header)
		}
	}

	impl sp_session::SessionKeys<Block> for Runtime {
		fn decode_session_keys(
			encoded: Vec<u8>,
		) -> Option<Vec<(Vec<u8>, sp_core::crypto::KeyTypeId)>> {
			opaque::SessionKeys::decode_into_raw_public_keys(&encoded)
		}

		fn generate_session_keys(seed: Option<Vec<u8>>) -> Vec<u8> {
			opaque::SessionKeys::generate(seed)
		}
	}

	impl sp_consensus_aura::AuraApi<Block, AuraId> for Runtime {
		fn slot_duration() -> sp_consensus_aura::SlotDuration {
			sp_consensus_aura::SlotDuration::from_millis(Aura::slot_duration())
		}

		fn authorities() -> Vec<AuraId> {
			Aura::authorities().into_inner()
		}
	}

	impl cumulus_primitives_core::CollectCollationInfo<Block> for Runtime {
		fn collect_collation_info(header: &<Block as BlockT>::Header) -> cumulus_primitives_core::CollationInfo {
			ParachainSystem::collect_collation_info(header)
		}
	}

	#[cfg(feature = "try-runtime")]
	impl frame_try_runtime::TryRuntime<Block> for Runtime {
		fn on_runtime_upgrade(checks: frame_try_runtime::UpgradeCheckSelect) -> (Weight, Weight) {
			//log::info!("try-runtime::on_runtime_upgrade.");
			let weight = Executive::try_runtime_upgrade(checks).unwrap();
			(weight, BlockWeights::get().max_block)
		}

		fn execute_block(
			block: Block,
			state_root_check: bool,
			signature_check: bool,
			select: frame_try_runtime::TryStateSelect,
		) -> Weight {
			Executive::try_execute_block(block, state_root_check, signature_check, select).unwrap()
		}
	}


	impl frame_system_rpc_runtime_api::AccountNonceApi<Block, AccountId, Index> for Runtime {
		fn account_nonce(account: AccountId) -> Index {
			System::account_nonce(account)
		}
	}

	impl pallet_transaction_payment_rpc_runtime_api::TransactionPaymentApi<Block, Balance> for Runtime {
		fn query_info(
			uxt: <Block as BlockT>::Extrinsic,
			len: u32,
		) -> pallet_transaction_payment_rpc_runtime_api::RuntimeDispatchInfo<Balance> {
			TransactionPayment::query_info(uxt, len)
		}

		fn query_fee_details(
			uxt: <Block as BlockT>::Extrinsic,
			len: u32,
		) -> pallet_transaction_payment_rpc_runtime_api::FeeDetails<Balance> {
			TransactionPayment::query_fee_details(uxt, len)
		}

		fn query_weight_to_fee(weight: Weight) -> Balance {
			TransactionPayment::weight_to_fee(weight)
		}
		fn query_length_to_fee(length: u32) -> Balance {
			TransactionPayment::length_to_fee(length)
		}
	}

	// Frontier RPC support
	impl fp_rpc::EthereumRuntimeRPCApi<Block> for Runtime {
		fn chain_id() -> u64 {
			<Runtime as pallet_evm::Config>::ChainId::get()
		}

		fn account_basic(address: H160) -> EVMAccount {
			let (account, _) = EVM::account_basic(&address);
			account
		}

		fn gas_price() -> U256 {
			let (gas_price, _) = <Runtime as pallet_evm::Config>::FeeCalculator::min_gas_price();
			gas_price
		}

		fn account_code_at(address: H160) -> Vec<u8> {
			EVM::account_codes(address)
		}

		fn author() -> H160 {
			<pallet_evm::Pallet<Runtime>>::find_author()
		}

		fn storage_at(address: H160, index: U256) -> H256 {
			let mut tmp = [0u8; 32];
			index.to_big_endian(&mut tmp);
			EVM::account_storages(address, H256::from_slice(&tmp[..]))
		}

		fn call(
			from: H160,
			to: H160,
			data: Vec<u8>,
			value: U256,
			gas_limit: U256,
			max_fee_per_gas: Option<U256>,
			max_priority_fee_per_gas: Option<U256>,
			nonce: Option<U256>,
			estimate: bool,
			access_list: Option<Vec<(H160, Vec<H256>)>>,
		) -> Result<pallet_evm::CallInfo, sp_runtime::DispatchError> {
			let mut config = <Runtime as pallet_evm::Config>::config().clone();
			config.estimate = estimate;

			let is_transactional = false;
			let validate = true;
			<Runtime as pallet_evm::Config>::Runner::call(
				from,
				to,
				data,
				value,
				gas_limit.unique_saturated_into(),
				max_fee_per_gas,
				max_priority_fee_per_gas,
				nonce,
				access_list.unwrap_or_default(),
				is_transactional,
				validate,
				&config,
			)
			.map_err(|err| err.error.into())
		}

		fn create(
			_from: H160,
			_data: Vec<u8>,
			_value: U256,
			_gas_limit: U256,
			_max_fee_per_gas: Option<U256>,
			_max_priority_fee_per_gas: Option<U256>,
			_nonce: Option<U256>,
			_estimate: bool,
			_access_list: Option<Vec<(H160, Vec<H256>)>>,
		) -> Result<pallet_evm::CreateInfo, sp_runtime::DispatchError> {
			Err(sp_runtime::DispatchError::Other(
				"Creating contracts is not currently supported",
			))
		}

		fn current_transaction_statuses() -> Option<Vec<TransactionStatus>> {
			Ethereum::current_transaction_statuses()
		}

		fn current_block() -> Option<pallet_ethereum::Block> {
			Ethereum::current_block()
		}

		fn current_receipts() -> Option<Vec<pallet_ethereum::Receipt>> {
			Ethereum::current_receipts()
		}

		fn current_all() -> (
			Option<pallet_ethereum::Block>,
			Option<Vec<pallet_ethereum::Receipt>>,
			Option<Vec<TransactionStatus>>,
		) {
			(
				Ethereum::current_block(),
				Ethereum::current_receipts(),
				Ethereum::current_transaction_statuses(),
			)
		}

		fn extrinsic_filter(xts: Vec<<Block as BlockT>::Extrinsic>) -> Vec<EthereumTransaction> {
			xts.into_iter()
				.filter_map(|xt| match xt.0.function {
					RuntimeCall::Ethereum(pallet_ethereum::Call::transact { transaction }) => Some(transaction),
					_ => None,
				})
				.collect::<Vec<EthereumTransaction>>()
		}

		fn elasticity() -> Option<Permill> {
			None
		}

		fn gas_limit_multiplier_support() {}
	}

	impl fp_rpc::ConvertTransactionRuntimeApi<Block> for Runtime {
		fn convert_transaction(transaction: EthereumTransaction) -> <Block as BlockT>::Extrinsic {
			UncheckedExtrinsic::new_unsigned(pallet_ethereum::Call::<Runtime>::transact { transaction }.into())
		}
	}

	#[cfg(feature = "runtime-benchmarks")]
	impl frame_benchmarking::Benchmark<Block> for Runtime {
		fn benchmark_metadata(extra: bool) -> (
			Vec<frame_benchmarking::BenchmarkList>,
			Vec<frame_support::traits::StorageInfo>,
		) {
			use frame_benchmarking::{list_benchmark, Benchmarking, BenchmarkList};
			use frame_support::traits::StorageInfoTrait;
			use orml_benchmarking::list_benchmark as orml_list_benchmark;
			use frame_system_benchmarking::Pallet as SystemBench;

			let mut list = Vec::<BenchmarkList>::new();

			list_benchmark!(list, extra, frame_system, SystemBench::<Runtime>);
			list_benchmark!(list, extra, pallet_balances, Balances);
			list_benchmark!(list, extra, pallet_collator_selection, CollatorSelection);
			list_benchmark!(list, extra, pallet_timestamp, Timestamp);
			list_benchmark!(list, extra, pallet_treasury, Treasury);
			list_benchmark!(list, extra, pallet_preimage, Preimage);
			list_benchmark!(list, extra, pallet_scheduler, Scheduler);
			list_benchmark!(list, extra, pallet_identity, Identity);
			list_benchmark!(list, extra, pallet_tips, Tips);
			list_benchmark!(list, extra, pallet_proxy, Proxy);
			list_benchmark!(list, extra, pallet_utility, Utility);
			list_benchmark!(list, extra, pallet_democracy, Democracy);
			list_benchmark!(list, extra, council, Council);
			list_benchmark!(list, extra, tech, TechnicalCommittee);
			list_benchmark!(list, extra, pallet_omnipool_liquidity_mining, OmnipoolLiquidityMining);
			list_benchmark!(list, extra, pallet_circuit_breaker, CircuitBreaker);
			list_benchmark!(list, extra, pallet_bonds, Bonds);
			list_benchmark!(list, extra, pallet_stableswap, Stableswap);

			list_benchmark!(list, extra, pallet_asset_registry, AssetRegistry);
			list_benchmark!(list, extra, pallet_claims, Claims);
			list_benchmark!(list, extra, pallet_ema_oracle, EmaOracle);
			list_benchmark!(list, extra, pallet_staking, Staking);
			list_benchmark!(list, extra, pallet_lbp, LBP);
			list_benchmark!(list, extra, pallet_xyk, XYK);
			list_benchmark!(list, extra, pallet_referrals, Referrals);

			list_benchmark!(list, extra, cumulus_pallet_xcmp_queue, XcmpQueue);
			list_benchmark!(list, extra, pallet_transaction_pause, TransactionPause);

			list_benchmark!(list, extra, pallet_otc, OTC);
			list_benchmark!(list, extra, pallet_xcm, PolkadotXcm);

			orml_list_benchmark!(list, extra, pallet_currencies, benchmarking::currencies);
			orml_list_benchmark!(list, extra, orml_tokens, benchmarking::tokens);
			orml_list_benchmark!(list, extra, orml_vesting, benchmarking::vesting);
			orml_list_benchmark!(list, extra, pallet_transaction_multi_payment, benchmarking::multi_payment);
			orml_list_benchmark!(list, extra, pallet_duster, benchmarking::duster);
			orml_list_benchmark!(list, extra, pallet_omnipool, benchmarking::omnipool);
			orml_list_benchmark!(list, extra, pallet_route_executor, benchmarking::route_executor);
			orml_list_benchmark!(list, extra, pallet_dca, benchmarking::dca);

			let storage_info = AllPalletsWithSystem::storage_info();

			(list, storage_info)
		}

		fn dispatch_benchmark(
			config: frame_benchmarking::BenchmarkConfig
		) -> Result<Vec<frame_benchmarking::BenchmarkBatch>, sp_runtime::RuntimeString> {
			use frame_benchmarking::{Benchmarking, BenchmarkBatch, add_benchmark, TrackedStorageKey};
			use orml_benchmarking::add_benchmark as orml_add_benchmark;
			use frame_system_benchmarking::Pallet as SystemBench;
			impl frame_system_benchmarking::Config for Runtime {}

			let whitelist: Vec<TrackedStorageKey> = vec![
				// Block Number
				hex!("26aa394eea5630e07c48ae0c9558cef702a5c1b19ab7a04f536c519aca4983ac").to_vec().into(),
				// Total Issuance
				hex!("c2261276cc9d1f8598ea4b6a74b15c2f57c875e4cff74148e4628f264b974c80").to_vec().into(),
				// Execution Phase
				hex!("26aa394eea5630e07c48ae0c9558cef7ff553b5a9862a516939d82b3d3d8661a").to_vec().into(),
				// Event Count
				hex!("26aa394eea5630e07c48ae0c9558cef70a98fdbe9ce6c55837576c60c7af3850").to_vec().into(),
				// System Events
				hex!("26aa394eea5630e07c48ae0c9558cef780d41e5e16056765bc8461851072c9d7").to_vec().into(),
			];

			let mut batches = Vec::<BenchmarkBatch>::new();
			let params = (&config, &whitelist);

			// Substrate pallets
			add_benchmark!(params, batches, frame_system, SystemBench::<Runtime>);
			add_benchmark!(params, batches, pallet_balances, Balances);
			add_benchmark!(params, batches, pallet_collator_selection, CollatorSelection);
			add_benchmark!(params, batches, pallet_timestamp, Timestamp);
			add_benchmark!(params, batches, pallet_treasury, Treasury);
			add_benchmark!(params, batches, pallet_preimage, Preimage);
			add_benchmark!(params, batches, pallet_scheduler, Scheduler);
			add_benchmark!(params, batches, pallet_identity, Identity);
			add_benchmark!(params, batches, pallet_tips, Tips);
			add_benchmark!(params, batches, pallet_proxy, Proxy);
			add_benchmark!(params, batches, pallet_utility, Utility);
			add_benchmark!(params, batches, pallet_democracy, Democracy);
			add_benchmark!(params, batches, council, Council);
			add_benchmark!(params, batches, tech, TechnicalCommittee);
			add_benchmark!(params, batches, pallet_omnipool_liquidity_mining, OmnipoolLiquidityMining);
			add_benchmark!(params, batches, pallet_circuit_breaker, CircuitBreaker);
			add_benchmark!(params, batches, pallet_asset_registry, AssetRegistry);
			add_benchmark!(params, batches, pallet_claims, Claims);
			add_benchmark!(params, batches, pallet_ema_oracle, EmaOracle);
			add_benchmark!(params, batches, pallet_bonds, Bonds);
			add_benchmark!(params, batches, pallet_staking, Staking);
			add_benchmark!(params, batches, pallet_lbp, LBP);
			add_benchmark!(params, batches, pallet_xyk, XYK);
			add_benchmark!(params, batches, pallet_stableswap, Stableswap);
			add_benchmark!(params, batches, pallet_referrals, Referrals);

			add_benchmark!(params, batches, cumulus_pallet_xcmp_queue, XcmpQueue);
			add_benchmark!(params, batches, pallet_transaction_pause, TransactionPause);

			add_benchmark!(params, batches, pallet_otc, OTC);
			add_benchmark!(params, batches, pallet_xcm, PolkadotXcm);

			orml_add_benchmark!(params, batches, pallet_currencies, benchmarking::currencies);
			orml_add_benchmark!(params, batches, orml_tokens, benchmarking::tokens);
			orml_add_benchmark!(params, batches, orml_vesting, benchmarking::vesting);
			orml_add_benchmark!(params, batches, pallet_transaction_multi_payment, benchmarking::multi_payment);
			orml_add_benchmark!(params, batches, pallet_duster, benchmarking::duster);
			orml_add_benchmark!(params, batches, pallet_omnipool, benchmarking::omnipool);
			orml_add_benchmark!(params, batches, pallet_route_executor, benchmarking::route_executor);
			orml_add_benchmark!(params, batches, pallet_dca, benchmarking::dca);

			if batches.is_empty() { return Err("Benchmark not found for this pallet.".into()) }
			Ok(batches)
		}
	}
}

struct CheckInherents;

impl cumulus_pallet_parachain_system::CheckInherents<Block> for CheckInherents {
	fn check_inherents(
		block: &Block,
		relay_state_proof: &cumulus_pallet_parachain_system::RelayChainStateProof,
	) -> sp_inherents::CheckInherentsResult {
		let relay_chain_slot = relay_state_proof
			.read_slot()
			.expect("Could not read the relay chain slot from the proof");

		let inherent_data = cumulus_primitives_timestamp::InherentDataProvider::from_relay_chain_slot_and_duration(
			relay_chain_slot,
			sp_std::time::Duration::from_secs(6),
		)
		.create_inherent_data()
		.expect("Could not create the timestamp inherent data");

		inherent_data.check_extrinsics(block)
	}
}

cumulus_pallet_parachain_system::register_validate_block! {
	Runtime = Runtime,
	BlockExecutor = cumulus_pallet_aura_ext::BlockExecutor::<Runtime, Executive>,
	CheckInherents = CheckInherents,
}

impl fp_self_contained::SelfContainedCall for RuntimeCall {
	type SignedInfo = H160;

	fn is_self_contained(&self) -> bool {
		match self {
			RuntimeCall::Ethereum(call) => call.is_self_contained(),
			_ => false,
		}
	}

	fn check_self_contained(&self) -> Option<Result<Self::SignedInfo, TransactionValidityError>> {
		match self {
			RuntimeCall::Ethereum(call) => call.check_self_contained(),
			_ => None,
		}
	}

	fn validate_self_contained(
		&self,
		info: &Self::SignedInfo,
		dispatch_info: &DispatchInfoOf<RuntimeCall>,
		len: usize,
	) -> Option<TransactionValidity> {
		match self {
			RuntimeCall::Ethereum(call) => call.validate_self_contained(info, dispatch_info, len),
			_ => None,
		}
	}

	fn pre_dispatch_self_contained(
		&self,
		info: &Self::SignedInfo,
		dispatch_info: &DispatchInfoOf<RuntimeCall>,
		len: usize,
	) -> Option<Result<(), TransactionValidityError>> {
		match self {
			RuntimeCall::Ethereum(call) => call.pre_dispatch_self_contained(info, dispatch_info, len),
			_ => None,
		}
	}

	fn apply_self_contained(
		self,
		info: Self::SignedInfo,
	) -> Option<sp_runtime::DispatchResultWithInfo<PostDispatchInfoOf<Self>>> {
		match self {
			call @ RuntimeCall::Ethereum(pallet_ethereum::Call::transact { .. }) => Some(call.dispatch(
				RuntimeOrigin::from(pallet_ethereum::RawOrigin::EthereumTransaction(info)),
			)),
			_ => None,
		}
	}
}

pub struct TransactionConverter;

impl fp_rpc::ConvertTransaction<UncheckedExtrinsic> for TransactionConverter {
	fn convert_transaction(&self, transaction: pallet_ethereum::Transaction) -> UncheckedExtrinsic {
		UncheckedExtrinsic::new_unsigned(pallet_ethereum::Call::<Runtime>::transact { transaction }.into())
	}
}

impl fp_rpc::ConvertTransaction<sp_runtime::OpaqueExtrinsic> for TransactionConverter {
	fn convert_transaction(&self, transaction: pallet_ethereum::Transaction) -> sp_runtime::OpaqueExtrinsic {
		let extrinsic =
			UncheckedExtrinsic::new_unsigned(pallet_ethereum::Call::<Runtime>::transact { transaction }.into());
		let encoded = extrinsic.encode();
		sp_runtime::OpaqueExtrinsic::decode(&mut &encoded[..]).expect("Encoded extrinsic is always valid")
	}
}<|MERGE_RESOLUTION|>--- conflicted
+++ resolved
@@ -99,11 +99,7 @@
 	spec_name: create_runtime_str!("hydradx"),
 	impl_name: create_runtime_str!("hydradx"),
 	authoring_version: 1,
-<<<<<<< HEAD
-	spec_version: 195,
-=======
-	spec_version: 197,
->>>>>>> 75c739ca
+	spec_version: 198,
 	impl_version: 0,
 	apis: RUNTIME_API_VERSIONS,
 	transaction_version: 1,
