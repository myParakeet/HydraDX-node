// This file is part of HydraDX-node.

// Copyright (C) 2020-2023  Intergalactic, Limited (GIB).
// SPDX-License-Identifier: Apache-2.0

// Licensed under the Apache License, Version 2.0 (the "License");
// you may not use this file except in compliance with the License.
// You may obtain a copy of the License at
//
//     http://www.apache.org/licenses/LICENSE-2.0
//
// Unless required by applicable law or agreed to in writing, software
// distributed under the License is distributed on an "AS IS" BASIS,
// WITHOUT WARRANTIES OR CONDITIONS OF ANY KIND, either express or implied.
// See the License for the specific language governing permissions and
// limitations under the License.

#![cfg_attr(not(feature = "std"), no_std)]
// `construct_runtime!` does a lot of recursion and requires us to increase the limit to 256.
#![recursion_limit = "512"]
#![allow(clippy::match_like_matches_macro)]

// Make the WASM binary available.
#[cfg(feature = "std")]
include!(concat!(env!("OUT_DIR"), "/wasm_binary.rs"));

#[cfg(test)]
mod tests;

mod benchmarking;
mod migrations;
pub mod weights;

mod assets;
mod governance;
mod system;
mod xcm;

pub use assets::*;
pub use governance::*;
pub use system::*;
pub use xcm::*;

use codec::{Decode, Encode};
use sp_api::impl_runtime_apis;
use sp_core::{ConstU128, OpaqueMetadata};
use sp_runtime::{
	create_runtime_str, generic, impl_opaque_keys,
	traits::{AccountIdConversion, BlakeTwo256, Block as BlockT},
	transaction_validity::{TransactionSource, TransactionValidity},
	ApplyExtrinsicResult,
};

use sp_std::convert::From;
use sp_std::prelude::*;
#[cfg(feature = "std")]
use sp_version::NativeVersion;
use sp_version::RuntimeVersion;
// A few exports that help ease life for downstream crates.
use frame_support::{construct_runtime, weights::Weight};
pub use hex_literal::hex;
pub use primitives::{
	AccountId, Amount, AssetId, Balance, BlockNumber, CollectionId, Hash, Index, ItemId, Price, Signature,
};
pub use sp_consensus_aura::sr25519::AuthorityId as AuraId;

/// Import HydraDX pallets
pub use pallet_claims;

/// Opaque types. These are used by the CLI to instantiate machinery that don't need to know
/// the specifics of the runtime. They can then be made to be agnostic over specific formats
/// of data like extrinsics, allowing for them to continue syncing the network through upgrades
/// to even the core data structures.
pub mod opaque {
	use super::*;

	pub use sp_runtime::OpaqueExtrinsic as UncheckedExtrinsic;

	/// Opaque block header type.
	pub type Header = generic::Header<BlockNumber, BlakeTwo256>;
	/// Opaque block type.
	pub type Block = generic::Block<Header, UncheckedExtrinsic>;
	/// Opaque block identifier type.
	pub type BlockId = generic::BlockId<Block>;
	impl_opaque_keys! {
		pub struct SessionKeys {
			pub aura: Aura,
		}
	}
}

#[sp_version::runtime_version]
pub const VERSION: RuntimeVersion = RuntimeVersion {
	spec_name: create_runtime_str!("hydradx"),
	impl_name: create_runtime_str!("hydradx"),
	authoring_version: 1,
	spec_version: 171,
	impl_version: 0,
	apis: RUNTIME_API_VERSIONS,
	transaction_version: 1,
	state_version: 0,
};

/// The version information used to identify this runtime when compiled natively.
#[cfg(feature = "std")]
pub fn native_version() -> NativeVersion {
	NativeVersion {
		runtime_version: VERSION,
		can_author_with: Default::default(),
	}
}

pub fn get_all_module_accounts() -> Vec<AccountId> {
	vec![
		TreasuryPalletId::get().into_account_truncating(),
		VestingPalletId::get().into_account_truncating(),
	]
}

// Create the runtime by composing the FRAME pallets that were previously configured.
construct_runtime!(
	pub enum Runtime where
		Block = Block,
		NodeBlock = opaque::Block,
		UncheckedExtrinsic = UncheckedExtrinsic
	{
		System: frame_system exclude_parts { Origin } = 1,
		Timestamp: pallet_timestamp = 3,
		//NOTE: 5 - is used by Scheduler which must be after cumulus_pallet_parachain_system
		Balances: pallet_balances = 7,
		TransactionPayment: pallet_transaction_payment exclude_parts { Config } = 9,
		Treasury: pallet_treasury = 11,
		Utility: pallet_utility = 13,
		Preimage: pallet_preimage = 15,
		Identity: pallet_identity = 17,
		Democracy: pallet_democracy exclude_parts { Config } = 19,
		Elections: pallet_elections_phragmen = 21,
		Council: pallet_collective::<Instance1> = 23,
		TechnicalCommittee: pallet_collective::<Instance2> = 25,
		Tips: pallet_tips = 27,
		Proxy: pallet_proxy = 29,
		Multisig: pallet_multisig = 31,
		Uniques: pallet_uniques = 32,

		// HydraDX related modules
		AssetRegistry: pallet_asset_registry = 51,
		Claims: pallet_claims = 53,
		GenesisHistory: pallet_genesis_history = 55,
		CollatorRewards: pallet_collator_rewards = 57,
		Omnipool: pallet_omnipool = 59,
		TransactionPause: pallet_transaction_pause = 60,
		Duster: pallet_duster = 61,
		OmnipoolWarehouseLM: warehouse_liquidity_mining::<Instance1> = 62,
		OmnipoolLiquidityMining: pallet_omnipool_liquidity_mining = 63,
		OTC: pallet_otc = 64,
		CircuitBreaker: pallet_circuit_breaker = 65,

		Router: pallet_route_executor = 67,
		DynamicFees: pallet_dynamic_fees = 68,
<<<<<<< HEAD
		XcmRateLimiter: pallet_xcm_rate_limiter = 69,
=======
		Staking: pallet_staking = 69,
>>>>>>> aecefb9e

		// ORML related modules
		Tokens: orml_tokens = 77,
		Currencies: pallet_currencies = 79,
		Vesting: orml_vesting = 81,

		// Parachain
		ParachainSystem: cumulus_pallet_parachain_system exclude_parts { Config } = 103,
		ParachainInfo: parachain_info = 105,

		//NOTE: Scheduler must be after ParachainSystem otherwise RelayChainBlockNumberProvider
		//will return 0 as current block number when used with Scheduler(democracy).
		Scheduler: pallet_scheduler = 5,

		//NOTE: DCA pallet should be declared after ParachainSystem pallet,
		//otherwise there is no data about relay chain parent hash
		DCA: pallet_dca = 66,

		PolkadotXcm: pallet_xcm = 107,
		CumulusXcm: cumulus_pallet_xcm = 109,
		XcmpQueue: cumulus_pallet_xcmp_queue exclude_parts { Call } = 111,
		DmpQueue: cumulus_pallet_dmp_queue = 113,

		// ORML XCM
		OrmlXcm: orml_xcm = 135,
		XTokens: orml_xtokens = 137,
		UnknownTokens: orml_unknown_tokens = 139,

		// Collator support
		Authorship: pallet_authorship = 161,
		CollatorSelection: pallet_collator_selection = 163,
		Session: pallet_session = 165,
		Aura: pallet_aura = 167,
		AuraExt: cumulus_pallet_aura_ext = 169,

		// Warehouse - let's allocate indices 100+ for warehouse pallets
		RelayChainInfo: pallet_relaychain_info = 201,
		EmaOracle: pallet_ema_oracle = 202,
		MultiTransactionPayment: pallet_transaction_multi_payment = 203,
	}
);

/// The address format for describing accounts.
pub type Address = AccountId;
/// Block header type as expected by this runtime.
pub type Header = generic::Header<BlockNumber, BlakeTwo256>;
/// Block type as expected by this runtime.
pub type Block = generic::Block<Header, UncheckedExtrinsic>;
/// A Block signed with a Justification
pub type SignedBlock = generic::SignedBlock<Block>;
/// BlockId type as expected by this runtime.
pub type BlockId = generic::BlockId<Block>;
/// The SignedExtension to the basic transaction logic.
pub type SignedExtra = (
	frame_system::CheckSpecVersion<Runtime>,
	frame_system::CheckTxVersion<Runtime>,
	frame_system::CheckGenesis<Runtime>,
	frame_system::CheckEra<Runtime>,
	frame_system::CheckNonce<Runtime>,
	frame_system::CheckWeight<Runtime>,
	pallet_transaction_payment::ChargeTransactionPayment<Runtime>,
	pallet_claims::ValidateClaim<Runtime>,
);
/// Unchecked extrinsic type as expected by this runtime.
pub type UncheckedExtrinsic = generic::UncheckedExtrinsic<Address, RuntimeCall, Signature, SignedExtra>;
/// Extrinsic type that has already been checked.
pub type CheckedExtrinsic = generic::CheckedExtrinsic<AccountId, RuntimeCall, SignedExtra>;
/// Executive: handles dispatch to the various modules.
pub type Executive = frame_executive::Executive<
	Runtime,
	Block,
	frame_system::ChainContext<Runtime>,
	Runtime,
	AllPalletsReversedWithSystemFirst,
	(migrations::OnRuntimeUpgradeMigration,),
>;

impl_runtime_apis! {
	impl sp_api::Core<Block> for Runtime {
		fn version() -> RuntimeVersion {
			VERSION
		}

		fn execute_block(block: Block) {
			Executive::execute_block(block)
		}

		fn initialize_block(header: &<Block as BlockT>::Header) {
			Executive::initialize_block(header)
		}
	}

	impl sp_api::Metadata<Block> for Runtime {
		fn metadata() -> OpaqueMetadata {
			OpaqueMetadata::new(Runtime::metadata().into())
		}
	}

	impl sp_block_builder::BlockBuilder<Block> for Runtime {
		fn apply_extrinsic(extrinsic: <Block as BlockT>::Extrinsic) -> ApplyExtrinsicResult {
			Executive::apply_extrinsic(extrinsic)
		}

		fn finalize_block() -> <Block as BlockT>::Header {
			Executive::finalize_block()
		}

		fn inherent_extrinsics(data: sp_inherents::InherentData) -> Vec<<Block as BlockT>::Extrinsic> {
			data.create_extrinsics()
		}

		fn check_inherents(
			block: Block,
			data: sp_inherents::InherentData,
		) -> sp_inherents::CheckInherentsResult {
			data.check_extrinsics(&block)
		}
	}

	impl sp_transaction_pool::runtime_api::TaggedTransactionQueue<Block> for Runtime {
		fn validate_transaction(
			source: TransactionSource,
			tx: <Block as BlockT>::Extrinsic,
			block_hash: <Block as BlockT>::Hash,
		) -> TransactionValidity {
			Executive::validate_transaction(source, tx, block_hash)
		}
	}

	impl sp_offchain::OffchainWorkerApi<Block> for Runtime {
		fn offchain_worker(header: &<Block as BlockT>::Header) {
			Executive::offchain_worker(header)
		}
	}

	impl sp_session::SessionKeys<Block> for Runtime {
		fn decode_session_keys(
			encoded: Vec<u8>,
		) -> Option<Vec<(Vec<u8>, sp_core::crypto::KeyTypeId)>> {
			opaque::SessionKeys::decode_into_raw_public_keys(&encoded)
		}

		fn generate_session_keys(seed: Option<Vec<u8>>) -> Vec<u8> {
			opaque::SessionKeys::generate(seed)
		}
	}

	impl sp_consensus_aura::AuraApi<Block, AuraId> for Runtime {
		fn slot_duration() -> sp_consensus_aura::SlotDuration {
			sp_consensus_aura::SlotDuration::from_millis(Aura::slot_duration())
		}

		fn authorities() -> Vec<AuraId> {
			Aura::authorities().into_inner()
		}
	}

	impl cumulus_primitives_core::CollectCollationInfo<Block> for Runtime {
		fn collect_collation_info(header: &<Block as BlockT>::Header) -> cumulus_primitives_core::CollationInfo {
			ParachainSystem::collect_collation_info(header)
		}
	}

	#[cfg(feature = "try-runtime")]
	impl frame_try_runtime::TryRuntime<Block> for Runtime {
		fn on_runtime_upgrade(checks: frame_try_runtime::UpgradeCheckSelect) -> (Weight, Weight) {
			//log::info!("try-runtime::on_runtime_upgrade.");
			let weight = Executive::try_runtime_upgrade(checks).unwrap();
			(weight, BlockWeights::get().max_block)
		}

		fn execute_block(
			block: Block,
			state_root_check: bool,
			signature_check: bool,
			select: frame_try_runtime::TryStateSelect,
		) -> Weight {
			Executive::try_execute_block(block, state_root_check, signature_check, select).unwrap()
		}
	}


	impl frame_system_rpc_runtime_api::AccountNonceApi<Block, AccountId, Index> for Runtime {
		fn account_nonce(account: AccountId) -> Index {
			System::account_nonce(account)
		}
	}

	impl pallet_transaction_payment_rpc_runtime_api::TransactionPaymentApi<Block, Balance> for Runtime {
		fn query_info(
			uxt: <Block as BlockT>::Extrinsic,
			len: u32,
		) -> pallet_transaction_payment_rpc_runtime_api::RuntimeDispatchInfo<Balance> {
			TransactionPayment::query_info(uxt, len)
		}

		fn query_fee_details(
			uxt: <Block as BlockT>::Extrinsic,
			len: u32,
		) -> pallet_transaction_payment_rpc_runtime_api::FeeDetails<Balance> {
			TransactionPayment::query_fee_details(uxt, len)
		}

		fn query_weight_to_fee(weight: Weight) -> Balance {
			TransactionPayment::weight_to_fee(weight)
		}
		fn query_length_to_fee(length: u32) -> Balance {
			TransactionPayment::length_to_fee(length)
		}
	}

	#[cfg(feature = "runtime-benchmarks")]
	impl frame_benchmarking::Benchmark<Block> for Runtime {
		fn benchmark_metadata(extra: bool) -> (
			Vec<frame_benchmarking::BenchmarkList>,
			Vec<frame_support::traits::StorageInfo>,
		) {
			use frame_benchmarking::{list_benchmark, Benchmarking, BenchmarkList};
			use frame_support::traits::StorageInfoTrait;
			use orml_benchmarking::list_benchmark as orml_list_benchmark;
			use frame_system_benchmarking::Pallet as SystemBench;

			let mut list = Vec::<BenchmarkList>::new();

			list_benchmark!(list, extra, frame_system, SystemBench::<Runtime>);
			list_benchmark!(list, extra, pallet_balances, Balances);
			list_benchmark!(list, extra, pallet_collator_selection, CollatorSelection);
			list_benchmark!(list, extra, pallet_timestamp, Timestamp);
			list_benchmark!(list, extra, pallet_treasury, Treasury);
			list_benchmark!(list, extra, pallet_preimage, Preimage);
			list_benchmark!(list, extra, pallet_scheduler, Scheduler);
			list_benchmark!(list, extra, pallet_identity, Identity);
			list_benchmark!(list, extra, pallet_tips, Tips);
			list_benchmark!(list, extra, pallet_proxy, Proxy);
			list_benchmark!(list, extra, pallet_utility, Utility);
			list_benchmark!(list, extra, pallet_democracy, Democracy);
			list_benchmark!(list, extra, council, Council);
			list_benchmark!(list, extra, tech, TechnicalCommittee);
			list_benchmark!(list, extra, pallet_omnipool_liquidity_mining, OmnipoolLiquidityMining);
			list_benchmark!(list, extra, pallet_circuit_breaker, CircuitBreaker);
			list_benchmark!(list, extra, pallet_dca, DCA);

			list_benchmark!(list, extra, pallet_asset_registry, AssetRegistry);
			list_benchmark!(list, extra, pallet_claims, Claims);
			list_benchmark!(list, extra, pallet_ema_oracle, EmaOracle);
			list_benchmark!(list, extra, pallet_staking, Staking);

			list_benchmark!(list, extra, cumulus_pallet_xcmp_queue, XcmpQueue);
			list_benchmark!(list, extra, pallet_transaction_pause, TransactionPause);

			list_benchmark!(list, extra, pallet_otc, OTC);
			list_benchmark!(list, extra, pallet_xcm, PolkadotXcm);

			orml_list_benchmark!(list, extra, pallet_currencies, benchmarking::currencies);
			orml_list_benchmark!(list, extra, orml_tokens, benchmarking::tokens);
			orml_list_benchmark!(list, extra, orml_vesting, benchmarking::vesting);
			orml_list_benchmark!(list, extra, pallet_transaction_multi_payment, benchmarking::multi_payment);
			orml_list_benchmark!(list, extra, pallet_duster, benchmarking::duster);
			orml_list_benchmark!(list, extra, pallet_omnipool, benchmarking::omnipool);
			orml_list_benchmark!(list, extra, pallet_route_executor, benchmarking::route_executor);

			let storage_info = AllPalletsWithSystem::storage_info();

			(list, storage_info)
		}

		fn dispatch_benchmark(
			config: frame_benchmarking::BenchmarkConfig
		) -> Result<Vec<frame_benchmarking::BenchmarkBatch>, sp_runtime::RuntimeString> {
			use frame_benchmarking::{Benchmarking, BenchmarkBatch, add_benchmark, TrackedStorageKey};
			use orml_benchmarking::add_benchmark as orml_add_benchmark;
			use frame_system_benchmarking::Pallet as SystemBench;
			impl frame_system_benchmarking::Config for Runtime {}

			let whitelist: Vec<TrackedStorageKey> = vec![
				// Block Number
				hex!("26aa394eea5630e07c48ae0c9558cef702a5c1b19ab7a04f536c519aca4983ac").to_vec().into(),
				// Total Issuance
				hex!("c2261276cc9d1f8598ea4b6a74b15c2f57c875e4cff74148e4628f264b974c80").to_vec().into(),
				// Execution Phase
				hex!("26aa394eea5630e07c48ae0c9558cef7ff553b5a9862a516939d82b3d3d8661a").to_vec().into(),
				// Event Count
				hex!("26aa394eea5630e07c48ae0c9558cef70a98fdbe9ce6c55837576c60c7af3850").to_vec().into(),
				// System Events
				hex!("26aa394eea5630e07c48ae0c9558cef780d41e5e16056765bc8461851072c9d7").to_vec().into(),
			];

			let mut batches = Vec::<BenchmarkBatch>::new();
			let params = (&config, &whitelist);

			// Substrate pallets
			add_benchmark!(params, batches, frame_system, SystemBench::<Runtime>);
			add_benchmark!(params, batches, pallet_balances, Balances);
			add_benchmark!(params, batches, pallet_collator_selection, CollatorSelection);
			add_benchmark!(params, batches, pallet_timestamp, Timestamp);
			add_benchmark!(params, batches, pallet_treasury, Treasury);
			add_benchmark!(params, batches, pallet_preimage, Preimage);
			add_benchmark!(params, batches, pallet_scheduler, Scheduler);
			add_benchmark!(params, batches, pallet_identity, Identity);
			add_benchmark!(params, batches, pallet_tips, Tips);
			add_benchmark!(params, batches, pallet_proxy, Proxy);
			add_benchmark!(params, batches, pallet_utility, Utility);
			add_benchmark!(params, batches, pallet_democracy, Democracy);
			add_benchmark!(params, batches, council, Council);
			add_benchmark!(params, batches, tech, TechnicalCommittee);
			add_benchmark!(params, batches, pallet_omnipool_liquidity_mining, OmnipoolLiquidityMining);
			add_benchmark!(params, batches, pallet_circuit_breaker, CircuitBreaker);
			add_benchmark!(params, batches, pallet_dca, DCA);
			add_benchmark!(params, batches, pallet_asset_registry, AssetRegistry);
			add_benchmark!(params, batches, pallet_claims, Claims);
			add_benchmark!(params, batches, pallet_ema_oracle, EmaOracle);
			add_benchmark!(params, batches, pallet_staking, Staking);

			add_benchmark!(params, batches, cumulus_pallet_xcmp_queue, XcmpQueue);
			add_benchmark!(params, batches, pallet_transaction_pause, TransactionPause);

			add_benchmark!(params, batches, pallet_otc, OTC);
			add_benchmark!(params, batches, pallet_xcm, PolkadotXcm);

			orml_add_benchmark!(params, batches, pallet_currencies, benchmarking::currencies);
			orml_add_benchmark!(params, batches, orml_tokens, benchmarking::tokens);
			orml_add_benchmark!(params, batches, orml_vesting, benchmarking::vesting);
			orml_add_benchmark!(params, batches, pallet_transaction_multi_payment, benchmarking::multi_payment);
			orml_add_benchmark!(params, batches, pallet_duster, benchmarking::duster);
			orml_add_benchmark!(params, batches, pallet_omnipool, benchmarking::omnipool);
orml_add_benchmark!(params, batches, pallet_route_executor, benchmarking::route_executor);

			if batches.is_empty() { return Err("Benchmark not found for this pallet.".into()) }
			Ok(batches)
		}
	}
}

struct CheckInherents;

impl cumulus_pallet_parachain_system::CheckInherents<Block> for CheckInherents {
	fn check_inherents(
		block: &Block,
		relay_state_proof: &cumulus_pallet_parachain_system::RelayChainStateProof,
	) -> sp_inherents::CheckInherentsResult {
		let relay_chain_slot = relay_state_proof
			.read_slot()
			.expect("Could not read the relay chain slot from the proof");

		let inherent_data = cumulus_primitives_timestamp::InherentDataProvider::from_relay_chain_slot_and_duration(
			relay_chain_slot,
			sp_std::time::Duration::from_secs(6),
		)
		.create_inherent_data()
		.expect("Could not create the timestamp inherent data");

		inherent_data.check_extrinsics(block)
	}
}

cumulus_pallet_parachain_system::register_validate_block! {
	Runtime = Runtime,
	BlockExecutor = cumulus_pallet_aura_ext::BlockExecutor::<Runtime, Executive>,
	CheckInherents = CheckInherents,
}<|MERGE_RESOLUTION|>--- conflicted
+++ resolved
@@ -157,11 +157,8 @@
 
 		Router: pallet_route_executor = 67,
 		DynamicFees: pallet_dynamic_fees = 68,
-<<<<<<< HEAD
 		XcmRateLimiter: pallet_xcm_rate_limiter = 69,
-=======
-		Staking: pallet_staking = 69,
->>>>>>> aecefb9e
+		Staking: pallet_staking = 70,
 
 		// ORML related modules
 		Tokens: orml_tokens = 77,
