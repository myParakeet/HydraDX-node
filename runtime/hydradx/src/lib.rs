// This file is part of HydraDX-node.

// Copyright (C) 2020-2023  Intergalactic, Limited (GIB).
// SPDX-License-Identifier: Apache-2.0

// Licensed under the Apache License, Version 2.0 (the "License");
// you may not use this file except in compliance with the License.
// You may obtain a copy of the License at
//
//     http://www.apache.org/licenses/LICENSE-2.0
//
// Unless required by applicable law or agreed to in writing, software
// distributed under the License is distributed on an "AS IS" BASIS,
// WITHOUT WARRANTIES OR CONDITIONS OF ANY KIND, either express or implied.
// See the License for the specific language governing permissions and
// limitations under the License.

#![cfg_attr(not(feature = "std"), no_std)]
// `construct_runtime!` does a lot of recursion and requires us to increase the limit to 256.
#![recursion_limit = "512"]
#![allow(clippy::match_like_matches_macro)]
#![allow(clippy::items_after_test_module)]

// Make the WASM binary available.
#[cfg(feature = "std")]
include!(concat!(env!("OUT_DIR"), "/wasm_binary.rs"));

#[cfg(test)]
mod tests;

mod benchmarking;
pub mod weights;

mod assets;
pub mod evm;
mod governance;
mod system;
pub mod types;
pub mod xcm;

pub use assets::*;
pub use governance::*;
use pallet_asset_registry::AssetType;
use pallet_currencies_rpc_runtime_api::AccountData;
pub use system::*;
pub use xcm::*;

use codec::{Decode, Encode};
use hydradx_traits::evm::InspectEvmAccounts;
use sp_core::{ConstU128, Get, H160, H256, U256};
use sp_genesis_builder::PresetId;
use sp_runtime::{
	create_runtime_str, generic, impl_opaque_keys,
	traits::{
		AccountIdConversion, BlakeTwo256, Block as BlockT, DispatchInfoOf, Dispatchable, PostDispatchInfoOf,
		UniqueSaturatedInto,
	},
	transaction_validity::{TransactionValidity, TransactionValidityError},
	Permill,
};

use sp_std::{convert::From, prelude::*};
#[cfg(feature = "std")]
use sp_version::NativeVersion;
use sp_version::RuntimeVersion;
// A few exports that help ease life for downstream crates.
use frame_support::{construct_runtime, pallet_prelude::Hooks, weights::Weight};
pub use hex_literal::hex;
use orml_traits::MultiCurrency;
/// Import HydraDX pallets
pub use pallet_claims;
use pallet_ethereum::{Transaction as EthereumTransaction, TransactionStatus};
use pallet_evm::{Account as EVMAccount, FeeCalculator, GasWeightMapping, Runner};
pub use pallet_genesis_history::Chain;
pub use primitives::{
	AccountId, Amount, AssetId, Balance, BlockNumber, CollectionId, Hash, Index, ItemId, Price, Signature,
};
use sp_api::impl_runtime_apis;
pub use sp_consensus_aura::sr25519::AuthorityId as AuraId;

/// Opaque types. These are used by the CLI to instantiate machinery that don't need to know
/// the specifics of the runtime. They can then be made to be agnostic over specific formats
/// of data like extrinsics, allowing for them to continue syncing the network through upgrades
/// to even the core data structures.
pub mod opaque {
	use super::*;
	use sp_runtime::{
		generic,
		traits::{BlakeTwo256, Hash as HashT},
	};

	pub use sp_runtime::OpaqueExtrinsic as UncheckedExtrinsic;

	/// Opaque block header type.
	pub type Header = generic::Header<BlockNumber, BlakeTwo256>;
	/// Opaque block type.
	pub type Block = generic::Block<Header, UncheckedExtrinsic>;
	/// Opaque block identifier type.
	pub type BlockId = generic::BlockId<Block>;
	/// Opaque block hash type.
	pub type Hash = <BlakeTwo256 as HashT>::Output;
	impl_opaque_keys! {
		pub struct SessionKeys {
			pub aura: Aura,
		}
	}
}

#[sp_version::runtime_version]
pub const VERSION: RuntimeVersion = RuntimeVersion {
	spec_name: create_runtime_str!("hydradx"),
	impl_name: create_runtime_str!("hydradx"),
	authoring_version: 1,
<<<<<<< HEAD
	spec_version: 266,
=======
	spec_version: 267,
>>>>>>> 64951099
	impl_version: 0,
	apis: RUNTIME_API_VERSIONS,
	transaction_version: 1,
	state_version: 1,
};

/// The version information used to identify this runtime when compiled natively.
#[cfg(feature = "std")]
pub fn native_version() -> NativeVersion {
	NativeVersion {
		runtime_version: VERSION,
		can_author_with: Default::default(),
	}
}

pub fn get_all_module_accounts() -> Vec<AccountId> {
	vec![
		TreasuryPalletId::get().into_account_truncating(),
		VestingPalletId::get().into_account_truncating(),
		ReferralsPalletId::get().into_account_truncating(),
		BondsPalletId::get().into_account_truncating(),
	]
}

// Create the runtime by composing the FRAME pallets that were previously configured.
construct_runtime!(
	pub enum Runtime
	{
		System: frame_system exclude_parts { Origin } = 1,
		Timestamp: pallet_timestamp = 3,
		//NOTE: 5 - is used by Scheduler which must be after cumulus_pallet_parachain_system
		Balances: pallet_balances = 7,
		TransactionPayment: pallet_transaction_payment exclude_parts { Config } = 9,
		// due to multi payment pallet prices, this needs to be initialized at the very beginning
		MultiTransactionPayment: pallet_transaction_multi_payment = 203,
		Treasury: pallet_treasury = 11,
		Utility: pallet_utility = 13,
		Preimage: pallet_preimage = 15,
		Identity: pallet_identity = 17,
		Democracy: pallet_democracy exclude_parts { Config } = 19,
		Elections: pallet_elections_phragmen = 21,
		Council: pallet_collective::<Instance1> = 23,
		TechnicalCommittee: pallet_collective::<Instance2> = 25,
		Tips: pallet_tips = 27,
		Proxy: pallet_proxy = 29,
		Multisig: pallet_multisig = 31,
		Uniques: pallet_uniques = 32,
		StateTrieMigration: pallet_state_trie_migration = 35,

		// HydraDX related modules
		AssetRegistry: pallet_asset_registry = 51,
		Claims: pallet_claims = 53,
		GenesisHistory: pallet_genesis_history = 55,
		CollatorRewards: pallet_collator_rewards = 57,
		Omnipool: pallet_omnipool = 59,
		TransactionPause: pallet_transaction_pause = 60,
		Duster: pallet_duster = 61,
		OmnipoolWarehouseLM: warehouse_liquidity_mining::<Instance1> = 62,
		OmnipoolLiquidityMining: pallet_omnipool_liquidity_mining = 63,
		OTC: pallet_otc = 64,
		CircuitBreaker: pallet_circuit_breaker = 65,

		Router: pallet_route_executor = 67,
		DynamicFees: pallet_dynamic_fees = 68,
		Staking: pallet_staking = 69,
		Stableswap: pallet_stableswap = 70,
		Bonds: pallet_bonds = 71,
		OtcSettlements: pallet_otc_settlements = 72,
		LBP: pallet_lbp = 73,
		XYK: pallet_xyk = 74,
		Referrals: pallet_referrals = 75,

		// ORML related modules
		Tokens: orml_tokens = 77,
		Currencies: pallet_currencies = 79,
		Vesting: orml_vesting = 81,

		// Frontier and EVM pallets
		EVM: pallet_evm = 90,
		EVMChainId: pallet_evm_chain_id = 91,
		Ethereum: pallet_ethereum = 92,
		EVMAccounts: pallet_evm_accounts = 93,
		DynamicEvmFee: pallet_dynamic_evm_fee = 94,

		XYKLiquidityMining: pallet_xyk_liquidity_mining = 95,
		XYKWarehouseLM: warehouse_liquidity_mining::<Instance2> = 96,

		RelayChainInfo: pallet_relaychain_info = 201,
		//NOTE: DCA pallet should be declared before ParachainSystem pallet,
		//otherwise there is no data about relay chain parent hash
		DCA: pallet_dca = 66,
		//NOTE: Scheduler must be before ParachainSystem otherwise RelayChainBlockNumberProvider
		//will return 0 as current block number when used with Scheduler(democracy).
		Scheduler: pallet_scheduler = 5,

		// Parachain
		ParachainSystem: cumulus_pallet_parachain_system exclude_parts { Config } = 103,
		ParachainInfo: staging_parachain_info = 105,

		PolkadotXcm: pallet_xcm = 107,
		CumulusXcm: cumulus_pallet_xcm = 109,
		XcmpQueue: cumulus_pallet_xcmp_queue exclude_parts { Call } = 111,
		// 113 was used by DmpQueue which is now replaced by MessageQueue
		MessageQueue: pallet_message_queue = 114,

		// ORML XCM
		OrmlXcm: orml_xcm = 135,
		XTokens: orml_xtokens = 137,
		UnknownTokens: orml_unknown_tokens = 139,

		// Collator support
		Authorship: pallet_authorship = 161,
		CollatorSelection: pallet_collator_selection = 163,
		Session: pallet_session = 165,
		Aura: pallet_aura = 167,
		AuraExt: cumulus_pallet_aura_ext = 169,

		// Warehouse - let's allocate indices 100+ for warehouse pallets
		EmaOracle: pallet_ema_oracle = 202,
	}
);

/// The address format for describing accounts.
pub type Address = AccountId;
/// Block header type as expected by this runtime.
pub type Header = generic::Header<BlockNumber, BlakeTwo256>;
/// Block type as expected by this runtime.
pub type Block = generic::Block<Header, UncheckedExtrinsic>;
/// A Block signed with a Justification
pub type SignedBlock = generic::SignedBlock<Block>;
/// BlockId type as expected by this runtime.
pub type BlockId = generic::BlockId<Block>;
/// The SignedExtension to the basic transaction logic.
pub type SignedExtra = (
	frame_system::CheckNonZeroSender<Runtime>,
	frame_system::CheckSpecVersion<Runtime>,
	frame_system::CheckTxVersion<Runtime>,
	frame_system::CheckGenesis<Runtime>,
	frame_system::CheckEra<Runtime>,
	frame_system::CheckNonce<Runtime>,
	frame_system::CheckWeight<Runtime>,
	pallet_transaction_payment::ChargeTransactionPayment<Runtime>,
	pallet_claims::ValidateClaim<Runtime>,
	frame_metadata_hash_extension::CheckMetadataHash<Runtime>,
);
/// Unchecked extrinsic type as expected by this runtime.
pub type UncheckedExtrinsic = fp_self_contained::UncheckedExtrinsic<Address, RuntimeCall, Signature, SignedExtra>;

/// Extrinsic type that has already been checked.
pub type CheckedExtrinsic = fp_self_contained::CheckedExtrinsic<AccountId, RuntimeCall, SignedExtra, H160>;
/// Executive: handles dispatch to the various modules.
pub type Executive =
	frame_executive::Executive<Runtime, Block, frame_system::ChainContext<Runtime>, Runtime, AllPalletsWithSystem, ()>;

impl<C> frame_system::offchain::SendTransactionTypes<C> for Runtime
where
	RuntimeCall: From<C>,
{
	type OverarchingCall = RuntimeCall;
	type Extrinsic = UncheckedExtrinsic;
}

#[cfg(feature = "runtime-benchmarks")]
mod benches {
	frame_support::parameter_types! {
		pub const BenchmarkMaxBalance: crate::Balance = crate::Balance::max_value();
	}
	frame_benchmarking::define_benchmarks!(
		[pallet_lbp, LBP]
		[pallet_asset_registry, AssetRegistry]
		[pallet_omnipool_liquidity_mining, OmnipoolLiquidityMining]
		[pallet_transaction_pause, TransactionPause]
		[pallet_ema_oracle, EmaOracle]
		[pallet_circuit_breaker, CircuitBreaker]
		[pallet_bonds, Bonds]
		[pallet_stableswap, Stableswap]
		[pallet_claims, Claims]
		[pallet_staking, Staking]
		[pallet_referrals, Referrals]
		[pallet_evm_accounts, EVMAccounts]
		[pallet_otc, OTC]
		[pallet_otc_settlements, OtcSettlements]
		[pallet_state_trie_migration, StateTrieMigration]
		[frame_system, SystemBench::<Runtime>]
		[pallet_balances, Balances]
		[pallet_timestamp, Timestamp]
		[pallet_democracy, Democracy]
		[pallet_elections_phragmen, Elections]
		[pallet_treasury, Treasury]
		[pallet_scheduler, Scheduler]
		[pallet_utility, Utility]
		[pallet_tips, Tips]
		[pallet_identity, Identity]
		[pallet_collective_council, Council]
		[pallet_collective_technical_committee, TechnicalCommittee]
		[cumulus_pallet_xcmp_queue, XcmpQueue]
		[pallet_message_queue, MessageQueue]
		[pallet_preimage, Preimage]
		[pallet_multisig, Multisig]
		[pallet_proxy, Proxy]
		[cumulus_pallet_parachain_system, ParachainSystem]
		[pallet_collator_selection, CollatorSelection]
		[pallet_xcm, PalletXcmExtrinsiscsBenchmark::<Runtime>]
	);
}

struct CheckInherents;

impl cumulus_pallet_parachain_system::CheckInherents<Block> for CheckInherents {
	fn check_inherents(
		block: &Block,
		relay_state_proof: &cumulus_pallet_parachain_system::RelayChainStateProof,
	) -> sp_inherents::CheckInherentsResult {
		let relay_chain_slot = relay_state_proof
			.read_slot()
			.expect("Could not read the relay chain slot from the proof");

		let inherent_data = cumulus_primitives_timestamp::InherentDataProvider::from_relay_chain_slot_and_duration(
			relay_chain_slot,
			sp_std::time::Duration::from_secs(6),
		)
		.create_inherent_data()
		.expect("Could not create the timestamp inherent data");

		inherent_data.check_extrinsics(block)
	}
}

cumulus_pallet_parachain_system::register_validate_block! {
	Runtime = Runtime,
	BlockExecutor = cumulus_pallet_aura_ext::BlockExecutor::<Runtime, Executive>,
	CheckInherents = CheckInherents,
}

impl fp_self_contained::SelfContainedCall for RuntimeCall {
	type SignedInfo = H160;

	fn is_self_contained(&self) -> bool {
		match self {
			RuntimeCall::Ethereum(call) => call.is_self_contained(),
			_ => false,
		}
	}

	fn check_self_contained(&self) -> Option<Result<Self::SignedInfo, TransactionValidityError>> {
		match self {
			RuntimeCall::Ethereum(call) => call.check_self_contained(),
			_ => None,
		}
	}

	fn validate_self_contained(
		&self,
		info: &Self::SignedInfo,
		dispatch_info: &DispatchInfoOf<RuntimeCall>,
		len: usize,
	) -> Option<TransactionValidity> {
		match self {
			RuntimeCall::Ethereum(call) => call.validate_self_contained(info, dispatch_info, len),
			_ => None,
		}
	}

	fn pre_dispatch_self_contained(
		&self,
		info: &Self::SignedInfo,
		dispatch_info: &DispatchInfoOf<RuntimeCall>,
		len: usize,
	) -> Option<Result<(), TransactionValidityError>> {
		match self {
			RuntimeCall::Ethereum(call) => call.pre_dispatch_self_contained(info, dispatch_info, len),
			_ => None,
		}
	}

	fn apply_self_contained(
		self,
		info: Self::SignedInfo,
	) -> Option<sp_runtime::DispatchResultWithInfo<PostDispatchInfoOf<Self>>> {
		match self {
			call @ RuntimeCall::Ethereum(pallet_ethereum::Call::transact { .. }) => Some(call.dispatch(
				RuntimeOrigin::from(pallet_ethereum::RawOrigin::EthereumTransaction(info)),
			)),
			_ => None,
		}
	}
}

pub struct TransactionConverter;

impl fp_rpc::ConvertTransaction<UncheckedExtrinsic> for TransactionConverter {
	fn convert_transaction(&self, transaction: pallet_ethereum::Transaction) -> UncheckedExtrinsic {
		UncheckedExtrinsic::new_unsigned(pallet_ethereum::Call::<Runtime>::transact { transaction }.into())
	}
}

impl fp_rpc::ConvertTransaction<sp_runtime::OpaqueExtrinsic> for TransactionConverter {
	fn convert_transaction(&self, transaction: pallet_ethereum::Transaction) -> sp_runtime::OpaqueExtrinsic {
		let extrinsic =
			UncheckedExtrinsic::new_unsigned(pallet_ethereum::Call::<Runtime>::transact { transaction }.into());
		let encoded = extrinsic.encode();
		sp_runtime::OpaqueExtrinsic::decode(&mut &encoded[..]).expect("Encoded extrinsic is always valid")
	}
}

use frame_support::{
	genesis_builder_helper::{build_state, get_preset},
	sp_runtime::{
		traits::Convert, transaction_validity::TransactionSource, ApplyExtrinsicResult, ExtrinsicInclusionMode,
		FixedPointNumber,
	},
	weights::WeightToFee as _,
};
use polkadot_xcm::{IntoVersion, VersionedAssetId, VersionedAssets, VersionedLocation, VersionedXcm};
use primitives::constants::chain::CORE_ASSET_ID;
use sp_core::OpaqueMetadata;
use xcm_fee_payment_runtime_api::Error as XcmPaymentApiError;

impl_runtime_apis! {
	impl sp_api::Core<Block> for Runtime {
		fn version() -> RuntimeVersion {
			VERSION
		}

		fn execute_block(block: Block) {
			Executive::execute_block(block)
		}

		fn initialize_block(header: &<Block as BlockT>::Header) -> ExtrinsicInclusionMode {
			Executive::initialize_block(header)
		}
	}

	impl sp_api::Metadata<Block> for Runtime {
		fn metadata() -> OpaqueMetadata {
			OpaqueMetadata::new(Runtime::metadata().into())
		}

		fn metadata_at_version(version: u32) -> Option<OpaqueMetadata> {
			Runtime::metadata_at_version(version)
		}

		fn metadata_versions() -> sp_std::vec::Vec<u32> {
			Runtime::metadata_versions()
		}
	}

	impl sp_block_builder::BlockBuilder<Block> for Runtime {
		fn apply_extrinsic(extrinsic: <Block as BlockT>::Extrinsic) -> ApplyExtrinsicResult {
			Executive::apply_extrinsic(extrinsic)
		}

		fn finalize_block() -> <Block as BlockT>::Header {
			Executive::finalize_block()
		}

		fn inherent_extrinsics(data: sp_inherents::InherentData) -> Vec<<Block as BlockT>::Extrinsic> {
			data.create_extrinsics()
		}

		fn check_inherents(
			block: Block,
			data: sp_inherents::InherentData,
		) -> sp_inherents::CheckInherentsResult {
			data.check_extrinsics(&block)
		}
	}

	impl sp_transaction_pool::runtime_api::TaggedTransactionQueue<Block> for Runtime {
		fn validate_transaction(
			source: TransactionSource,
			tx: <Block as BlockT>::Extrinsic,
			block_hash: <Block as BlockT>::Hash,
		) -> TransactionValidity {
			Executive::validate_transaction(source, tx, block_hash)
		}
	}

	impl sp_offchain::OffchainWorkerApi<Block> for Runtime {
		fn offchain_worker(header: &<Block as BlockT>::Header) {
			Executive::offchain_worker(header)
		}
	}

	impl sp_session::SessionKeys<Block> for Runtime {
		fn decode_session_keys(
			encoded: Vec<u8>,
		) -> Option<Vec<(Vec<u8>, sp_core::crypto::KeyTypeId)>> {
			opaque::SessionKeys::decode_into_raw_public_keys(&encoded)
		}

		fn generate_session_keys(seed: Option<Vec<u8>>) -> Vec<u8> {
			opaque::SessionKeys::generate(seed)
		}
	}

	impl sp_consensus_aura::AuraApi<Block, AuraId> for Runtime {
		fn slot_duration() -> sp_consensus_aura::SlotDuration {
			sp_consensus_aura::SlotDuration::from_millis(Aura::slot_duration())
		}

		fn authorities() -> Vec<AuraId> {
			pallet_aura::Authorities::<Runtime>::get().into_inner()
		}
	}

	impl cumulus_primitives_core::CollectCollationInfo<Block> for Runtime {
		fn collect_collation_info(header: &<Block as BlockT>::Header) -> cumulus_primitives_core::CollationInfo {
			ParachainSystem::collect_collation_info(header)
		}
	}

	#[cfg(feature = "try-runtime")]
	impl frame_try_runtime::TryRuntime<Block> for Runtime {
		fn on_runtime_upgrade(checks: frame_try_runtime::UpgradeCheckSelect) -> (Weight, Weight) {
			log::info!("try-runtime::on_runtime_upgrade.");
			let weight = Executive::try_runtime_upgrade(checks).unwrap();
			(weight, BlockWeights::get().max_block)
		}

		fn execute_block(
			block: Block,
			state_root_check: bool,
			signature_check: bool,
			select: frame_try_runtime::TryStateSelect,
		) -> Weight {
			Executive::try_execute_block(block, state_root_check, signature_check, select).unwrap()
		}
	}

	impl pallet_currencies_rpc_runtime_api::CurrenciesApi<
		Block,
		AssetId,
		AccountId,
		Balance,
	> for Runtime {
		fn account(asset_id: AssetId, who: AccountId) -> AccountData<Balance> {
			if asset_id == NativeAssetId::get() {
				let data = System::account(&who).data;
				AccountData {
					free: data.free,
					reserved: data.reserved,
					frozen: data.frozen,
				}
			} else if matches!(AssetRegistry::asset_type(asset_id), Some(AssetKind::Erc20)) {
				AccountData {
					free: Self::free_balance(asset_id, who),
					..Default::default()
				}
			} else {
				let data = Tokens::accounts(who, asset_id);
				AccountData {
					free: data.free,
					reserved: data.reserved,
					frozen: data.frozen,
				}
			}
		}

		fn accounts(who: AccountId) -> Vec<(AssetId, AccountData<Balance>)> {
			let mut result = Vec::new();

			let balance = System::account(&who).data;
			result.push((
				NativeAssetId::get(),
				AccountData {
					free: balance.free,
					reserved: balance.reserved,
					frozen: balance.frozen,
				}
			));

			result.extend(
				orml_tokens::Accounts::<Runtime>::iter_prefix(&who)
					.map(|(asset_id, data)| (
						asset_id,
						AccountData {
							free: data.free,
							reserved: data.reserved,
							frozen: data.frozen,
						}
					))
			);

			result.extend(
				pallet_asset_registry::Assets::<Runtime>::iter()
					.filter(|(_, info)| info.asset_type == AssetType::Erc20)
					.filter_map(|(asset_id, _)| {
						let free = Self::free_balance(asset_id, who.clone());
						if free > 0 {
							Some((
								asset_id,
								AccountData {
									free,
									..Default::default()
								}
							))
						} else {
							None
						}
					})
			);

			result
		}

		fn free_balance(asset_id: AssetId, who: AccountId) -> Balance {
			Currencies::free_balance(asset_id, &who)
		}
	}

	impl frame_system_rpc_runtime_api::AccountNonceApi<Block, AccountId, Index> for Runtime {
		fn account_nonce(account: AccountId) -> Index {
			System::account_nonce(account)
		}
	}

	impl pallet_transaction_payment_rpc_runtime_api::TransactionPaymentApi<Block, Balance> for Runtime {
		fn query_info(
			uxt: <Block as BlockT>::Extrinsic,
			len: u32,
		) -> pallet_transaction_payment_rpc_runtime_api::RuntimeDispatchInfo<Balance> {
			TransactionPayment::query_info(uxt, len)
		}

		fn query_fee_details(
			uxt: <Block as BlockT>::Extrinsic,
			len: u32,
		) -> pallet_transaction_payment_rpc_runtime_api::FeeDetails<Balance> {
			TransactionPayment::query_fee_details(uxt, len)
		}

		fn query_weight_to_fee(weight: Weight) -> Balance {
			TransactionPayment::weight_to_fee(weight)
		}
		fn query_length_to_fee(length: u32) -> Balance {
			TransactionPayment::length_to_fee(length)
		}
	}

	// Frontier RPC support
	impl fp_rpc::EthereumRuntimeRPCApi<Block> for Runtime {
		fn chain_id() -> u64 {
			<Runtime as pallet_evm::Config>::ChainId::get()
		}

		fn account_basic(address: H160) -> EVMAccount {
			let (account, _) = EVM::account_basic(&address);
			account
		}

		fn gas_price() -> U256 {
			let (gas_price, _) = <Runtime as pallet_evm::Config>::FeeCalculator::min_gas_price();
			gas_price
		}

		fn account_code_at(address: H160) -> Vec<u8> {
			pallet_evm::AccountCodes::<Runtime>::get(address)
		}

		fn author() -> H160 {
			<pallet_evm::Pallet<Runtime>>::find_author()
		}

		fn storage_at(address: H160, index: U256) -> H256 {
			let mut tmp = [0u8; 32];
			index.to_big_endian(&mut tmp);
			pallet_evm::AccountStorages::<Runtime>::get(address, H256::from_slice(&tmp[..]))
		}

		fn call(
			from: H160,
			to: H160,
			data: Vec<u8>,
			value: U256,
			gas_limit: U256,
			max_fee_per_gas: Option<U256>,
			max_priority_fee_per_gas: Option<U256>,
			nonce: Option<U256>,
			estimate: bool,
			access_list: Option<Vec<(H160, Vec<H256>)>>,
		) -> Result<pallet_evm::CallInfo, sp_runtime::DispatchError> {
			let mut config = <Runtime as pallet_evm::Config>::config().clone();
			config.estimate = estimate;

			let is_transactional = false;
			let validate = true;

			// Estimated encoded transaction size must be based on the heaviest transaction
			// type (EIP1559Transaction) to be compatible with all transaction types.
			let mut estimated_transaction_len = data.len() +
				// pallet ethereum index: 1
				// transact call index: 1
				// Transaction enum variant: 1
				// chain_id 8 bytes
				// nonce: 32
				// max_priority_fee_per_gas: 32
				// max_fee_per_gas: 32
				// gas_limit: 32
				// action: 21 (enum varianrt + call address)
				// value: 32
				// access_list: 1 (empty vec size)
				// 65 bytes signature
				258;

			if access_list.is_some() {
				estimated_transaction_len += access_list.encoded_size();
			}

			let gas_limit = gas_limit.min(u64::MAX.into()).low_u64();
			let without_base_extrinsic_weight = true;

			let (weight_limit, proof_size_base_cost) =
						match <Runtime as pallet_evm::Config>::GasWeightMapping::gas_to_weight(
							gas_limit,
							without_base_extrinsic_weight
						) {
							weight_limit if weight_limit.proof_size() > 0 => {
								(Some(weight_limit), Some(estimated_transaction_len as u64))
							}
							_ => (None, None),
						};

			// don't allow calling EVM RPC or Runtime API from a bound address
			if !estimate && EVMAccounts::bound_account_id(from).is_some() {
				return Err(pallet_evm_accounts::Error::<Runtime>::BoundAddressCannotBeUsed.into())
			};

			<Runtime as pallet_evm::Config>::Runner::call(
				from,
				to,
				data,
				value,
				gas_limit.unique_saturated_into(),
				max_fee_per_gas,
				max_priority_fee_per_gas,
				nonce,
				access_list.unwrap_or_default(),
				is_transactional,
				validate,
				weight_limit,
				proof_size_base_cost,
				&config,
			)
			.map_err(|err| err.error.into())
		}

		fn create(
			from: H160,
			data: Vec<u8>,
			value: U256,
			gas_limit: U256,
			max_fee_per_gas: Option<U256>,
			max_priority_fee_per_gas: Option<U256>,
			nonce: Option<U256>,
			estimate: bool,
			access_list: Option<Vec<(H160, Vec<H256>)>>,
		) -> Result<pallet_evm::CreateInfo, sp_runtime::DispatchError> {
			let config = if estimate {
				let mut config = <Runtime as pallet_evm::Config>::config().clone();
				config.estimate = true;
				Some(config)
			} else {
				None
			};

			let is_transactional = false;
			let validate = true;

			// Reused approach from Moonbeam since Frontier implementation doesn't support this
			let mut estimated_transaction_len = data.len() +
				// to: 20
				// from: 20
				// value: 32
				// gas_limit: 32
				// nonce: 32
				// 1 byte transaction action variant
				// chain id 8 bytes
				// 65 bytes signature
				210;
			if max_fee_per_gas.is_some() {
				estimated_transaction_len += 32;
			}
			if max_priority_fee_per_gas.is_some() {
				estimated_transaction_len += 32;
			}
			if access_list.is_some() {
				estimated_transaction_len += access_list.encoded_size();
			}

			let gas_limit = gas_limit.min(u64::MAX.into()).low_u64();
			let without_base_extrinsic_weight = true;

			let (weight_limit, proof_size_base_cost) =
				match <Runtime as pallet_evm::Config>::GasWeightMapping::gas_to_weight(
					gas_limit,
					without_base_extrinsic_weight
				) {
					weight_limit if weight_limit.proof_size() > 0 => {
						(Some(weight_limit), Some(estimated_transaction_len as u64))
					}
					_ => (None, None),
				};

			// don't allow calling EVM RPC or Runtime API from a bound address
			if !estimate && EVMAccounts::bound_account_id(from).is_some() {
				return Err(pallet_evm_accounts::Error::<Runtime>::BoundAddressCannotBeUsed.into())
			};

			// the address needs to have a permission to deploy smart contract
			if !EVMAccounts::can_deploy_contracts(from) {
				return Err(pallet_evm_accounts::Error::<Runtime>::AddressNotWhitelisted.into())
			};

			#[allow(clippy::or_fun_call)] // suggestion not helpful here
			<Runtime as pallet_evm::Config>::Runner::create(
				from,
				data,
				value,
				gas_limit.unique_saturated_into(),
				max_fee_per_gas,
				max_priority_fee_per_gas,
				nonce,
				Vec::new(),
				is_transactional,
				validate,
				weight_limit,
				proof_size_base_cost,
				config
					.as_ref()
					.unwrap_or(<Runtime as pallet_evm::Config>::config()),
				)
				.map_err(|err| err.error.into())
		}

		fn current_transaction_statuses() -> Option<Vec<TransactionStatus>> {
			pallet_ethereum::CurrentTransactionStatuses::<Runtime>::get()
		}

		fn current_block() -> Option<pallet_ethereum::Block> {
			pallet_ethereum::CurrentBlock::<Runtime>::get()
		}

		fn current_receipts() -> Option<Vec<pallet_ethereum::Receipt>> {
			pallet_ethereum::CurrentReceipts::<Runtime>::get()
		}

		fn current_all() -> (
			Option<pallet_ethereum::Block>,
			Option<Vec<pallet_ethereum::Receipt>>,
			Option<Vec<TransactionStatus>>,
		) {
			(
				pallet_ethereum::CurrentBlock::<Runtime>::get(),
				pallet_ethereum::CurrentReceipts::<Runtime>::get(),
				pallet_ethereum::CurrentTransactionStatuses::<Runtime>::get(),
			)
		}

		fn extrinsic_filter(xts: Vec<<Block as BlockT>::Extrinsic>) -> Vec<EthereumTransaction> {
			xts.into_iter()
				.filter_map(|xt| match xt.0.function {
					RuntimeCall::Ethereum(pallet_ethereum::Call::transact { transaction }) => Some(transaction),
					_ => None,
				})
				.collect::<Vec<EthereumTransaction>>()
		}

		fn elasticity() -> Option<Permill> {
			None
		}

		fn gas_limit_multiplier_support() {}

		fn pending_block(
			xts: Vec<<Block as BlockT>::Extrinsic>,
		) -> (Option<pallet_ethereum::Block>, Option<Vec<TransactionStatus>>) {
			for ext in xts.into_iter() {
				let _ = Executive::apply_extrinsic(ext);
			}

			Ethereum::on_finalize(System::block_number() + 1);

			(
				pallet_ethereum::CurrentBlock::<Runtime>::get(),
				pallet_ethereum::CurrentTransactionStatuses::<Runtime>::get()
			)
		}

		fn initialize_pending_block(header: &<Block as BlockT>::Header) {
			Executive::initialize_block(header);
		}
	}

	impl fp_rpc::ConvertTransactionRuntimeApi<Block> for Runtime {
		fn convert_transaction(transaction: EthereumTransaction) -> <Block as BlockT>::Extrinsic {
			UncheckedExtrinsic::new_unsigned(pallet_ethereum::Call::<Runtime>::transact { transaction }.into())
		}
	}

	impl pallet_evm_accounts_rpc_runtime_api::EvmAccountsApi<Block, AccountId, H160> for Runtime {
		fn evm_address(account_id: AccountId) -> H160 {
			EVMAccounts::evm_address(&account_id)
		}
		fn bound_account_id(evm_address: H160) -> Option<AccountId> {
			EVMAccounts::bound_account_id(evm_address)
		}
		fn account_id(evm_address: H160) -> AccountId {
			EVMAccounts::account_id(evm_address)
		}
	}

	impl xcm_fee_payment_runtime_api::XcmPaymentApi<Block> for Runtime {
		fn query_acceptable_payment_assets(xcm_version: polkadot_xcm::Version) -> Result<Vec<VersionedAssetId>, XcmPaymentApiError> {
			if !matches!(xcm_version, 3 | 4) {
				return Err(XcmPaymentApiError::UnhandledXcmVersion);
			}

			let mut asset_locations = vec![
		AssetLocation(polkadot_xcm::v3::MultiLocation {
				parents: 1,
				interior: [
					polkadot_xcm::v3::Junction::Parachain(ParachainInfo::get().into()),
					polkadot_xcm::v3::Junction::GeneralIndex(CORE_ASSET_ID.into()),
				]
				.into(),
			}),
			AssetLocation(polkadot_xcm::v3::MultiLocation {
				parents: 0,
				interior: [
					polkadot_xcm::v3::Junction::GeneralIndex(CORE_ASSET_ID.into()),
				]
				.into(),
			})];

			let mut asset_registry_locations: Vec<AssetLocation> = pallet_asset_registry::LocationAssets::<Runtime>::iter_keys().collect();
			asset_locations.append(&mut asset_registry_locations);

			let versioned_locations = asset_locations.iter().map(|loc| VersionedAssetId::V3(polkadot_xcm::v3::AssetId::Concrete(loc.0)));

			Ok(versioned_locations
				.filter_map(|asset| asset.into_version(xcm_version).ok())
				.collect())
		}

		fn query_weight_to_asset_fee(weight: Weight, asset: VersionedAssetId) -> Result<u128, XcmPaymentApiError> {
			let v4_xcm_asset_id = asset.into_version(4).map_err(|_| XcmPaymentApiError::VersionedConversionFailed)?;

			// get nested polkadot_xcm::AssetId type
			let xcm_asset_id: &polkadot_xcm::v4::AssetId = v4_xcm_asset_id.try_as().map_err(|_| XcmPaymentApiError::WeightNotComputable)?;

			let asset_id: AssetId = CurrencyIdConvert::convert(xcm_asset_id.clone().0).ok_or(XcmPaymentApiError::AssetNotFound)?;

			let price = MultiTransactionPayment::price(asset_id).ok_or(XcmPaymentApiError::WeightNotComputable)?;

			let fee = WeightToFee::weight_to_fee(&weight);

			let converted_fee = price.checked_mul_int(fee).ok_or(XcmPaymentApiError::WeightNotComputable)?;

			Ok(converted_fee)
		}

		fn query_xcm_weight(message: VersionedXcm<()>) -> Result<Weight, XcmPaymentApiError> {
			PolkadotXcm::query_xcm_weight(message)
		}

		fn query_delivery_fees(destination: VersionedLocation, message: VersionedXcm<()>) -> Result<VersionedAssets, XcmPaymentApiError> {
			PolkadotXcm::query_delivery_fees(destination, message)
		}
	}

	#[cfg(feature = "runtime-benchmarks")]
	impl frame_benchmarking::Benchmark<Block> for Runtime {
		fn benchmark_metadata(extra: bool) -> (
			Vec<frame_benchmarking::BenchmarkList>,
			Vec<frame_support::traits::StorageInfo>,
		) {
			use frame_benchmarking::{Benchmarking, BenchmarkList};
			use frame_support::traits::StorageInfoTrait;
			use orml_benchmarking::list_benchmark as orml_list_benchmark;

			use frame_system_benchmarking::Pallet as SystemBench;
			use pallet_xcm::benchmarking::Pallet as PalletXcmExtrinsiscsBenchmark;

			let mut list = Vec::<BenchmarkList>::new();

			list_benchmarks!(list, extra);

			orml_list_benchmark!(list, extra, pallet_currencies, benchmarking::currencies);
			orml_list_benchmark!(list, extra, orml_tokens, benchmarking::tokens);
			orml_list_benchmark!(list, extra, orml_vesting, benchmarking::vesting);
			orml_list_benchmark!(list, extra, pallet_transaction_multi_payment, benchmarking::multi_payment);
			orml_list_benchmark!(list, extra, pallet_duster, benchmarking::duster);
			orml_list_benchmark!(list, extra, pallet_omnipool, benchmarking::omnipool);
			orml_list_benchmark!(list, extra, pallet_route_executor, benchmarking::route_executor);
			orml_list_benchmark!(list, extra, pallet_dca, benchmarking::dca);
			orml_list_benchmark!(list, extra, pallet_xyk, benchmarking::xyk);
			orml_list_benchmark!(list, extra, pallet_dynamic_evm_fee, benchmarking::dynamic_evm_fee);
			orml_list_benchmark!(list, extra, pallet_xyk_liquidity_mining, benchmarking::xyk_liquidity_mining);

			let storage_info = AllPalletsWithSystem::storage_info();

			(list, storage_info)
		}

		fn dispatch_benchmark(
			config: frame_benchmarking::BenchmarkConfig
		) -> Result<Vec<frame_benchmarking::BenchmarkBatch>, sp_runtime::RuntimeString> {
			use frame_benchmarking::{BenchmarkError, Benchmarking, BenchmarkBatch};
			use frame_support::traits::TrackedStorageKey;
			use orml_benchmarking::add_benchmark as orml_add_benchmark;
			use pallet_xcm::benchmarking::Pallet as PalletXcmExtrinsiscsBenchmark;
			use frame_system_benchmarking::Pallet as SystemBench;
			use cumulus_primitives_core::ParaId;
			use primitives::constants::chain::CORE_ASSET_ID;
			use sp_std::sync::Arc;

			impl frame_system_benchmarking::Config for Runtime {
				fn setup_set_code_requirements(code: &sp_std::vec::Vec<u8>) -> Result<(), BenchmarkError> {
					ParachainSystem::initialize_for_set_code_benchmark(code.len() as u32);
					Ok(())
				}

				fn verify_set_code() {
					System::assert_last_event(cumulus_pallet_parachain_system::Event::<Runtime>::ValidationFunctionStored.into());
				}
			}

			frame_support::parameter_types! {
				pub const RandomParaId: ParaId = ParaId::new(22_222_222);
				pub const ExistentialDeposit: u128 = 1_000_000_000_000;
				pub AssetLocation: Location = Location::new(0, cumulus_primitives_core::Junctions::X1(
					Arc::new([
						cumulus_primitives_core::Junction::GeneralIndex(CORE_ASSET_ID.into())
						])
				));
			}

			use polkadot_xcm::latest::prelude::{Location, AssetId, Fungible, Asset, Assets, Parent, ParentThen, Parachain};

			impl pallet_xcm::benchmarking::Config for Runtime {
				type DeliveryHelper = ();

				fn reachable_dest() -> Option<Location> {
					Some(Parent.into())
				}

				fn teleportable_asset_and_dest() -> Option<(Asset, Location)> {
					None
				}

				fn reserve_transferable_asset_and_dest() -> Option<(Asset, Location)> {
					ParachainSystem::open_outbound_hrmp_channel_for_benchmarks_or_tests(
								RandomParaId::get()
							);

					Some((
						Asset {
							fun: Fungible(ExistentialDeposit::get()),
							id: AssetId(AssetLocation::get())
						},
						ParentThen(Parachain(RandomParaId::get().into()).into()).into(),
					))
				}

				fn set_up_complex_asset_transfer() -> Option<(Assets, u32, Location, Box<dyn FnOnce()>)> {
					ParachainSystem::open_outbound_hrmp_channel_for_benchmarks_or_tests(
								RandomParaId::get()
							);

					let destination = ParentThen(Parachain(RandomParaId::get().into()).into()).into();

					let fee_asset: Asset = (
						   AssetLocation::get(),
						   ExistentialDeposit::get(),
					 ).into();

					let who = frame_benchmarking::whitelisted_caller();
					let balance = 10 * ExistentialDeposit::get();
					let _ = <Balances as frame_support::traits::Currency<_>>::make_free_balance_be(&who, balance );

					assert_eq!(Balances::free_balance(&who), balance);

					let transfer_asset: Asset = (
						   AssetLocation::get(),
						   ExistentialDeposit::get(),
					 ).into();

					let assets: Assets = vec![fee_asset.clone(), transfer_asset].into();

					let fee_index: u32 = 0;

					let verify: Box<dyn FnOnce()> = Box::new(move || {
						assert!(Balances::free_balance(&who) <= balance - ExistentialDeposit::get());
					});

					Some((assets, fee_index, destination, verify))
			   }

				fn get_asset() -> Asset {
					Asset {
						id: AssetId(Location::here()),
						fun: Fungible(ExistentialDeposit::get()),
					}
				}
			}

			let whitelist: Vec<TrackedStorageKey> = vec![
				// Block Number
				hex!("26aa394eea5630e07c48ae0c9558cef702a5c1b19ab7a04f536c519aca4983ac").to_vec().into(),
				// Total Issuance
				hex!("c2261276cc9d1f8598ea4b6a74b15c2f57c875e4cff74148e4628f264b974c80").to_vec().into(),
				// Execution Phase
				hex!("26aa394eea5630e07c48ae0c9558cef7ff553b5a9862a516939d82b3d3d8661a").to_vec().into(),
				// Event Count
				hex!("26aa394eea5630e07c48ae0c9558cef70a98fdbe9ce6c55837576c60c7af3850").to_vec().into(),
				// System Events
				hex!("26aa394eea5630e07c48ae0c9558cef780d41e5e16056765bc8461851072c9d7").to_vec().into(),
			];

			let mut batches = Vec::<BenchmarkBatch>::new();
			let params = (&config, &whitelist);

			add_benchmarks!(params, batches);

			orml_add_benchmark!(params, batches, pallet_currencies, benchmarking::currencies);
			orml_add_benchmark!(params, batches, orml_tokens, benchmarking::tokens);
			orml_add_benchmark!(params, batches, orml_vesting, benchmarking::vesting);
			orml_add_benchmark!(params, batches, pallet_transaction_multi_payment, benchmarking::multi_payment);
			orml_add_benchmark!(params, batches, pallet_duster, benchmarking::duster);
			orml_add_benchmark!(params, batches, pallet_omnipool, benchmarking::omnipool);
			orml_add_benchmark!(params, batches, pallet_route_executor, benchmarking::route_executor);
			orml_add_benchmark!(params, batches, pallet_dca, benchmarking::dca);
			orml_add_benchmark!(params, batches, pallet_xyk, benchmarking::xyk);
			orml_add_benchmark!(params, batches, pallet_dynamic_evm_fee, benchmarking::dynamic_evm_fee);
			orml_add_benchmark!(params, batches, pallet_xyk_liquidity_mining, benchmarking::xyk_liquidity_mining);

			if batches.is_empty() { return Err("Benchmark not found for this pallet.".into()) }
			Ok(batches)
		}
	}

	impl sp_genesis_builder::GenesisBuilder<Block> for Runtime {
		fn build_state(config: Vec<u8>) -> sp_genesis_builder::Result {
			build_state::<RuntimeGenesisConfig>(config)
		}

		fn get_preset(id: &Option<PresetId>) -> Option<Vec<u8>> {
			get_preset::<RuntimeGenesisConfig>(id, |_| None)
		}

		fn preset_names() -> Vec<PresetId> {
			Default::default()
		}
	}
}<|MERGE_RESOLUTION|>--- conflicted
+++ resolved
@@ -111,11 +111,7 @@
 	spec_name: create_runtime_str!("hydradx"),
 	impl_name: create_runtime_str!("hydradx"),
 	authoring_version: 1,
-<<<<<<< HEAD
-	spec_version: 266,
-=======
-	spec_version: 267,
->>>>>>> 64951099
+	spec_version: 268,
 	impl_version: 0,
 	apis: RUNTIME_API_VERSIONS,
 	transaction_version: 1,
