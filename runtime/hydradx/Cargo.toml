--- conflicted
+++ resolved
@@ -1,10 +1,6 @@
 [package]
 name = "hydradx-runtime"
-<<<<<<< HEAD
-version = "274.0.0"
-=======
 version = "275.0.0"
->>>>>>> 3cb647a9
 authors = ["GalacticCouncil"]
 edition = "2021"
 license = "Apache 2.0"
