[package]
name = "hydradx-runtime"
<<<<<<< HEAD
version = "207.0.0"
=======
version = "209.0.0"
>>>>>>> 3c5749e5
authors = ["GalacticCouncil"]
edition = "2021"
license = "Apache 2.0"
repository = "https://github.com/galacticcouncil/HydraDX-node"

[package.metadata.docs.rs]
targets = ["x86_64-unknown-linux-gnu"]

[build-dependencies]
substrate-wasm-builder = { workspace = true }

[dependencies]
hex-literal = { workspace = true }
serde = { features = ["derive"], optional = true, version = "1.0.136" }
codec = { package = "parity-scale-codec", version = "3.4.0", default-features = false, features = ["derive"] }
scale-info = { version = "2.3.1", default-features = false, features = ["derive"] }
smallvec = "1.9.0"
log = { workspace = true }
num_enum = { version = "0.5.1", default-features = false }

# local dependencies
primitives = { workspace = true }
pallet-claims = { workspace = true }
pallet-genesis-history = { workspace = true }
pallet-omnipool = { workspace = true }
pallet-circuit-breaker = { workspace = true }
pallet-omnipool-liquidity-mining = { workspace = true }
pallet-dca = { workspace = true }
hydra-dx-math = { workspace = true }
pallet-dynamic-fees = { workspace = true }
pallet-stableswap = { workspace = true }
pallet-bonds = { workspace = true }
pallet-lbp = { workspace = true }
pallet-xyk = { workspace = true }
pallet-referrals = { workspace = true }
pallet-evm-accounts = { workspace = true }
pallet-evm-accounts-rpc-runtime-api = { workspace = true }

# pallets
pallet-balances = { workspace = true }
pallet-transaction-payment = { workspace = true }
pallet-transaction-payment-rpc-runtime-api = { workspace = true }
pallet-treasury = { workspace = true }
pallet-utility = { workspace = true }
pallet-aura = { workspace = true }
pallet-session = { workspace = true }
pallet-timestamp = { workspace = true }
pallet-preimage = { workspace = true }
pallet-scheduler = { workspace = true }
pallet-identity = { workspace = true }
pallet-collective = { workspace = true }
pallet-tips = { workspace = true }
pallet-proxy = { workspace = true }
pallet-multisig = { workspace = true }
pallet-democracy = { workspace = true }
pallet-elections-phragmen = { workspace = true }
pallet-uniques = { workspace = true }
pallet-xcm-rate-limiter = { workspace = true }

# Warehouse dependencies
hydradx-adapters = { workspace = true }
hydradx-traits = { workspace = true }
pallet-relaychain-info = { workspace = true }
pallet-transaction-multi-payment = { workspace = true, features = ["evm"] }
pallet-asset-registry = { workspace = true }
pallet-collator-rewards = { workspace = true }
pallet-currencies = { workspace = true }
pallet-ema-oracle = { workspace = true }
pallet-transaction-pause = { workspace = true }
pallet-duster = { workspace = true }
warehouse-liquidity-mining = { workspace = true }
pallet-otc = { workspace = true }
pallet-route-executor = { workspace = true }
pallet-staking = { workspace = true }

# ORML dependencies
orml-tokens = { workspace = true }
orml-traits = { workspace = true }
orml-vesting = { workspace = true }
orml-benchmarking = { workspace = true, optional = true }

# orml XCM support
orml-xtokens = { workspace = true }
orml-xcm-support = { workspace = true }
orml-unknown-tokens = { workspace = true }
orml-xcm = { workspace = true }

# collator support
pallet-collator-selection = { workspace = true }
pallet-authorship = { workspace = true }

# Cumulus dependencies
cumulus-pallet-aura-ext = { workspace = true }
cumulus-pallet-parachain-system = { workspace = true }
cumulus-pallet-xcm = { workspace = true }
cumulus-pallet-xcmp-queue = { workspace = true }
cumulus-pallet-dmp-queue = { workspace = true }
cumulus-primitives-core = { workspace = true }
cumulus-primitives-utility = { workspace = true }
cumulus-primitives-parachain-inherent = { workspace = true }
cumulus-primitives-timestamp = { workspace = true }
parachain-info = { workspace = true }

# Polkadot dependencies
polkadot-parachain = { workspace = true }
pallet-xcm = { workspace = true }
polkadot-xcm = { workspace = true }
xcm-executor = { workspace = true }
xcm-builder = { workspace = true }

# Substrate dependencies
frame-benchmarking = { workspace = true, optional = true }
frame-executive = { workspace = true }
frame-support = { workspace = true }
frame-system = { workspace = true }
frame-system-benchmarking = { workspace = true, optional = true }
frame-system-rpc-runtime-api = { workspace = true }
frame-try-runtime = { workspace = true, optional = true }
sp-api = { workspace = true }
sp-block-builder = { workspace = true }
sp-consensus-aura = { workspace = true }
sp-core = { workspace = true }
sp-inherents = { workspace = true }
sp-externalities = { workspace = true }
sp-offchain = { workspace = true }
sp-runtime = { workspace = true }
sp-session = { workspace = true }
sp-std = { workspace = true }
sp-staking = { workspace = true }
sp-transaction-pool = { workspace = true }
sp-version = { workspace = true }
sp-trie = { workspace = true }
sp-io = { workspace = true }
primitive-types = {  workspace = true }

# Frontier
fp-rpc = { workspace = true }
fp-self-contained = { workspace = true, features = ["serde"] }
pallet-ethereum = { workspace = true }
pallet-evm = { workspace = true }
pallet-evm-chain-id = { workspace = true }
pallet-evm-precompile-dispatch = { workspace = true }
pallet-evm-precompile-simple = { workspace = true }
pallet-evm-precompile-modexp = { workspace = true }
pallet-evm-precompile-bn128 = { workspace = true }
pallet-evm-precompile-blake2 = { workspace = true }
module-evm-utility-macro = { workspace = true }
ethabi = { version = "18.0.0", default-features = false }

[features]
default = ["std"]
runtime-benchmarks = [
    "frame-benchmarking",
    "frame-support/runtime-benchmarks",
    "frame-system-benchmarking/runtime-benchmarks",
    "frame-system/runtime-benchmarks",
    "orml-benchmarking",
    "hydradx-adapters/runtime-benchmarks",
    "pallet-xcm/runtime-benchmarks",
    "xcm-builder/runtime-benchmarks",
    "pallet-balances/runtime-benchmarks",
    "pallet-collator-selection/runtime-benchmarks",
    "pallet-timestamp/runtime-benchmarks",
    "pallet-treasury/runtime-benchmarks",
    "pallet-preimage/runtime-benchmarks",
    "pallet-scheduler/runtime-benchmarks",
    "pallet-claims/runtime-benchmarks",
    "pallet-identity/runtime-benchmarks",
    "pallet-collective/runtime-benchmarks",
    "pallet-transaction-pause/runtime-benchmarks",
    "pallet-tips/runtime-benchmarks",
    "pallet-proxy/runtime-benchmarks",
    "pallet-multisig/runtime-benchmarks",
    "pallet-utility/runtime-benchmarks",
    "pallet-democracy/runtime-benchmarks",
    "pallet-asset-registry/runtime-benchmarks",
    "sp-runtime/runtime-benchmarks",
    "cumulus-pallet-parachain-system/runtime-benchmarks",
    "cumulus-pallet-xcmp-queue/runtime-benchmarks",
    "pallet-uniques/runtime-benchmarks",
    "pallet-omnipool/runtime-benchmarks",
    "pallet-circuit-breaker/runtime-benchmarks",
    "pallet-ema-oracle/runtime-benchmarks",
    "pallet-duster/runtime-benchmarks",
    "pallet-omnipool-liquidity-mining/runtime-benchmarks",
    "pallet-otc/runtime-benchmarks",
    "pallet-dca/runtime-benchmarks",
    "pallet-route-executor/runtime-benchmarks",
    "pallet-ethereum/runtime-benchmarks",
    "pallet-evm/runtime-benchmarks",
    "pallet-staking/runtime-benchmarks",
    "pallet-bonds/runtime-benchmarks",
    "pallet-stableswap/runtime-benchmarks",
    "pallet-lbp/runtime-benchmarks",
    "pallet-xyk/runtime-benchmarks",
    "pallet-elections-phragmen/runtime-benchmarks",
    "pallet-referrals/runtime-benchmarks",
    "pallet-evm-accounts/runtime-benchmarks",
]
std = [
    "codec/std",
    "serde",
    "scale-info/std",
    "frame-executive/std",
    "frame-support/std",
    "frame-system/std",
    "frame-system-rpc-runtime-api/std",
    "frame-try-runtime/std",
    "cumulus-pallet-parachain-system/std",
    "cumulus-pallet-aura-ext/std",
    "cumulus-primitives-core/std",
    "cumulus-pallet-xcm/std",
    "cumulus-pallet-xcmp-queue/std",
    "parachain-info/std",
    "pallet-xcm/std",
    "polkadot-xcm/std",
    "xcm-executor/std",
    "xcm-builder/std",
    "orml-tokens/std",
    "orml-traits/std",
    "orml-vesting/std",
    "orml-xtokens/std",
    "orml-xcm-support/std",
    "orml-xcm/std",
    "orml-unknown-tokens/std",
    "orml-benchmarking/std",
    "pallet-aura/std",
    "pallet-balances/std",
    "pallet-session/std",
    "pallet-timestamp/std",
    "pallet-preimage/std",
    "pallet-scheduler/std",
    "pallet-identity/std",
    "pallet-collective/std",
    "pallet-tips/std",
    "pallet-proxy/std",
    "pallet-multisig/std",
    "pallet-transaction-payment/std",
    "pallet-transaction-payment-rpc-runtime-api/std",
    "pallet-democracy/std",
    "pallet-elections-phragmen/std",
    "pallet-claims/std",
    "pallet-treasury/std",
    "pallet-collator-selection/std",
    "pallet-authorship/std",
    "pallet-utility/std",
    "pallet-uniques/std",
    "hydradx-adapters/std",
    "hydradx-traits/std",
    "pallet-transaction-multi-payment/std",
    "pallet-genesis-history/std",
    "pallet-asset-registry/std",
    "pallet-currencies/std",
    "pallet-omnipool/std",
    "pallet-circuit-breaker/std",
    "pallet-xcm-rate-limiter/std",
    "pallet-transaction-pause/std",
    "pallet-dca/std",
    "pallet-ema-oracle/std",
    "pallet-otc/std",
    "pallet-route-executor/std",
    "pallet-omnipool-liquidity-mining/std",
    "pallet-dynamic-fees/std",
    "pallet-staking/std",
    "pallet-bonds/std",
    "pallet-stableswap/std",
    "pallet-lbp/std",
    "pallet-xyk/std",
    "pallet-duster/std",
    "warehouse-liquidity-mining/std",
    "sp-api/std",
    "sp-block-builder/std",
    "sp-consensus-aura/std",
    "sp-core/std",
    "sp-io/std",
    "sp-inherents/std",
    "sp-externalities/std",
    "sp-offchain/std",
    "sp-runtime/std",
    "sp-session/std",
    "sp-std/std",
    "sp-trie/std",
    "sp-transaction-pool/std",
    "sp-version/std",
    "fp-rpc/std",
    "fp-self-contained/std",
    "pallet-ethereum/std",
    "pallet-evm/std",
    "pallet-evm-chain-id/std",
    "pallet-evm-precompile-dispatch/std",
    "pallet-evm-precompile-simple/std",
    "pallet-evm-precompile-modexp/std",
    "pallet-evm-precompile-bn128/std",
    "pallet-evm-precompile-blake2/std",
    "pallet-xyk/std",
    "pallet-referrals/std",
    "pallet-evm-accounts/std",
    "pallet-evm-accounts-rpc-runtime-api/std",
]
try-runtime= [
    "frame-try-runtime",
    "frame-executive/try-runtime",
    "frame-system/try-runtime",
    "pallet-currencies/try-runtime",
    "orml-tokens/try-runtime",
    "orml-vesting/try-runtime",
    "orml-xtokens/try-runtime",
    "orml-xcm/try-runtime",
    "orml-unknown-tokens/try-runtime",
    "cumulus-pallet-parachain-system/try-runtime",
    "cumulus-pallet-aura-ext/try-runtime",
    "cumulus-pallet-xcm/try-runtime",
    "cumulus-pallet-xcmp-queue/try-runtime",
    "parachain-info/try-runtime",
    "pallet-aura/try-runtime",
    "pallet-balances/try-runtime",
    "pallet-elections-phragmen/try-runtime",
    "pallet-session/try-runtime",
    "pallet-timestamp/try-runtime",
    "pallet-transaction-payment/try-runtime",
    "pallet-transaction-pause/try-runtime",
    "pallet-ema-oracle/try-runtime",
    "pallet-utility/try-runtime",
    "pallet-treasury/try-runtime",
    "pallet-collective/try-runtime",
    "pallet-democracy/try-runtime",
    "pallet-proxy/try-runtime",
    "pallet-multisig/try-runtime",
    "pallet-scheduler/try-runtime",
    "pallet-tips/try-runtime",
    "pallet-collator-selection/try-runtime",
    "pallet-authorship/try-runtime",
    "pallet-uniques/try-runtime",
    "pallet-preimage/try-runtime",
    "pallet-identity/try-runtime",
    "pallet-xcm/try-runtime",
    "cumulus-pallet-dmp-queue/try-runtime",
    "pallet-asset-registry/try-runtime",
    "pallet-transaction-multi-payment/try-runtime",
    "pallet-relaychain-info/try-runtime",
    "pallet-omnipool/try-runtime",
    "pallet-dca/try-runtime",
    "pallet-collator-rewards/try-runtime",
    "pallet-genesis-history/try-runtime",
    "pallet-claims/try-runtime",
    "pallet-duster/try-runtime",
    "warehouse-liquidity-mining/try-runtime",
    "pallet-omnipool-liquidity-mining/try-runtime",
    "pallet-circuit-breaker/try-runtime",
    "pallet-xcm-rate-limiter/try-runtime",
    "pallet-otc/try-runtime",
    "pallet-route-executor/try-runtime",
    "pallet-dynamic-fees/try-runtime",
    "pallet-staking/try-runtime",
    "pallet-bonds/try-runtime",
    "pallet-stableswap/try-runtime",
    "pallet-lbp/try-runtime",
    "pallet-xyk/try-runtime",
    "fp-self-contained/try-runtime",
    "pallet-ethereum/try-runtime",
    "pallet-evm/try-runtime",
    "pallet-evm-chain-id/try-runtime",
    "pallet-xyk/try-runtime",
    "pallet-referrals/try-runtime",
    "pallet-evm-accounts/try-runtime",
]<|MERGE_RESOLUTION|>--- conflicted
+++ resolved
@@ -1,10 +1,6 @@
 [package]
 name = "hydradx-runtime"
-<<<<<<< HEAD
-version = "207.0.0"
-=======
 version = "209.0.0"
->>>>>>> 3c5749e5
 authors = ["GalacticCouncil"]
 edition = "2021"
 license = "Apache 2.0"
@@ -17,7 +13,7 @@
 substrate-wasm-builder = { workspace = true }
 
 [dependencies]
-hex-literal = { workspace = true }
+hex-literal = "0.4.1"
 serde = { features = ["derive"], optional = true, version = "1.0.136" }
 codec = { package = "parity-scale-codec", version = "3.4.0", default-features = false, features = ["derive"] }
 scale-info = { version = "2.3.1", default-features = false, features = ["derive"] }
