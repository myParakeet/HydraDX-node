[package]
name = "hydradx-runtime"
version = "163.0.0"
authors = ["GalacticCouncil"]
edition = "2021"
license = "Apache 2.0"
repository = "https://github.com/galacticcouncil/HydraDX-node"

[package.metadata.docs.rs]
targets = ["x86_64-unknown-linux-gnu"]

[build-dependencies]
substrate-build-script-utils = { workspace = true }
substrate-wasm-builder = { workspace = true }

[dependencies]
hex-literal = "0.3.4"
serde = { features = ["derive"], optional = true, version = "1.0.136" }
codec = { package = "parity-scale-codec", version = "3.4.0", default-features = false, features = ["derive"] }
scale-info = { version = "2.3.1", default-features = false, features = ["derive"] }
smallvec = "1.9.0"

# local dependencies
primitives = { workspace = true }
pallet-claims = { workspace = true }
pallet-genesis-history = { workspace = true }
pallet-omnipool = { workspace = true }
pallet-circuit-breaker = { workspace = true }
pallet-omnipool-liquidity-mining = { workspace = true }
pallet-dca = { workspace = true }
<<<<<<< HEAD
pallet-dynamic-fees = { workspace = true }
=======
hydra-dx-math = { workspace = true }
>>>>>>> 6240b97d

# pallets
pallet-balances = { workspace = true }
pallet-transaction-payment = { workspace = true }
pallet-transaction-payment-rpc-runtime-api = { workspace = true }
pallet-treasury = { workspace = true }
pallet-utility = { workspace = true }
pallet-aura = { workspace = true }
pallet-session = { workspace = true }
pallet-timestamp = { workspace = true }
pallet-preimage = { workspace = true }
pallet-scheduler = { workspace = true }
pallet-identity = { workspace = true }
pallet-collective = { workspace = true }
pallet-tips = { workspace = true }
pallet-proxy = { workspace = true }
pallet-multisig = { workspace = true }
pallet-democracy = { workspace = true }
pallet-elections-phragmen = { workspace = true }
pallet-uniques = { workspace = true }

# Warehouse dependencies
hydradx-adapters = { workspace = true }
hydradx-traits = { workspace = true }
pallet-relaychain-info = { workspace = true }
pallet-transaction-multi-payment = { workspace = true }
pallet-asset-registry = { workspace = true }
pallet-collator-rewards = { workspace = true }
pallet-currencies = { workspace = true }
pallet-ema-oracle = { workspace = true }
pallet-transaction-pause = { workspace = true }
pallet-duster = { workspace = true }
warehouse-liquidity-mining = { workspace = true }
pallet-otc = { workspace = true }
pallet-route-executor = { workspace = true }

# ORML dependencies
orml-tokens = { workspace = true }
orml-traits = { workspace = true }
orml-vesting = { workspace = true }
orml-benchmarking = { workspace = true, optional = true }

# orml XCM support
orml-xtokens = { workspace = true }
orml-xcm-support = { workspace = true }
orml-unknown-tokens = { workspace = true }
orml-xcm = { workspace = true }

# collator support
pallet-collator-selection = { workspace = true }
pallet-authorship = { workspace = true }

# Cumulus dependencies
cumulus-pallet-aura-ext = { workspace = true }
cumulus-pallet-parachain-system = { workspace = true }
cumulus-pallet-xcm = { workspace = true }
cumulus-pallet-xcmp-queue = { workspace = true }
cumulus-pallet-dmp-queue = { workspace = true }
cumulus-primitives-core = { workspace = true }
cumulus-primitives-utility = { workspace = true }
cumulus-primitives-parachain-inherent = { workspace = true }
cumulus-primitives-timestamp = { workspace = true }
parachain-info = { workspace = true }

# Polkadot dependencies
polkadot-parachain = { workspace = true }
pallet-xcm = { workspace = true }
polkadot-xcm = { workspace = true }
xcm-executor = { workspace = true }
xcm-builder = { workspace = true }

# Substrate dependencies
frame-benchmarking = { workspace = true, optional = true }
frame-executive = { workspace = true }
frame-support = { workspace = true }
frame-system = { workspace = true }
frame-system-benchmarking = { workspace = true, optional = true }
frame-system-rpc-runtime-api = { workspace = true }
frame-try-runtime = { workspace = true, optional = true }
sp-api = { workspace = true }
sp-block-builder = { workspace = true }
sp-consensus-aura = { workspace = true }
sp-core = { workspace = true }
sp-inherents = { workspace = true }
sp-externalities = { workspace = true }
sp-offchain = { workspace = true }
sp-runtime = { workspace = true }
sp-session = { workspace = true }
sp-std = { workspace = true }
sp-transaction-pool = { workspace = true }
sp-version = { workspace = true }
sp-trie = { workspace = true }
sp-io = { workspace = true }
primitive-types = {  workspace = true }

[features]
default = ["std"]
runtime-benchmarks = [
    "frame-benchmarking",
    "frame-support/runtime-benchmarks",
    "frame-system-benchmarking/runtime-benchmarks",
    "frame-system/runtime-benchmarks",
    "orml-benchmarking",
    "pallet-xcm/runtime-benchmarks",
    "xcm-builder/runtime-benchmarks",
    "pallet-balances/runtime-benchmarks",
    "pallet-collator-selection/runtime-benchmarks",
    "pallet-timestamp/runtime-benchmarks",
    "pallet-treasury/runtime-benchmarks",
    "pallet-preimage/runtime-benchmarks",
    "pallet-scheduler/runtime-benchmarks",
    "pallet-claims/runtime-benchmarks",
    "pallet-identity/runtime-benchmarks",
    "pallet-collective/runtime-benchmarks",
    "pallet-transaction-pause/runtime-benchmarks",
    "pallet-tips/runtime-benchmarks",
    "pallet-proxy/runtime-benchmarks",
    "pallet-multisig/runtime-benchmarks",
    "pallet-utility/runtime-benchmarks",
    "pallet-democracy/runtime-benchmarks",
    "pallet-asset-registry/runtime-benchmarks",
    "pallet-xcm/runtime-benchmarks",
    "sp-runtime/runtime-benchmarks",
    "cumulus-pallet-xcmp-queue/runtime-benchmarks",
    "pallet-uniques/runtime-benchmarks",
    "pallet-omnipool/runtime-benchmarks",
    "pallet-transaction-pause/runtime-benchmarks",
    "pallet-circuit-breaker/runtime-benchmarks",
    "pallet-ema-oracle/runtime-benchmarks",
    "pallet-duster/runtime-benchmarks",
    "pallet-omnipool-liquidity-mining/runtime-benchmarks",
    "pallet-otc/runtime-benchmarks",
    "pallet-dca/runtime-benchmarks",
    "pallet-route-executor/runtime-benchmarks",
]
std = [
    "codec/std",
    "serde",
    "scale-info/std",
    "frame-executive/std",
    "frame-support/std",
    "frame-system/std",
    "frame-system-rpc-runtime-api/std",
    "frame-try-runtime/std",
    "cumulus-pallet-parachain-system/std",
    "cumulus-pallet-aura-ext/std",
    "cumulus-primitives-core/std",
    "cumulus-pallet-xcm/std",
    "cumulus-pallet-xcmp-queue/std",
    "parachain-info/std",
    "pallet-xcm/std",
    "polkadot-xcm/std",
    "xcm-executor/std",
    "xcm-builder/std",
    "orml-tokens/std",
    "orml-traits/std",
    "orml-vesting/std",
    "orml-xtokens/std",
    "orml-xcm-support/std",
    "orml-xcm/std",
    "orml-unknown-tokens/std",
    "orml-benchmarking/std",
    "pallet-aura/std",
    "pallet-balances/std",
    "pallet-session/std",
    "pallet-timestamp/std",
    "pallet-preimage/std",
    "pallet-scheduler/std",
    "pallet-identity/std",
    "pallet-collective/std",
    "pallet-tips/std",
    "pallet-proxy/std",
    "pallet-multisig/std",
    "pallet-transaction-payment/std",
    "pallet-transaction-payment-rpc-runtime-api/std",
    "pallet-democracy/std",
    "pallet-elections-phragmen/std",
    "pallet-claims/std",
    "pallet-treasury/std",
    "pallet-collator-selection/std",
    "pallet-authorship/std",
    "pallet-utility/std",
    "pallet-uniques/std",
    "hydradx-adapters/std",
    "hydradx-traits/std",
    "pallet-transaction-multi-payment/std",
    "pallet-genesis-history/std",
    "pallet-asset-registry/std",
    "pallet-currencies/std",
    "pallet-omnipool/std",
    "pallet-circuit-breaker/std",
    "pallet-transaction-pause/std",
    "pallet-dca/std",
    "pallet-ema-oracle/std",
    "pallet-otc/std",
    "pallet-route-executor/std",
    "sp-api/std",
    "sp-block-builder/std",
    "sp-consensus-aura/std",
    "sp-core/std",
    "sp-io/std",
    "sp-inherents/std",
    "sp-externalities/std",
    "sp-offchain/std",
    "sp-runtime/std",
    "sp-session/std",
    "sp-std/std",
    "sp-trie/std",
    "sp-transaction-pool/std",
    "sp-version/std",
    "pallet-duster/std",
    "warehouse-liquidity-mining/std",
    "pallet-omnipool-liquidity-mining/std",
    "pallet-dynamic-fees/std",
]
try-runtime= [
    "frame-try-runtime",
    "frame-executive/try-runtime",
    "frame-system/try-runtime",
    "pallet-currencies/try-runtime",
    "orml-tokens/try-runtime",
    "orml-vesting/try-runtime",
    "orml-xtokens/try-runtime",
    "orml-xcm/try-runtime",
    "orml-unknown-tokens/try-runtime",
    "cumulus-pallet-parachain-system/try-runtime",
    "cumulus-pallet-aura-ext/try-runtime",
    "cumulus-pallet-xcm/try-runtime",
    "cumulus-pallet-xcmp-queue/try-runtime",
    "parachain-info/try-runtime",
    "pallet-aura/try-runtime",
    "pallet-balances/try-runtime",
    "pallet-elections-phragmen/try-runtime",
    "pallet-session/try-runtime",
    "pallet-timestamp/try-runtime",
    "pallet-transaction-payment/try-runtime",
    "pallet-transaction-pause/try-runtime",
    "pallet-ema-oracle/try-runtime",
    "pallet-utility/try-runtime",
    "pallet-treasury/try-runtime",
    "pallet-collective/try-runtime",
    "pallet-democracy/try-runtime",
    "pallet-proxy/try-runtime",
    "pallet-multisig/try-runtime",
    "pallet-scheduler/try-runtime",
    "pallet-tips/try-runtime",
    "pallet-collator-selection/try-runtime",
    "pallet-authorship/try-runtime",
    "pallet-uniques/try-runtime",
    "pallet-preimage/try-runtime",
    "pallet-identity/try-runtime",
    "pallet-xcm/try-runtime",
    "cumulus-pallet-dmp-queue/try-runtime",
    "pallet-asset-registry/try-runtime",
    "pallet-transaction-multi-payment/try-runtime",
    "pallet-relaychain-info/try-runtime",
    "pallet-omnipool/try-runtime",
    "pallet-dca/try-runtime",
    "pallet-collator-rewards/try-runtime",
    "pallet-genesis-history/try-runtime",
    "pallet-claims/try-runtime",
    "pallet-transaction-pause/try-runtime",
    "pallet-duster/try-runtime",
    "warehouse-liquidity-mining/try-runtime",
    "pallet-omnipool-liquidity-mining/try-runtime",
    "pallet-circuit-breaker/try-runtime",
    "pallet-ema-oracle/try-runtime",
    "pallet-otc/try-runtime",
    "pallet-route-executor/try-runtime",
    "pallet-dynamic-fees/try-runtime",
]<|MERGE_RESOLUTION|>--- conflicted
+++ resolved
@@ -28,11 +28,8 @@
 pallet-circuit-breaker = { workspace = true }
 pallet-omnipool-liquidity-mining = { workspace = true }
 pallet-dca = { workspace = true }
-<<<<<<< HEAD
+hydra-dx-math = { workspace = true }
 pallet-dynamic-fees = { workspace = true }
-=======
-hydra-dx-math = { workspace = true }
->>>>>>> 6240b97d
 
 # pallets
 pallet-balances = { workspace = true }
