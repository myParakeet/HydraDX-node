--- conflicted
+++ resolved
@@ -1,10 +1,6 @@
 [package]
 name = "hydradx-runtime"
-<<<<<<< HEAD
-version = "235.0.0"
-=======
-version = "238.0.0"
->>>>>>> a65720c4
+version = "239.0.0"
 authors = ["GalacticCouncil"]
 edition = "2021"
 license = "Apache 2.0"
