--- conflicted
+++ resolved
@@ -1,10 +1,6 @@
 [package]
 name = "hydradx-runtime"
-<<<<<<< HEAD
-version = "216.0.0"
-=======
-version = "218.0.0"
->>>>>>> 6e63cb32
+version = "219.0.0"
 authors = ["GalacticCouncil"]
 edition = "2021"
 license = "Apache 2.0"
