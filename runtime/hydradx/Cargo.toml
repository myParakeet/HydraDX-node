--- conflicted
+++ resolved
@@ -1,10 +1,6 @@
 [package]
 name = "hydradx-runtime"
-<<<<<<< HEAD
-version = "229.0.0"
-=======
-version = "231.0.0"
->>>>>>> 7402f8ef
+version = "232.0.0"
 authors = ["GalacticCouncil"]
 edition = "2021"
 license = "Apache 2.0"
