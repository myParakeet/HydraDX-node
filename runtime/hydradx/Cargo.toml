[package]
name = "hydradx-runtime"
<<<<<<< HEAD
version = "244.0.0"
=======
version = "246.0.0"
>>>>>>> 29f75685
authors = ["GalacticCouncil"]
edition = "2021"
license = "Apache 2.0"
repository = "https://github.com/galacticcouncil/HydraDX-node"

[package.metadata.docs.rs]
targets = ["x86_64-unknown-linux-gnu"]

[build-dependencies]
substrate-wasm-builder = { workspace = true }

[dependencies]
hex-literal = "0.4.1"
serde = { features = ["derive"], optional = true, version = "1.0.136" }
codec = { package = "parity-scale-codec", version = "3.4.0", default-features = false, features = ["derive"] }
scale-info = { version = "2.3.1", default-features = false, features = ["derive"] }
smallvec = "1.9.0"
log = { workspace = true }
num_enum = { version = "0.5.1", default-features = false }
evm = { workspace = true, features = ["with-codec"] }

# local dependencies
primitives = { workspace = true }
pallet-claims = { workspace = true }
pallet-genesis-history = { workspace = true }
pallet-omnipool = { workspace = true }
pallet-circuit-breaker = { workspace = true }
pallet-omnipool-liquidity-mining = { workspace = true }
pallet-dca = { workspace = true }
hydra-dx-math = { workspace = true }
pallet-dynamic-fees = { workspace = true }
pallet-dynamic-evm-fee = { workspace = true }
pallet-stableswap = { workspace = true }
pallet-bonds = { workspace = true }
pallet-lbp = { workspace = true }
pallet-xyk = { workspace = true }
pallet-referrals = { workspace = true }
pallet-evm-accounts = { workspace = true }
pallet-evm-accounts-rpc-runtime-api = { workspace = true }
pallet-xyk-liquidity-mining = { workspace = true }

# pallets
pallet-bags-list = { workspace = true }
pallet-balances = { workspace = true }
pallet-transaction-payment = { workspace = true }
pallet-transaction-payment-rpc-runtime-api = { workspace = true }
pallet-treasury = { workspace = true }
pallet-utility = { workspace = true }
pallet-aura = { workspace = true }
pallet-session = { workspace = true }
pallet-timestamp = { workspace = true }
pallet-preimage = { workspace = true }
pallet-scheduler = { workspace = true }
pallet-identity = { workspace = true }
pallet-collective = { workspace = true }
pallet-tips = { workspace = true }
pallet-proxy = { workspace = true }
pallet-multisig = { workspace = true }
pallet-democracy = { workspace = true }
pallet-elections-phragmen = { workspace = true }
pallet-uniques = { workspace = true }
pallet-message-queue= { workspace = true }
pallet-state-trie-migration = { workspace = true }

# Warehouse dependencies
hydradx-adapters = { workspace = true }
hydradx-traits = { workspace = true }
pallet-relaychain-info = { workspace = true }
pallet-transaction-multi-payment = { workspace = true, features = ["evm"] }
pallet-asset-registry = { workspace = true }
pallet-collator-rewards = { workspace = true }
pallet-currencies = { workspace = true }
pallet-ema-oracle = { workspace = true }
pallet-transaction-pause = { workspace = true }
pallet-duster = { workspace = true }
warehouse-liquidity-mining = { workspace = true }
pallet-otc = { workspace = true }
pallet-otc-settlements = { workspace = true }
pallet-route-executor = { workspace = true }
pallet-staking = { workspace = true }

# ORML dependencies
orml-tokens = { workspace = true }
orml-traits = { workspace = true }
orml-vesting = { workspace = true }
orml-benchmarking = { workspace = true, optional = true }

# orml XCM support
orml-xtokens = { workspace = true }
orml-xcm-support = { workspace = true }
orml-unknown-tokens = { workspace = true }
orml-xcm = { workspace = true }

# collator support
pallet-collator-selection = { workspace = true }
pallet-authorship = { workspace = true }

# Cumulus dependencies
cumulus-pallet-aura-ext = { workspace = true }
cumulus-pallet-parachain-system = { workspace = true }
cumulus-pallet-xcm = { workspace = true }
cumulus-pallet-xcmp-queue = { workspace = true }
cumulus-primitives-core = { workspace = true }
cumulus-primitives-utility = { workspace = true }
cumulus-primitives-parachain-inherent = { workspace = true }
cumulus-primitives-timestamp = { workspace = true }
staging-parachain-info = { workspace = true }
parachains-common = { workspace = true }

# Polkadot dependencies
polkadot-parachain = { workspace = true }
pallet-xcm = { workspace = true }
polkadot-xcm = { workspace = true }
xcm-executor = { workspace = true }
xcm-builder = { workspace = true }
polkadot-runtime-common= { workspace = true }

# Substrate dependencies
frame-benchmarking = { workspace = true, optional = true }
frame-executive = { workspace = true }
frame-support = { workspace = true }
frame-system = { workspace = true }
frame-system-benchmarking = { workspace = true, optional = true }
frame-system-rpc-runtime-api = { workspace = true }
frame-try-runtime = { workspace = true, optional = true }
frame-metadata-hash-extension = { workspace = true }
sp-api = { workspace = true }
sp-block-builder = { workspace = true }
sp-genesis-builder = { workspace = true }
sp-consensus-aura = { workspace = true }
sp-core = { workspace = true }
sp-inherents = { workspace = true }
sp-externalities = { workspace = true }
sp-offchain = { workspace = true }
sp-runtime = { workspace = true }
sp-session = { workspace = true }
sp-std = { workspace = true }
sp-staking = { workspace = true }
sp-transaction-pool = { workspace = true }
sp-version = { workspace = true }
sp-trie = { workspace = true }
sp-io = { workspace = true }
primitive-types = {  workspace = true }

# Frontier
fp-rpc = { workspace = true }
fp-evm = { workspace = true }
fp-self-contained = { workspace = true, features = ["serde"] }
pallet-ethereum = { workspace = true }
pallet-evm = { workspace = true }
pallet-evm-chain-id = { workspace = true }
pallet-evm-precompile-dispatch = { workspace = true }
pallet-evm-precompile-simple = { workspace = true }
pallet-evm-precompile-modexp = { workspace = true }
pallet-evm-precompile-bn128 = { workspace = true }
pallet-evm-precompile-blake2 = { workspace = true }
pallet-evm-precompile-call-permit = { workspace = true }
precompile-utils = { workspace = true }
module-evm-utility-macro = { workspace = true }
ethabi = { version = "18.0.0", default-features = false }

[features]
default = ["std"]
runtime-benchmarks = [
    "frame-benchmarking",
    "frame-support/runtime-benchmarks",
    "frame-system-benchmarking/runtime-benchmarks",
    "frame-system/runtime-benchmarks",
    "orml-benchmarking",
    "hydradx-adapters/runtime-benchmarks",
    "pallet-xcm/runtime-benchmarks",
    "xcm-builder/runtime-benchmarks",
    "pallet-balances/runtime-benchmarks",
    "pallet-collator-selection/runtime-benchmarks",
    "pallet-timestamp/runtime-benchmarks",
    "pallet-treasury/runtime-benchmarks",
    "pallet-preimage/runtime-benchmarks",
    "pallet-scheduler/runtime-benchmarks",
    "pallet-claims/runtime-benchmarks",
    "pallet-identity/runtime-benchmarks",
    "pallet-collective/runtime-benchmarks",
    "pallet-transaction-pause/runtime-benchmarks",
    "pallet-tips/runtime-benchmarks",
    "pallet-proxy/runtime-benchmarks",
    "pallet-multisig/runtime-benchmarks",
    "pallet-utility/runtime-benchmarks",
    "pallet-democracy/runtime-benchmarks",
    "pallet-asset-registry/runtime-benchmarks",
    "sp-runtime/runtime-benchmarks",
    "cumulus-pallet-parachain-system/runtime-benchmarks",
    "cumulus-pallet-xcmp-queue/runtime-benchmarks",
    "pallet-uniques/runtime-benchmarks",
    "pallet-omnipool/runtime-benchmarks",
    "pallet-circuit-breaker/runtime-benchmarks",
    "pallet-ema-oracle/runtime-benchmarks",
    "pallet-duster/runtime-benchmarks",
    "pallet-omnipool-liquidity-mining/runtime-benchmarks",
    "pallet-otc/runtime-benchmarks",
    "pallet-otc-settlements/runtime-benchmarks",
    "pallet-dca/runtime-benchmarks",
    "pallet-route-executor/runtime-benchmarks",
    "pallet-ethereum/runtime-benchmarks",
    "pallet-evm/runtime-benchmarks",
    "pallet-staking/runtime-benchmarks",
    "pallet-bonds/runtime-benchmarks",
    "pallet-stableswap/runtime-benchmarks",
    "pallet-lbp/runtime-benchmarks",
    "pallet-xyk/runtime-benchmarks",
    "pallet-elections-phragmen/runtime-benchmarks",
    "pallet-referrals/runtime-benchmarks",
    "pallet-evm-accounts/runtime-benchmarks",
    "pallet-message-queue/runtime-benchmarks",
    "pallet-state-trie-migration/runtime-benchmarks",
]
std = [
    "codec/std",
    "serde",
    "scale-info/std",
    "frame-executive/std",
    "frame-support/std",
    "frame-system/std",
    "frame-system-rpc-runtime-api/std",
    "frame-try-runtime/std",
    "frame-metadata-hash-extension/std",
    "cumulus-pallet-parachain-system/std",
    "cumulus-pallet-aura-ext/std",
    "cumulus-primitives-core/std",
    "cumulus-primitives-utility/std",
    "cumulus-pallet-xcm/std",
    "cumulus-pallet-xcmp-queue/std",
    "staging-parachain-info/std",
    "pallet-xcm/std",
    "polkadot-xcm/std",
    "xcm-executor/std",
    "xcm-builder/std",
    "orml-tokens/std",
    "orml-traits/std",
    "orml-vesting/std",
    "orml-xtokens/std",
    "orml-xcm-support/std",
    "orml-xcm/std",
    "orml-unknown-tokens/std",
    "orml-benchmarking/std",
    "pallet-aura/std",
    "pallet-balances/std",
    "pallet-session/std",
    "pallet-timestamp/std",
    "pallet-preimage/std",
    "pallet-scheduler/std",
    "pallet-identity/std",
    "pallet-collective/std",
    "pallet-tips/std",
    "pallet-proxy/std",
    "pallet-multisig/std",
    "pallet-transaction-payment/std",
    "pallet-transaction-payment-rpc-runtime-api/std",
    "pallet-democracy/std",
    "pallet-elections-phragmen/std",
    "pallet-claims/std",
    "pallet-treasury/std",
    "pallet-collator-selection/std",
    "pallet-authorship/std",
    "pallet-utility/std",
    "pallet-uniques/std",
    "hydradx-adapters/std",
    "hydradx-traits/std",
    "pallet-transaction-multi-payment/std",
    "pallet-genesis-history/std",
    "pallet-asset-registry/std",
    "pallet-currencies/std",
    "pallet-omnipool/std",
    "pallet-circuit-breaker/std",
    "pallet-transaction-pause/std",
    "pallet-dca/std",
    "pallet-ema-oracle/std",
    "pallet-otc/std",
    "pallet-otc-settlements/std",
    "pallet-route-executor/std",
    "pallet-omnipool-liquidity-mining/std",
    "pallet-dynamic-fees/std",
    "pallet-staking/std",
    "pallet-bonds/std",
    "pallet-stableswap/std",
    "pallet-lbp/std",
    "pallet-xyk/std",
    "pallet-duster/std",
    "warehouse-liquidity-mining/std",
    "sp-api/std",
    "sp-block-builder/std",
    "sp-genesis-builder/std",
    "sp-consensus-aura/std",
    "sp-core/std",
    "sp-io/std",
    "sp-inherents/std",
    "sp-externalities/std",
    "sp-offchain/std",
    "sp-runtime/std",
    "sp-session/std",
    "sp-std/std",
    "sp-trie/std",
    "sp-transaction-pool/std",
    "sp-version/std",
    "fp-rpc/std",
    "fp-self-contained/std",
    "pallet-ethereum/std",
    "pallet-dynamic-evm-fee/std",
    "pallet-evm/std",
    "pallet-evm-chain-id/std",
    "pallet-evm-precompile-dispatch/std",
    "pallet-evm-precompile-simple/std",
    "pallet-evm-precompile-modexp/std",
    "pallet-evm-precompile-bn128/std",
    "pallet-evm-precompile-blake2/std",
    "pallet-evm-precompile-call-permit/std",
    "pallet-xyk/std",
    "pallet-referrals/std",
    "pallet-evm-accounts/std",
    "pallet-evm-accounts-rpc-runtime-api/std",
    "pallet-xyk-liquidity-mining/std",
    "parachains-common/std",
    "polkadot-runtime-common/std",
    "pallet-state-trie-migration/std",
]
try-runtime= [
    "frame-try-runtime",
    "frame-executive/try-runtime",
    "frame-system/try-runtime",
    "pallet-currencies/try-runtime",
    "orml-tokens/try-runtime",
    "orml-vesting/try-runtime",
    "orml-xtokens/try-runtime",
    "orml-xcm/try-runtime",
    "orml-unknown-tokens/try-runtime",
    "cumulus-pallet-parachain-system/try-runtime",
    "cumulus-pallet-aura-ext/try-runtime",
    "cumulus-pallet-xcm/try-runtime",
    "cumulus-pallet-xcmp-queue/try-runtime",
    "staging-parachain-info/try-runtime",
    "pallet-aura/try-runtime",
    "pallet-bags-list/try-runtime",
    "pallet-balances/try-runtime",
    "pallet-elections-phragmen/try-runtime",
    "pallet-session/try-runtime",
    "pallet-timestamp/try-runtime",
    "pallet-transaction-payment/try-runtime",
    "pallet-transaction-pause/try-runtime",
    "pallet-ema-oracle/try-runtime",
    "pallet-utility/try-runtime",
    "pallet-treasury/try-runtime",
    "pallet-collective/try-runtime",
    "pallet-democracy/try-runtime",
    "pallet-proxy/try-runtime",
    "pallet-multisig/try-runtime",
    "pallet-scheduler/try-runtime",
    "pallet-tips/try-runtime",
    "pallet-collator-selection/try-runtime",
    "pallet-authorship/try-runtime",
    "pallet-uniques/try-runtime",
    "pallet-preimage/try-runtime",
    "pallet-identity/try-runtime",
    "pallet-xcm/try-runtime",
    "pallet-asset-registry/try-runtime",
    "pallet-transaction-multi-payment/try-runtime",
    "pallet-relaychain-info/try-runtime",
    "pallet-omnipool/try-runtime",
    "pallet-dca/try-runtime",
    "pallet-collator-rewards/try-runtime",
    "pallet-genesis-history/try-runtime",
    "pallet-claims/try-runtime",
    "pallet-duster/try-runtime",
    "warehouse-liquidity-mining/try-runtime",
    "pallet-omnipool-liquidity-mining/try-runtime",
    "pallet-circuit-breaker/try-runtime",
    "pallet-otc/try-runtime",
    "pallet-otc-settlements/try-runtime",
    "pallet-route-executor/try-runtime",
    "pallet-dynamic-fees/try-runtime",
    "pallet-staking/try-runtime",
    "pallet-bonds/try-runtime",
    "pallet-stableswap/try-runtime",
    "pallet-lbp/try-runtime",
    "pallet-xyk/try-runtime",
    "fp-self-contained/try-runtime",
    "pallet-ethereum/try-runtime",
    "pallet-dynamic-evm-fee/try-runtime",
    "pallet-evm/try-runtime",
    "pallet-evm-chain-id/try-runtime",
    "pallet-xyk/try-runtime",
    "pallet-referrals/try-runtime",
    "pallet-evm-accounts/try-runtime",
    "pallet-xyk-liquidity-mining/try-runtime",
    "pallet-message-queue/try-runtime",
    "pallet-state-trie-migration/try-runtime",
]

metadata-hash = [
    "substrate-wasm-builder/metadata-hash",
    "sp-api/disable-logging",
]<|MERGE_RESOLUTION|>--- conflicted
+++ resolved
@@ -1,10 +1,6 @@
 [package]
 name = "hydradx-runtime"
-<<<<<<< HEAD
-version = "244.0.0"
-=======
-version = "246.0.0"
->>>>>>> 29f75685
+version = "247.0.0"
 authors = ["GalacticCouncil"]
 edition = "2021"
 license = "Apache 2.0"
