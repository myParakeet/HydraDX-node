--- conflicted
+++ resolved
@@ -1,6 +1,6 @@
 [package]
 name = "hydradx-runtime"
-version = "171.0.0"
+version = "172.0.0"
 authors = ["GalacticCouncil"]
 edition = "2021"
 license = "Apache 2.0"
@@ -166,11 +166,8 @@
     "pallet-otc/runtime-benchmarks",
     "pallet-dca/runtime-benchmarks",
     "pallet-route-executor/runtime-benchmarks",
-<<<<<<< HEAD
+    "pallet-staking/runtime-benchmarks",
     "pallet-bonds/runtime-benchmarks",
-=======
-    "pallet-staking/runtime-benchmarks",
->>>>>>> aecefb9e
 ]
 std = [
     "codec/std",
@@ -252,11 +249,8 @@
     "warehouse-liquidity-mining/std",
     "pallet-omnipool-liquidity-mining/std",
     "pallet-dynamic-fees/std",
-<<<<<<< HEAD
+    "pallet-staking/std",
     "pallet-bonds/std",
-=======
-    "pallet-staking/std",
->>>>>>> aecefb9e
 ]
 try-runtime= [
     "frame-try-runtime",
@@ -314,9 +308,6 @@
     "pallet-otc/try-runtime",
     "pallet-route-executor/try-runtime",
     "pallet-dynamic-fees/try-runtime",
-<<<<<<< HEAD
+    "pallet-staking/try-runtime",
     "pallet-bonds/try-runtime",
-=======
-    "pallet-staking/try-runtime",
->>>>>>> aecefb9e
 ]