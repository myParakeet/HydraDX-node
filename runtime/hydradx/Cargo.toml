[package]
name = "hydradx-runtime"
version = "172.0.0"
authors = ["GalacticCouncil"]
edition = "2021"
license = "Apache 2.0"
repository = "https://github.com/galacticcouncil/HydraDX-node"

[package.metadata.docs.rs]
targets = ["x86_64-unknown-linux-gnu"]

[build-dependencies]
substrate-build-script-utils = { workspace = true }
substrate-wasm-builder = { workspace = true }

[dependencies]
hex-literal = "0.4.1"
serde = { features = ["derive"], optional = true, version = "1.0.136" }
codec = { package = "parity-scale-codec", version = "3.4.0", default-features = false, features = ["derive"] }
scale-info = { version = "2.3.1", default-features = false, features = ["derive"] }
smallvec = "1.9.0"

# local dependencies
primitives = { workspace = true }
pallet-claims = { workspace = true }
pallet-genesis-history = { workspace = true }
pallet-omnipool = { workspace = true }
pallet-circuit-breaker = { workspace = true }
pallet-omnipool-liquidity-mining = { workspace = true }
pallet-dca = { workspace = true }
hydra-dx-math = { workspace = true }
pallet-dynamic-fees = { workspace = true }
<<<<<<< HEAD
pallet-stableswap = { workspace = true }
=======
pallet-bonds = { workspace = true }
>>>>>>> 07156fc6

# pallets
pallet-balances = { workspace = true }
pallet-transaction-payment = { workspace = true }
pallet-transaction-payment-rpc-runtime-api = { workspace = true }
pallet-treasury = { workspace = true }
pallet-utility = { workspace = true }
pallet-aura = { workspace = true }
pallet-session = { workspace = true }
pallet-timestamp = { workspace = true }
pallet-preimage = { workspace = true }
pallet-scheduler = { workspace = true }
pallet-identity = { workspace = true }
pallet-collective = { workspace = true }
pallet-tips = { workspace = true }
pallet-proxy = { workspace = true }
pallet-multisig = { workspace = true }
pallet-democracy = { workspace = true }
pallet-elections-phragmen = { workspace = true }
pallet-uniques = { workspace = true }
pallet-xcm-rate-limiter = { workspace = true }

# Warehouse dependencies
hydradx-adapters = { workspace = true }
hydradx-traits = { workspace = true }
pallet-relaychain-info = { workspace = true }
pallet-transaction-multi-payment = { workspace = true }
pallet-asset-registry = { workspace = true }
pallet-collator-rewards = { workspace = true }
pallet-currencies = { workspace = true }
pallet-ema-oracle = { workspace = true }
pallet-transaction-pause = { workspace = true }
pallet-duster = { workspace = true }
warehouse-liquidity-mining = { workspace = true }
pallet-otc = { workspace = true }
pallet-route-executor = { workspace = true }
pallet-staking = { workspace = true }

# ORML dependencies
orml-tokens = { workspace = true }
orml-traits = { workspace = true }
orml-vesting = { workspace = true }
orml-benchmarking = { workspace = true, optional = true }

# orml XCM support
orml-xtokens = { workspace = true }
orml-xcm-support = { workspace = true }
orml-unknown-tokens = { workspace = true }
orml-xcm = { workspace = true }

# collator support
pallet-collator-selection = { workspace = true }
pallet-authorship = { workspace = true }

# Cumulus dependencies
cumulus-pallet-aura-ext = { workspace = true }
cumulus-pallet-parachain-system = { workspace = true }
cumulus-pallet-xcm = { workspace = true }
cumulus-pallet-xcmp-queue = { workspace = true }
cumulus-pallet-dmp-queue = { workspace = true }
cumulus-primitives-core = { workspace = true }
cumulus-primitives-utility = { workspace = true }
cumulus-primitives-parachain-inherent = { workspace = true }
cumulus-primitives-timestamp = { workspace = true }
parachain-info = { workspace = true }

# Polkadot dependencies
polkadot-parachain = { workspace = true }
pallet-xcm = { workspace = true }
polkadot-xcm = { workspace = true }
xcm-executor = { workspace = true }
xcm-builder = { workspace = true }

# Substrate dependencies
frame-benchmarking = { workspace = true, optional = true }
frame-executive = { workspace = true }
frame-support = { workspace = true }
frame-system = { workspace = true }
frame-system-benchmarking = { workspace = true, optional = true }
frame-system-rpc-runtime-api = { workspace = true }
frame-try-runtime = { workspace = true, optional = true }
sp-api = { workspace = true }
sp-block-builder = { workspace = true }
sp-consensus-aura = { workspace = true }
sp-core = { workspace = true }
sp-inherents = { workspace = true }
sp-externalities = { workspace = true }
sp-offchain = { workspace = true }
sp-runtime = { workspace = true }
sp-session = { workspace = true }
sp-std = { workspace = true }
sp-transaction-pool = { workspace = true }
sp-version = { workspace = true }
sp-trie = { workspace = true }
sp-io = { workspace = true }
primitive-types = {  workspace = true }

[features]
default = ["std"]
runtime-benchmarks = [
    "frame-benchmarking",
    "frame-support/runtime-benchmarks",
    "frame-system-benchmarking/runtime-benchmarks",
    "frame-system/runtime-benchmarks",
    "orml-benchmarking",
    "pallet-xcm/runtime-benchmarks",
    "xcm-builder/runtime-benchmarks",
    "pallet-balances/runtime-benchmarks",
    "pallet-collator-selection/runtime-benchmarks",
    "pallet-timestamp/runtime-benchmarks",
    "pallet-treasury/runtime-benchmarks",
    "pallet-preimage/runtime-benchmarks",
    "pallet-scheduler/runtime-benchmarks",
    "pallet-claims/runtime-benchmarks",
    "pallet-identity/runtime-benchmarks",
    "pallet-collective/runtime-benchmarks",
    "pallet-transaction-pause/runtime-benchmarks",
    "pallet-tips/runtime-benchmarks",
    "pallet-proxy/runtime-benchmarks",
    "pallet-multisig/runtime-benchmarks",
    "pallet-utility/runtime-benchmarks",
    "pallet-democracy/runtime-benchmarks",
    "pallet-asset-registry/runtime-benchmarks",
    "pallet-xcm/runtime-benchmarks",
    "sp-runtime/runtime-benchmarks",
    "cumulus-pallet-xcmp-queue/runtime-benchmarks",
    "pallet-uniques/runtime-benchmarks",
    "pallet-omnipool/runtime-benchmarks",
    "pallet-circuit-breaker/runtime-benchmarks",
    "pallet-ema-oracle/runtime-benchmarks",
    "pallet-duster/runtime-benchmarks",
    "pallet-omnipool-liquidity-mining/runtime-benchmarks",
    "pallet-otc/runtime-benchmarks",
    "pallet-dca/runtime-benchmarks",
    "pallet-route-executor/runtime-benchmarks",
<<<<<<< HEAD
    "pallet-stableswap/runtime-benchmarks",
=======
    "pallet-staking/runtime-benchmarks",
    "pallet-bonds/runtime-benchmarks",
>>>>>>> 07156fc6
]
std = [
    "codec/std",
    "serde",
    "scale-info/std",
    "frame-executive/std",
    "frame-support/std",
    "frame-system/std",
    "frame-system-rpc-runtime-api/std",
    "frame-try-runtime/std",
    "cumulus-pallet-parachain-system/std",
    "cumulus-pallet-aura-ext/std",
    "cumulus-primitives-core/std",
    "cumulus-pallet-xcm/std",
    "cumulus-pallet-xcmp-queue/std",
    "parachain-info/std",
    "pallet-xcm/std",
    "polkadot-xcm/std",
    "xcm-executor/std",
    "xcm-builder/std",
    "orml-tokens/std",
    "orml-traits/std",
    "orml-vesting/std",
    "orml-xtokens/std",
    "orml-xcm-support/std",
    "orml-xcm/std",
    "orml-unknown-tokens/std",
    "orml-benchmarking/std",
    "pallet-aura/std",
    "pallet-balances/std",
    "pallet-session/std",
    "pallet-timestamp/std",
    "pallet-preimage/std",
    "pallet-scheduler/std",
    "pallet-identity/std",
    "pallet-collective/std",
    "pallet-tips/std",
    "pallet-proxy/std",
    "pallet-multisig/std",
    "pallet-transaction-payment/std",
    "pallet-transaction-payment-rpc-runtime-api/std",
    "pallet-democracy/std",
    "pallet-elections-phragmen/std",
    "pallet-claims/std",
    "pallet-treasury/std",
    "pallet-collator-selection/std",
    "pallet-authorship/std",
    "pallet-utility/std",
    "pallet-uniques/std",
    "hydradx-adapters/std",
    "hydradx-traits/std",
    "pallet-transaction-multi-payment/std",
    "pallet-genesis-history/std",
    "pallet-asset-registry/std",
    "pallet-currencies/std",
    "pallet-omnipool/std",
    "pallet-circuit-breaker/std",
    "pallet-xcm-rate-limiter/std",
    "pallet-transaction-pause/std",
    "pallet-dca/std",
    "pallet-ema-oracle/std",
    "pallet-otc/std",
    "pallet-route-executor/std",
    "sp-api/std",
    "sp-block-builder/std",
    "sp-consensus-aura/std",
    "sp-core/std",
    "sp-io/std",
    "sp-inherents/std",
    "sp-externalities/std",
    "sp-offchain/std",
    "sp-runtime/std",
    "sp-session/std",
    "sp-std/std",
    "sp-trie/std",
    "sp-transaction-pool/std",
    "sp-version/std",
    "pallet-duster/std",
    "warehouse-liquidity-mining/std",
    "pallet-omnipool-liquidity-mining/std",
    "pallet-dynamic-fees/std",
<<<<<<< HEAD
    "pallet-stableswap/std",
=======
    "pallet-staking/std",
    "pallet-bonds/std",
>>>>>>> 07156fc6
]
try-runtime= [
    "frame-try-runtime",
    "frame-executive/try-runtime",
    "frame-system/try-runtime",
    "pallet-currencies/try-runtime",
    "orml-tokens/try-runtime",
    "orml-vesting/try-runtime",
    "orml-xtokens/try-runtime",
    "orml-xcm/try-runtime",
    "orml-unknown-tokens/try-runtime",
    "cumulus-pallet-parachain-system/try-runtime",
    "cumulus-pallet-aura-ext/try-runtime",
    "cumulus-pallet-xcm/try-runtime",
    "cumulus-pallet-xcmp-queue/try-runtime",
    "parachain-info/try-runtime",
    "pallet-aura/try-runtime",
    "pallet-balances/try-runtime",
    "pallet-elections-phragmen/try-runtime",
    "pallet-session/try-runtime",
    "pallet-timestamp/try-runtime",
    "pallet-transaction-payment/try-runtime",
    "pallet-transaction-pause/try-runtime",
    "pallet-ema-oracle/try-runtime",
    "pallet-utility/try-runtime",
    "pallet-treasury/try-runtime",
    "pallet-collective/try-runtime",
    "pallet-democracy/try-runtime",
    "pallet-proxy/try-runtime",
    "pallet-multisig/try-runtime",
    "pallet-scheduler/try-runtime",
    "pallet-tips/try-runtime",
    "pallet-collator-selection/try-runtime",
    "pallet-authorship/try-runtime",
    "pallet-uniques/try-runtime",
    "pallet-preimage/try-runtime",
    "pallet-identity/try-runtime",
    "pallet-xcm/try-runtime",
    "cumulus-pallet-dmp-queue/try-runtime",
    "pallet-asset-registry/try-runtime",
    "pallet-transaction-multi-payment/try-runtime",
    "pallet-relaychain-info/try-runtime",
    "pallet-omnipool/try-runtime",
    "pallet-dca/try-runtime",
    "pallet-collator-rewards/try-runtime",
    "pallet-genesis-history/try-runtime",
    "pallet-claims/try-runtime",
    "pallet-transaction-pause/try-runtime",
    "pallet-duster/try-runtime",
    "warehouse-liquidity-mining/try-runtime",
    "pallet-omnipool-liquidity-mining/try-runtime",
    "pallet-circuit-breaker/try-runtime",
    "pallet-xcm-rate-limiter/try-runtime",
    "pallet-ema-oracle/try-runtime",
    "pallet-otc/try-runtime",
    "pallet-route-executor/try-runtime",
    "pallet-dynamic-fees/try-runtime",
<<<<<<< HEAD
    "pallet-stableswap/try-runtime",
=======
    "pallet-staking/try-runtime",
    "pallet-bonds/try-runtime",
>>>>>>> 07156fc6
]<|MERGE_RESOLUTION|>--- conflicted
+++ resolved
@@ -30,11 +30,8 @@
 pallet-dca = { workspace = true }
 hydra-dx-math = { workspace = true }
 pallet-dynamic-fees = { workspace = true }
-<<<<<<< HEAD
 pallet-stableswap = { workspace = true }
-=======
 pallet-bonds = { workspace = true }
->>>>>>> 07156fc6
 
 # pallets
 pallet-balances = { workspace = true }
@@ -170,12 +167,9 @@
     "pallet-otc/runtime-benchmarks",
     "pallet-dca/runtime-benchmarks",
     "pallet-route-executor/runtime-benchmarks",
-<<<<<<< HEAD
-    "pallet-stableswap/runtime-benchmarks",
-=======
     "pallet-staking/runtime-benchmarks",
     "pallet-bonds/runtime-benchmarks",
->>>>>>> 07156fc6
+    "pallet-stableswap/runtime-benchmarks",
 ]
 std = [
     "codec/std",
@@ -257,12 +251,9 @@
     "warehouse-liquidity-mining/std",
     "pallet-omnipool-liquidity-mining/std",
     "pallet-dynamic-fees/std",
-<<<<<<< HEAD
-    "pallet-stableswap/std",
-=======
     "pallet-staking/std",
     "pallet-bonds/std",
->>>>>>> 07156fc6
+    "pallet-stableswap/std",
 ]
 try-runtime= [
     "frame-try-runtime",
@@ -320,10 +311,7 @@
     "pallet-otc/try-runtime",
     "pallet-route-executor/try-runtime",
     "pallet-dynamic-fees/try-runtime",
-<<<<<<< HEAD
-    "pallet-stableswap/try-runtime",
-=======
     "pallet-staking/try-runtime",
     "pallet-bonds/try-runtime",
->>>>>>> 07156fc6
+    "pallet-stableswap/try-runtime",
 ]