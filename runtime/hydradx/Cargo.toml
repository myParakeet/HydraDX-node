[package]
name = "hydradx-runtime"
<<<<<<< HEAD
version = "207.0.0"
=======
version = "212.0.0"
>>>>>>> 7ac267b9
authors = ["GalacticCouncil"]
edition = "2021"
license = "Apache 2.0"
repository = "https://github.com/galacticcouncil/HydraDX-node"

[package.metadata.docs.rs]
targets = ["x86_64-unknown-linux-gnu"]

[build-dependencies]
substrate-wasm-builder = { workspace = true }

[dependencies]
hex-literal = "0.4.1"
serde = { features = ["derive"], optional = true, version = "1.0.136" }
codec = { package = "parity-scale-codec", version = "3.4.0", default-features = false, features = ["derive"] }
scale-info = { version = "2.3.1", default-features = false, features = ["derive"] }
smallvec = "1.9.0"
log = { workspace = true }
num_enum = { version = "0.5.1", default-features = false }

# local dependencies
primitives = { workspace = true }
pallet-claims = { workspace = true }
pallet-genesis-history = { workspace = true }
pallet-omnipool = { workspace = true }
pallet-circuit-breaker = { workspace = true }
pallet-omnipool-liquidity-mining = { workspace = true }
pallet-dca = { workspace = true }
hydra-dx-math = { workspace = true }
pallet-dynamic-fees = { workspace = true }
pallet-dynamic-evm-fee = { workspace = true }
pallet-stableswap = { workspace = true }
pallet-bonds = { workspace = true }
pallet-lbp = { workspace = true }
pallet-xyk = { workspace = true }
pallet-referrals = { workspace = true }
pallet-evm-accounts = { workspace = true }
pallet-evm-accounts-rpc-runtime-api = { workspace = true }

# pallets
pallet-balances = { workspace = true }
pallet-transaction-payment = { workspace = true }
pallet-transaction-payment-rpc-runtime-api = { workspace = true }
pallet-treasury = { workspace = true }
pallet-utility = { workspace = true }
pallet-aura = { workspace = true }
pallet-session = { workspace = true }
pallet-timestamp = { workspace = true }
pallet-preimage = { workspace = true }
pallet-scheduler = { workspace = true }
pallet-identity = { workspace = true }
pallet-collective = { workspace = true }
pallet-tips = { workspace = true }
pallet-proxy = { workspace = true }
pallet-multisig = { workspace = true }
pallet-democracy = { workspace = true }
pallet-elections-phragmen = { workspace = true }
pallet-uniques = { workspace = true }
pallet-xcm-rate-limiter = { workspace = true }

# Warehouse dependencies
hydradx-adapters = { workspace = true }
hydradx-traits = { workspace = true }
pallet-relaychain-info = { workspace = true }
pallet-transaction-multi-payment = { workspace = true, features = ["evm"] }
pallet-asset-registry = { workspace = true }
pallet-collator-rewards = { workspace = true }
pallet-currencies = { workspace = true }
pallet-ema-oracle = { workspace = true }
pallet-transaction-pause = { workspace = true }
pallet-duster = { workspace = true }
warehouse-liquidity-mining = { workspace = true }
pallet-otc = { workspace = true }
pallet-route-executor = { workspace = true }
pallet-staking = { workspace = true }

# ORML dependencies
orml-tokens = { workspace = true }
orml-traits = { workspace = true }
orml-vesting = { workspace = true }
orml-benchmarking = { workspace = true, optional = true }

# orml XCM support
orml-xtokens = { workspace = true }
orml-xcm-support = { workspace = true }
orml-unknown-tokens = { workspace = true }
orml-xcm = { workspace = true }

# collator support
pallet-collator-selection = { workspace = true }
pallet-authorship = { workspace = true }

# Cumulus dependencies
cumulus-pallet-aura-ext = { workspace = true }
cumulus-pallet-parachain-system = { workspace = true }
cumulus-pallet-xcm = { workspace = true }
cumulus-pallet-xcmp-queue = { workspace = true }
cumulus-pallet-dmp-queue = { workspace = true }
cumulus-primitives-core = { workspace = true }
cumulus-primitives-utility = { workspace = true }
cumulus-primitives-parachain-inherent = { workspace = true }
cumulus-primitives-timestamp = { workspace = true }
parachain-info = { workspace = true }

# Polkadot dependencies
polkadot-parachain = { workspace = true }
pallet-xcm = { workspace = true }
polkadot-xcm = { workspace = true }
xcm-executor = { workspace = true }
xcm-builder = { workspace = true }

# Substrate dependencies
frame-benchmarking = { workspace = true, optional = true }
frame-executive = { workspace = true }
frame-support = { workspace = true }
frame-system = { workspace = true }
frame-system-benchmarking = { workspace = true, optional = true }
frame-system-rpc-runtime-api = { workspace = true }
frame-try-runtime = { workspace = true, optional = true }
sp-api = { workspace = true }
sp-block-builder = { workspace = true }
sp-consensus-aura = { workspace = true }
sp-core = { workspace = true }
sp-inherents = { workspace = true }
sp-externalities = { workspace = true }
sp-offchain = { workspace = true }
sp-runtime = { workspace = true }
sp-session = { workspace = true }
sp-std = { workspace = true }
sp-staking = { workspace = true }
sp-transaction-pool = { workspace = true }
sp-version = { workspace = true }
sp-trie = { workspace = true }
sp-io = { workspace = true }
primitive-types = {  workspace = true }

# Frontier
fp-rpc = { workspace = true }
fp-self-contained = { workspace = true, features = ["serde"] }
pallet-ethereum = { workspace = true }
pallet-evm = { workspace = true }
pallet-evm-chain-id = { workspace = true }
pallet-evm-precompile-dispatch = { workspace = true }
pallet-evm-precompile-simple = { workspace = true }
pallet-evm-precompile-modexp = { workspace = true }
pallet-evm-precompile-bn128 = { workspace = true }
pallet-evm-precompile-blake2 = { workspace = true }
module-evm-utility-macro = { workspace = true }
ethabi = { version = "18.0.0", default-features = false }

[features]
default = ["std"]
runtime-benchmarks = [
    "frame-benchmarking",
    "frame-support/runtime-benchmarks",
    "frame-system-benchmarking/runtime-benchmarks",
    "frame-system/runtime-benchmarks",
    "orml-benchmarking",
    "hydradx-adapters/runtime-benchmarks",
    "pallet-xcm/runtime-benchmarks",
    "xcm-builder/runtime-benchmarks",
    "pallet-balances/runtime-benchmarks",
    "pallet-collator-selection/runtime-benchmarks",
    "pallet-timestamp/runtime-benchmarks",
    "pallet-treasury/runtime-benchmarks",
    "pallet-preimage/runtime-benchmarks",
    "pallet-scheduler/runtime-benchmarks",
    "pallet-claims/runtime-benchmarks",
    "pallet-identity/runtime-benchmarks",
    "pallet-collective/runtime-benchmarks",
    "pallet-transaction-pause/runtime-benchmarks",
    "pallet-tips/runtime-benchmarks",
    "pallet-proxy/runtime-benchmarks",
    "pallet-multisig/runtime-benchmarks",
    "pallet-utility/runtime-benchmarks",
    "pallet-democracy/runtime-benchmarks",
    "pallet-asset-registry/runtime-benchmarks",
    "sp-runtime/runtime-benchmarks",
    "cumulus-pallet-parachain-system/runtime-benchmarks",
    "cumulus-pallet-xcmp-queue/runtime-benchmarks",
    "pallet-uniques/runtime-benchmarks",
    "pallet-omnipool/runtime-benchmarks",
    "pallet-circuit-breaker/runtime-benchmarks",
    "pallet-ema-oracle/runtime-benchmarks",
    "pallet-duster/runtime-benchmarks",
    "pallet-omnipool-liquidity-mining/runtime-benchmarks",
    "pallet-otc/runtime-benchmarks",
    "pallet-dca/runtime-benchmarks",
    "pallet-route-executor/runtime-benchmarks",
    "pallet-ethereum/runtime-benchmarks",
    "pallet-evm/runtime-benchmarks",
    "pallet-staking/runtime-benchmarks",
    "pallet-bonds/runtime-benchmarks",
    "pallet-stableswap/runtime-benchmarks",
    "pallet-lbp/runtime-benchmarks",
    "pallet-xyk/runtime-benchmarks",
    "pallet-elections-phragmen/runtime-benchmarks",
    "pallet-referrals/runtime-benchmarks",
    "pallet-evm-accounts/runtime-benchmarks",
]
std = [
    "codec/std",
    "serde",
    "scale-info/std",
    "frame-executive/std",
    "frame-support/std",
    "frame-system/std",
    "frame-system-rpc-runtime-api/std",
    "frame-try-runtime/std",
    "cumulus-pallet-parachain-system/std",
    "cumulus-pallet-aura-ext/std",
    "cumulus-primitives-core/std",
    "cumulus-pallet-xcm/std",
    "cumulus-pallet-xcmp-queue/std",
    "parachain-info/std",
    "pallet-xcm/std",
    "polkadot-xcm/std",
    "xcm-executor/std",
    "xcm-builder/std",
    "orml-tokens/std",
    "orml-traits/std",
    "orml-vesting/std",
    "orml-xtokens/std",
    "orml-xcm-support/std",
    "orml-xcm/std",
    "orml-unknown-tokens/std",
    "orml-benchmarking/std",
    "pallet-aura/std",
    "pallet-balances/std",
    "pallet-session/std",
    "pallet-timestamp/std",
    "pallet-preimage/std",
    "pallet-scheduler/std",
    "pallet-identity/std",
    "pallet-collective/std",
    "pallet-tips/std",
    "pallet-proxy/std",
    "pallet-multisig/std",
    "pallet-transaction-payment/std",
    "pallet-transaction-payment-rpc-runtime-api/std",
    "pallet-democracy/std",
    "pallet-elections-phragmen/std",
    "pallet-claims/std",
    "pallet-treasury/std",
    "pallet-collator-selection/std",
    "pallet-authorship/std",
    "pallet-utility/std",
    "pallet-uniques/std",
    "hydradx-adapters/std",
    "hydradx-traits/std",
    "pallet-transaction-multi-payment/std",
    "pallet-genesis-history/std",
    "pallet-asset-registry/std",
    "pallet-currencies/std",
    "pallet-omnipool/std",
    "pallet-circuit-breaker/std",
    "pallet-xcm-rate-limiter/std",
    "pallet-transaction-pause/std",
    "pallet-dca/std",
    "pallet-ema-oracle/std",
    "pallet-otc/std",
    "pallet-route-executor/std",
    "pallet-omnipool-liquidity-mining/std",
    "pallet-dynamic-fees/std",
    "pallet-staking/std",
    "pallet-bonds/std",
    "pallet-stableswap/std",
    "pallet-lbp/std",
    "pallet-xyk/std",
    "pallet-duster/std",
    "warehouse-liquidity-mining/std",
    "sp-api/std",
    "sp-block-builder/std",
    "sp-consensus-aura/std",
    "sp-core/std",
    "sp-io/std",
    "sp-inherents/std",
    "sp-externalities/std",
    "sp-offchain/std",
    "sp-runtime/std",
    "sp-session/std",
    "sp-std/std",
    "sp-trie/std",
    "sp-transaction-pool/std",
    "sp-version/std",
    "fp-rpc/std",
    "fp-self-contained/std",
    "pallet-ethereum/std",
    "pallet-dynamic-evm-fee/std",
    "pallet-evm/std",
    "pallet-evm-chain-id/std",
    "pallet-evm-precompile-dispatch/std",
    "pallet-evm-precompile-simple/std",
    "pallet-evm-precompile-modexp/std",
    "pallet-evm-precompile-bn128/std",
    "pallet-evm-precompile-blake2/std",
    "pallet-xyk/std",
    "pallet-referrals/std",
    "pallet-evm-accounts/std",
    "pallet-evm-accounts-rpc-runtime-api/std",
]
try-runtime= [
    "frame-try-runtime",
    "frame-executive/try-runtime",
    "frame-system/try-runtime",
    "pallet-currencies/try-runtime",
    "orml-tokens/try-runtime",
    "orml-vesting/try-runtime",
    "orml-xtokens/try-runtime",
    "orml-xcm/try-runtime",
    "orml-unknown-tokens/try-runtime",
    "cumulus-pallet-parachain-system/try-runtime",
    "cumulus-pallet-aura-ext/try-runtime",
    "cumulus-pallet-xcm/try-runtime",
    "cumulus-pallet-xcmp-queue/try-runtime",
    "parachain-info/try-runtime",
    "pallet-aura/try-runtime",
    "pallet-balances/try-runtime",
    "pallet-elections-phragmen/try-runtime",
    "pallet-session/try-runtime",
    "pallet-timestamp/try-runtime",
    "pallet-transaction-payment/try-runtime",
    "pallet-transaction-pause/try-runtime",
    "pallet-ema-oracle/try-runtime",
    "pallet-utility/try-runtime",
    "pallet-treasury/try-runtime",
    "pallet-collective/try-runtime",
    "pallet-democracy/try-runtime",
    "pallet-proxy/try-runtime",
    "pallet-multisig/try-runtime",
    "pallet-scheduler/try-runtime",
    "pallet-tips/try-runtime",
    "pallet-collator-selection/try-runtime",
    "pallet-authorship/try-runtime",
    "pallet-uniques/try-runtime",
    "pallet-preimage/try-runtime",
    "pallet-identity/try-runtime",
    "pallet-xcm/try-runtime",
    "cumulus-pallet-dmp-queue/try-runtime",
    "pallet-asset-registry/try-runtime",
    "pallet-transaction-multi-payment/try-runtime",
    "pallet-relaychain-info/try-runtime",
    "pallet-omnipool/try-runtime",
    "pallet-dca/try-runtime",
    "pallet-collator-rewards/try-runtime",
    "pallet-genesis-history/try-runtime",
    "pallet-claims/try-runtime",
    "pallet-duster/try-runtime",
    "warehouse-liquidity-mining/try-runtime",
    "pallet-omnipool-liquidity-mining/try-runtime",
    "pallet-circuit-breaker/try-runtime",
    "pallet-xcm-rate-limiter/try-runtime",
    "pallet-otc/try-runtime",
    "pallet-route-executor/try-runtime",
    "pallet-dynamic-fees/try-runtime",
    "pallet-staking/try-runtime",
    "pallet-bonds/try-runtime",
    "pallet-stableswap/try-runtime",
    "pallet-lbp/try-runtime",
    "pallet-xyk/try-runtime",
    "fp-self-contained/try-runtime",
    "pallet-ethereum/try-runtime",
    "pallet-dynamic-evm-fee/try-runtime",
    "pallet-evm/try-runtime",
    "pallet-evm-chain-id/try-runtime",
    "pallet-xyk/try-runtime",
    "pallet-referrals/try-runtime",
    "pallet-evm-accounts/try-runtime",
]<|MERGE_RESOLUTION|>--- conflicted
+++ resolved
@@ -1,10 +1,6 @@
 [package]
 name = "hydradx-runtime"
-<<<<<<< HEAD
-version = "207.0.0"
-=======
 version = "212.0.0"
->>>>>>> 7ac267b9
 authors = ["GalacticCouncil"]
 edition = "2021"
 license = "Apache 2.0"
