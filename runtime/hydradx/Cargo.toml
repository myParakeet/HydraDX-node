[package]
name = "hydradx-runtime"
<<<<<<< HEAD
version = "262.0.0"
=======
version = "266.0.0"
>>>>>>> a03aa65c
authors = ["GalacticCouncil"]
edition = "2021"
license = "Apache 2.0"
repository = "https://github.com/galacticcouncil/HydraDX-node"

[package.metadata.docs.rs]
targets = ["x86_64-unknown-linux-gnu"]

[build-dependencies]
substrate-wasm-builder = { workspace = true }

[dependencies]
hex-literal = { workspace = true }
serde = { workspace = true, optional = true }
codec = { workspace = true }
scale-info = { workspace = true }
smallvec = { workspace = true }
log = { workspace = true }
num_enum = { workspace = true, default-features = false }
evm = { workspace = true, features = ["with-codec"] }

# local dependencies
primitives = { workspace = true }
pallet-claims = { workspace = true }
pallet-genesis-history = { workspace = true }
pallet-omnipool = { workspace = true }
pallet-circuit-breaker = { workspace = true }
pallet-omnipool-liquidity-mining = { workspace = true }
pallet-dca = { workspace = true }
hydra-dx-math = { workspace = true }
pallet-dynamic-fees = { workspace = true }
pallet-dynamic-evm-fee = { workspace = true }
pallet-stableswap = { workspace = true }
pallet-bonds = { workspace = true }
pallet-lbp = { workspace = true }
pallet-xyk = { workspace = true }
pallet-referrals = { workspace = true }
pallet-evm-accounts = { workspace = true }
pallet-evm-accounts-rpc-runtime-api = { workspace = true }
pallet-xyk-liquidity-mining = { workspace = true }

# pallets
pallet-bags-list = { workspace = true }
pallet-balances = { workspace = true }
pallet-conviction-voting = { workspace = true }
pallet-transaction-payment = { workspace = true }
pallet-transaction-payment-rpc-runtime-api = { workspace = true }
pallet-treasury = { workspace = true }
pallet-utility = { workspace = true }
pallet-aura = { workspace = true }
pallet-session = { workspace = true }
pallet-timestamp = { workspace = true }
pallet-preimage = { workspace = true }
pallet-scheduler = { workspace = true }
pallet-identity = { workspace = true }
pallet-collective = { workspace = true }
pallet-tips = { workspace = true }
pallet-proxy = { workspace = true }
pallet-multisig = { workspace = true }
pallet-referenda = { workspace = true }
pallet-democracy = { workspace = true }
pallet-elections-phragmen = { workspace = true }
pallet-uniques = { workspace = true }
pallet-whitelist = { workspace = true }
pallet-message-queue = { workspace = true }
pallet-state-trie-migration = { workspace = true }

# Warehouse dependencies
hydradx-adapters = { workspace = true }
hydradx-traits = { workspace = true }
pallet-relaychain-info = { workspace = true }
pallet-transaction-multi-payment = { workspace = true, features = ["evm"] }
pallet-asset-registry = { workspace = true }
pallet-collator-rewards = { workspace = true }
pallet-currencies = { workspace = true }
pallet-currencies-rpc-runtime-api = { workspace = true }
pallet-ema-oracle = { workspace = true }
pallet-transaction-pause = { workspace = true }
pallet-duster = { workspace = true }
warehouse-liquidity-mining = { workspace = true }
pallet-otc = { workspace = true }
pallet-otc-settlements = { workspace = true }
pallet-route-executor = { workspace = true }
pallet-staking = { workspace = true }

# ORML dependencies
orml-tokens = { workspace = true }
orml-traits = { workspace = true }
orml-vesting = { workspace = true }
orml-benchmarking = { workspace = true, optional = true }

# orml XCM support
orml-xtokens = { workspace = true }
orml-xcm-support = { workspace = true }
orml-unknown-tokens = { workspace = true }
orml-xcm = { workspace = true }

# collator support
pallet-collator-selection = { workspace = true }
pallet-authorship = { workspace = true }

# Cumulus dependencies
cumulus-pallet-aura-ext = { workspace = true }
cumulus-pallet-parachain-system = { workspace = true }
cumulus-pallet-xcm = { workspace = true }
cumulus-pallet-xcmp-queue = { workspace = true }
cumulus-primitives-core = { workspace = true }
cumulus-primitives-utility = { workspace = true }
cumulus-primitives-parachain-inherent = { workspace = true }
cumulus-primitives-timestamp = { workspace = true }
staging-parachain-info = { workspace = true }
parachains-common = { workspace = true }

# Polkadot dependencies
polkadot-parachain = { workspace = true }
pallet-xcm = { workspace = true }
polkadot-xcm = { workspace = true }
xcm-executor = { workspace = true }
xcm-builder = { workspace = true }
polkadot-runtime-common = { workspace = true }
xcm-fee-payment-runtime-api = { workspace = true }

# Substrate dependencies
frame-benchmarking = { workspace = true, optional = true }
frame-executive = { workspace = true }
frame-support = { workspace = true }
frame-system = { workspace = true }
frame-system-benchmarking = { workspace = true, optional = true }
frame-system-rpc-runtime-api = { workspace = true }
frame-try-runtime = { workspace = true, optional = true }
frame-metadata-hash-extension = { workspace = true }
sp-api = { workspace = true }
sp-arithmetic = { workspace = true }
sp-block-builder = { workspace = true }
sp-genesis-builder = { workspace = true }
sp-consensus-aura = { workspace = true }
sp-core = { workspace = true }
sp-inherents = { workspace = true }
sp-externalities = { workspace = true }
sp-offchain = { workspace = true }
sp-runtime = { workspace = true }
sp-session = { workspace = true }
sp-std = { workspace = true }
sp-staking = { workspace = true }
sp-transaction-pool = { workspace = true }
sp-version = { workspace = true }
sp-trie = { workspace = true }
sp-io = { workspace = true }
primitive-types = { workspace = true }

# Frontier
fp-rpc = { workspace = true }
fp-evm = { workspace = true }
fp-self-contained = { workspace = true, features = ["serde"] }
pallet-ethereum = { workspace = true }
pallet-evm = { workspace = true }
pallet-evm-chain-id = { workspace = true }
pallet-evm-precompile-dispatch = { workspace = true }
pallet-evm-precompile-simple = { workspace = true }
pallet-evm-precompile-modexp = { workspace = true }
pallet-evm-precompile-bn128 = { workspace = true }
pallet-evm-precompile-blake2 = { workspace = true }
pallet-evm-precompile-call-permit = { workspace = true }
precompile-utils = { workspace = true }
module-evm-utility-macro = { workspace = true }
ethabi = { workspace = true }
hex = { workspace = true }
serde_json = { workspace = true, default-features = false }

[features]
default = ["std"]
runtime-benchmarks = [
    "frame-benchmarking",
    "frame-support/runtime-benchmarks",
    "frame-system-benchmarking/runtime-benchmarks",
    "frame-system/runtime-benchmarks",
    "orml-benchmarking",
    "hydradx-adapters/runtime-benchmarks",
    "pallet-xcm/runtime-benchmarks",
    "xcm-builder/runtime-benchmarks",
    "pallet-balances/runtime-benchmarks",
    "pallet-collator-selection/runtime-benchmarks",
    "pallet-timestamp/runtime-benchmarks",
    "pallet-treasury/runtime-benchmarks",
    "pallet-preimage/runtime-benchmarks",
    "pallet-scheduler/runtime-benchmarks",
    "pallet-claims/runtime-benchmarks",
    "pallet-identity/runtime-benchmarks",
    "pallet-collective/runtime-benchmarks",
    "pallet-transaction-pause/runtime-benchmarks",
    "pallet-tips/runtime-benchmarks",
    "pallet-proxy/runtime-benchmarks",
    "pallet-multisig/runtime-benchmarks",
    "pallet-utility/runtime-benchmarks",
    "pallet-democracy/runtime-benchmarks",
    "pallet-asset-registry/runtime-benchmarks",
    "sp-runtime/runtime-benchmarks",
    "cumulus-pallet-parachain-system/runtime-benchmarks",
    "cumulus-pallet-xcmp-queue/runtime-benchmarks",
    "pallet-uniques/runtime-benchmarks",
    "pallet-omnipool/runtime-benchmarks",
    "pallet-circuit-breaker/runtime-benchmarks",
    "pallet-ema-oracle/runtime-benchmarks",
    "pallet-duster/runtime-benchmarks",
    "pallet-omnipool-liquidity-mining/runtime-benchmarks",
    "pallet-otc/runtime-benchmarks",
    "pallet-otc-settlements/runtime-benchmarks",
    "pallet-dca/runtime-benchmarks",
    "pallet-route-executor/runtime-benchmarks",
    "pallet-ethereum/runtime-benchmarks",
    "pallet-evm/runtime-benchmarks",
    "pallet-staking/runtime-benchmarks",
    "pallet-bonds/runtime-benchmarks",
    "pallet-stableswap/runtime-benchmarks",
    "pallet-lbp/runtime-benchmarks",
    "pallet-xyk/runtime-benchmarks",
    "pallet-elections-phragmen/runtime-benchmarks",
    "pallet-referrals/runtime-benchmarks",
    "pallet-evm-accounts/runtime-benchmarks",
    "pallet-message-queue/runtime-benchmarks",
    "pallet-state-trie-migration/runtime-benchmarks",
    "pallet-conviction-voting/runtime-benchmarks",
    "pallet-referenda/runtime-benchmarks",
    "pallet-whitelist/runtime-benchmarks",
]
std = [
    "codec/std",
    "serde",
    "scale-info/std",
    "frame-executive/std",
    "frame-support/std",
    "frame-system/std",
    "frame-system-rpc-runtime-api/std",
    "frame-try-runtime/std",
    "frame-metadata-hash-extension/std",
    "cumulus-pallet-parachain-system/std",
    "cumulus-pallet-aura-ext/std",
    "cumulus-primitives-core/std",
    "cumulus-primitives-utility/std",
    "cumulus-pallet-xcm/std",
    "cumulus-pallet-xcmp-queue/std",
    "staging-parachain-info/std",
    "pallet-xcm/std",
    "polkadot-xcm/std",
    "xcm-fee-payment-runtime-api/std",
    "xcm-executor/std",
    "xcm-builder/std",
    "orml-tokens/std",
    "orml-traits/std",
    "orml-vesting/std",
    "orml-xtokens/std",
    "orml-xcm-support/std",
    "orml-xcm/std",
    "orml-unknown-tokens/std",
    "orml-benchmarking/std",
    "pallet-aura/std",
    "pallet-balances/std",
    "pallet-session/std",
    "pallet-timestamp/std",
    "pallet-preimage/std",
    "pallet-scheduler/std",
    "pallet-identity/std",
    "pallet-collective/std",
    "pallet-tips/std",
    "pallet-proxy/std",
    "pallet-multisig/std",
    "pallet-transaction-payment/std",
    "pallet-transaction-payment-rpc-runtime-api/std",
    "pallet-democracy/std",
    "pallet-elections-phragmen/std",
    "pallet-claims/std",
    "pallet-treasury/std",
    "pallet-collator-selection/std",
    "pallet-authorship/std",
    "pallet-utility/std",
    "pallet-uniques/std",
    "hydradx-adapters/std",
    "hydradx-traits/std",
    "pallet-transaction-multi-payment/std",
    "pallet-genesis-history/std",
    "pallet-asset-registry/std",
    "pallet-currencies/std",
    "pallet-currencies-rpc-runtime-api/std",
    "pallet-omnipool/std",
    "pallet-circuit-breaker/std",
    "pallet-transaction-pause/std",
    "pallet-dca/std",
    "pallet-ema-oracle/std",
    "pallet-otc/std",
    "pallet-otc-settlements/std",
    "pallet-route-executor/std",
    "pallet-omnipool-liquidity-mining/std",
    "pallet-dynamic-fees/std",
    "pallet-staking/std",
    "pallet-bonds/std",
    "pallet-stableswap/std",
    "pallet-lbp/std",
    "pallet-xyk/std",
    "pallet-duster/std",
    "warehouse-liquidity-mining/std",
    "sp-api/std",
    "sp-arithmetic/std",
    "sp-block-builder/std",
    "sp-genesis-builder/std",
    "sp-consensus-aura/std",
    "sp-core/std",
    "sp-io/std",
    "sp-inherents/std",
    "sp-externalities/std",
    "sp-offchain/std",
    "sp-runtime/std",
    "sp-session/std",
    "sp-std/std",
    "sp-trie/std",
    "sp-transaction-pool/std",
    "sp-version/std",
    "fp-rpc/std",
    "fp-self-contained/std",
    "pallet-ethereum/std",
    "pallet-dynamic-evm-fee/std",
    "pallet-evm/std",
    "pallet-evm-chain-id/std",
    "pallet-evm-precompile-dispatch/std",
    "pallet-evm-precompile-simple/std",
    "pallet-evm-precompile-modexp/std",
    "pallet-evm-precompile-bn128/std",
    "pallet-evm-precompile-blake2/std",
    "pallet-evm-precompile-call-permit/std",
    "pallet-xyk/std",
    "pallet-referrals/std",
    "pallet-evm-accounts/std",
    "pallet-evm-accounts-rpc-runtime-api/std",
    "pallet-xyk-liquidity-mining/std",
    "parachains-common/std",
    "polkadot-runtime-common/std",
    "pallet-state-trie-migration/std",
    "pallet-conviction-voting/std",
    "pallet-referenda/std",
    "pallet-whitelist/std",
]
try-runtime = [
    "frame-try-runtime",
    "frame-executive/try-runtime",
    "frame-system/try-runtime",
    "pallet-currencies/try-runtime",
    "orml-tokens/try-runtime",
    "orml-vesting/try-runtime",
    "orml-xtokens/try-runtime",
    "orml-xcm/try-runtime",
    "orml-unknown-tokens/try-runtime",
    "cumulus-pallet-parachain-system/try-runtime",
    "cumulus-pallet-aura-ext/try-runtime",
    "cumulus-pallet-xcm/try-runtime",
    "cumulus-pallet-xcmp-queue/try-runtime",
    "staging-parachain-info/try-runtime",
    "pallet-aura/try-runtime",
    "pallet-bags-list/try-runtime",
    "pallet-balances/try-runtime",
    "pallet-elections-phragmen/try-runtime",
    "pallet-session/try-runtime",
    "pallet-timestamp/try-runtime",
    "pallet-transaction-payment/try-runtime",
    "pallet-transaction-pause/try-runtime",
    "pallet-ema-oracle/try-runtime",
    "pallet-utility/try-runtime",
    "pallet-treasury/try-runtime",
    "pallet-collective/try-runtime",
    "pallet-democracy/try-runtime",
    "pallet-proxy/try-runtime",
    "pallet-multisig/try-runtime",
    "pallet-scheduler/try-runtime",
    "pallet-tips/try-runtime",
    "pallet-collator-selection/try-runtime",
    "pallet-authorship/try-runtime",
    "pallet-uniques/try-runtime",
    "pallet-preimage/try-runtime",
    "pallet-identity/try-runtime",
    "pallet-xcm/try-runtime",
    "pallet-asset-registry/try-runtime",
    "pallet-transaction-multi-payment/try-runtime",
    "pallet-relaychain-info/try-runtime",
    "pallet-omnipool/try-runtime",
    "pallet-dca/try-runtime",
    "pallet-collator-rewards/try-runtime",
    "pallet-genesis-history/try-runtime",
    "pallet-claims/try-runtime",
    "pallet-duster/try-runtime",
    "warehouse-liquidity-mining/try-runtime",
    "pallet-omnipool-liquidity-mining/try-runtime",
    "pallet-circuit-breaker/try-runtime",
    "pallet-otc/try-runtime",
    "pallet-otc-settlements/try-runtime",
    "pallet-route-executor/try-runtime",
    "pallet-dynamic-fees/try-runtime",
    "pallet-staking/try-runtime",
    "pallet-bonds/try-runtime",
    "pallet-stableswap/try-runtime",
    "pallet-lbp/try-runtime",
    "pallet-xyk/try-runtime",
    "fp-self-contained/try-runtime",
    "pallet-ethereum/try-runtime",
    "pallet-dynamic-evm-fee/try-runtime",
    "pallet-evm/try-runtime",
    "pallet-evm-chain-id/try-runtime",
    "pallet-xyk/try-runtime",
    "pallet-referrals/try-runtime",
    "pallet-evm-accounts/try-runtime",
    "pallet-xyk-liquidity-mining/try-runtime",
    "pallet-message-queue/try-runtime",
    "pallet-state-trie-migration/try-runtime",
    "pallet-conviction-voting/try-runtime",
    "pallet-referenda/try-runtime",
    "pallet-whitelist/try-runtime",
]

metadata-hash = [
    "substrate-wasm-builder/metadata-hash",
]<|MERGE_RESOLUTION|>--- conflicted
+++ resolved
@@ -1,10 +1,6 @@
 [package]
 name = "hydradx-runtime"
-<<<<<<< HEAD
-version = "262.0.0"
-=======
-version = "266.0.0"
->>>>>>> a03aa65c
+version = "267.0.0"
 authors = ["GalacticCouncil"]
 edition = "2021"
 license = "Apache 2.0"
