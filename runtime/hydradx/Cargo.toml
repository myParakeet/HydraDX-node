[package]
name = "hydradx-runtime"
<<<<<<< HEAD
version = "284.0.0"
=======
version = "285.0.0"
>>>>>>> 47e2b7f1
authors = ["GalacticCouncil"]
edition = "2021"
license = "Apache 2.0"
repository = "https://github.com/galacticcouncil/HydraDX-node"

[package.metadata.docs.rs]
targets = ["x86_64-unknown-linux-gnu"]

[build-dependencies]
substrate-wasm-builder = { workspace = true }

[dependencies]
hex-literal = { workspace = true }
serde = { workspace = true, optional = true }
codec = { workspace = true }
scale-info = { workspace = true }
smallvec = { workspace = true }
log = { workspace = true }
num_enum = { workspace = true, default-features = false }
evm = { workspace = true, features = ["with-codec"] }

# local dependencies
primitives = { workspace = true }
hydradx-adapters = { workspace = true }
hydradx-traits = { workspace = true }
pallet-claims = { workspace = true }
pallet-genesis-history = { workspace = true }
pallet-omnipool = { workspace = true }
pallet-circuit-breaker = { workspace = true }
pallet-omnipool-liquidity-mining = { workspace = true }
pallet-dca = { workspace = true }
hydra-dx-math = { workspace = true }
pallet-dynamic-fees = { workspace = true }
pallet-dynamic-evm-fee = { workspace = true }
pallet-stableswap = { workspace = true }
pallet-bonds = { workspace = true }
pallet-lbp = { workspace = true }
pallet-xyk = { workspace = true }
pallet-referrals = { workspace = true }
pallet-broadcast = { workspace = true }
pallet-evm-accounts = { workspace = true }
pallet-evm-accounts-rpc-runtime-api = { workspace = true }
pallet-xyk-liquidity-mining = { workspace = true }
pallet-relaychain-info = { workspace = true }
pallet-transaction-multi-payment = { workspace = true, features = ["evm"] }
pallet-asset-registry = { workspace = true }
pallet-collator-rewards = { workspace = true }
pallet-currencies = { workspace = true }
pallet-currencies-rpc-runtime-api = { workspace = true }
pallet-ema-oracle = { workspace = true }
pallet-transaction-pause = { workspace = true }
pallet-duster = { workspace = true }
warehouse-liquidity-mining = { workspace = true }
pallet-otc = { workspace = true }
pallet-otc-settlements = { workspace = true }
pallet-route-executor = { workspace = true }
pallet-staking = { workspace = true }
pallet-liquidation = { workspace = true }

# pallets
pallet-bags-list = { workspace = true }
pallet-balances = { workspace = true }
pallet-conviction-voting = { workspace = true }
pallet-dispatcher = { workspace = true }
pallet-transaction-payment = { workspace = true }
pallet-transaction-payment-rpc-runtime-api = { workspace = true }
pallet-treasury = { workspace = true }
pallet-utility = { workspace = true }
pallet-aura = { workspace = true }
pallet-session = { workspace = true }
pallet-timestamp = { workspace = true }
pallet-preimage = { workspace = true }
pallet-scheduler = { workspace = true }
pallet-identity = { workspace = true }
pallet-collective = { workspace = true }
pallet-tips = { workspace = true }
pallet-proxy = { workspace = true }
pallet-multisig = { workspace = true }
pallet-referenda = { workspace = true }
pallet-democracy = { workspace = true }
pallet-elections-phragmen = { workspace = true }
pallet-uniques = { workspace = true }
pallet-whitelist = { workspace = true }
pallet-message-queue = { workspace = true }
pallet-state-trie-migration = { workspace = true }

# ORML dependencies
orml-tokens = { workspace = true }
orml-traits = { workspace = true }
orml-vesting = { workspace = true }
orml-benchmarking = { workspace = true, optional = true }

# orml XCM support
orml-xtokens = { workspace = true }
orml-xcm-support = { workspace = true }
orml-unknown-tokens = { workspace = true }
orml-xcm = { workspace = true }

# collator support
pallet-collator-selection = { workspace = true }
pallet-authorship = { workspace = true }

# Cumulus dependencies
cumulus-pallet-aura-ext = { workspace = true }
cumulus-pallet-parachain-system = { workspace = true }
cumulus-pallet-xcm = { workspace = true }
cumulus-pallet-xcmp-queue = { workspace = true }
cumulus-primitives-core = { workspace = true }
cumulus-primitives-utility = { workspace = true }
cumulus-primitives-parachain-inherent = { workspace = true }
cumulus-primitives-timestamp = { workspace = true }
staging-parachain-info = { workspace = true }
parachains-common = { workspace = true }

# Polkadot dependencies
polkadot-parachain = { workspace = true }
pallet-xcm = { workspace = true }
polkadot-xcm = { workspace = true }
xcm-executor = { workspace = true }
xcm-builder = { workspace = true }
polkadot-runtime-common = { workspace = true }
xcm-fee-payment-runtime-api = { workspace = true }

# Substrate dependencies
frame-benchmarking = { workspace = true, optional = true }
frame-executive = { workspace = true }
frame-support = { workspace = true }
frame-system = { workspace = true }
frame-system-benchmarking = { workspace = true, optional = true }
frame-system-rpc-runtime-api = { workspace = true }
frame-try-runtime = { workspace = true, optional = true }
frame-metadata-hash-extension = { workspace = true }
sp-api = { workspace = true }
sp-arithmetic = { workspace = true }
sp-block-builder = { workspace = true }
sp-genesis-builder = { workspace = true }
sp-consensus-aura = { workspace = true }
sp-core = { workspace = true }
sp-inherents = { workspace = true }
sp-externalities = { workspace = true }
sp-offchain = { workspace = true }
sp-runtime = { workspace = true }
sp-session = { workspace = true }
sp-std = { workspace = true }
sp-staking = { workspace = true }
sp-transaction-pool = { workspace = true }
sp-version = { workspace = true }
sp-trie = { workspace = true }
sp-io = { workspace = true }
primitive-types = { workspace = true }

# Frontier
fp-rpc = { workspace = true }
fp-evm = { workspace = true }
fp-self-contained = { workspace = true, features = ["serde"] }
pallet-ethereum = { workspace = true }
pallet-evm = { workspace = true }
pallet-evm-chain-id = { workspace = true }
pallet-evm-precompile-dispatch = { workspace = true }
pallet-evm-precompile-simple = { workspace = true }
pallet-evm-precompile-modexp = { workspace = true }
pallet-evm-precompile-bn128 = { workspace = true }
pallet-evm-precompile-blake2 = { workspace = true }
pallet-evm-precompile-call-permit = { workspace = true }
precompile-utils = { workspace = true }
module-evm-utility-macro = { workspace = true }
ethabi = { workspace = true }
hex = { workspace = true }
serde_json = { workspace = true, default-features = false }

[features]
default = ["std"]
runtime-benchmarks = [
    "frame-benchmarking",
    "frame-support/runtime-benchmarks",
    "frame-system-benchmarking/runtime-benchmarks",
    "frame-system/runtime-benchmarks",
    "orml-benchmarking",
    "hydradx-adapters/runtime-benchmarks",
    "pallet-xcm/runtime-benchmarks",
    "xcm-builder/runtime-benchmarks",
    "pallet-balances/runtime-benchmarks",
    "pallet-collator-selection/runtime-benchmarks",
    "pallet-timestamp/runtime-benchmarks",
    "pallet-treasury/runtime-benchmarks",
    "pallet-preimage/runtime-benchmarks",
    "pallet-scheduler/runtime-benchmarks",
    "pallet-claims/runtime-benchmarks",
    "pallet-identity/runtime-benchmarks",
    "pallet-collective/runtime-benchmarks",
    "pallet-transaction-pause/runtime-benchmarks",
    "pallet-tips/runtime-benchmarks",
    "pallet-proxy/runtime-benchmarks",
    "pallet-multisig/runtime-benchmarks",
    "pallet-utility/runtime-benchmarks",
    "pallet-democracy/runtime-benchmarks",
    "pallet-asset-registry/runtime-benchmarks",
    "sp-runtime/runtime-benchmarks",
    "cumulus-pallet-parachain-system/runtime-benchmarks",
    "cumulus-pallet-xcmp-queue/runtime-benchmarks",
    "pallet-uniques/runtime-benchmarks",
    "pallet-omnipool/runtime-benchmarks",
    "pallet-circuit-breaker/runtime-benchmarks",
    "pallet-ema-oracle/runtime-benchmarks",
    "pallet-duster/runtime-benchmarks",
    "pallet-omnipool-liquidity-mining/runtime-benchmarks",
    "pallet-otc/runtime-benchmarks",
    "pallet-otc-settlements/runtime-benchmarks",
    "pallet-dca/runtime-benchmarks",
    "pallet-route-executor/runtime-benchmarks",
    "pallet-ethereum/runtime-benchmarks",
    "pallet-evm/runtime-benchmarks",
    "pallet-staking/runtime-benchmarks",
    "pallet-bonds/runtime-benchmarks",
    "pallet-stableswap/runtime-benchmarks",
    "pallet-lbp/runtime-benchmarks",
    "pallet-xyk/runtime-benchmarks",
    "pallet-elections-phragmen/runtime-benchmarks",
    "pallet-referrals/runtime-benchmarks",
    "pallet-evm-accounts/runtime-benchmarks",
    "pallet-message-queue/runtime-benchmarks",
    "pallet-state-trie-migration/runtime-benchmarks",
    "pallet-liquidation/runtime-benchmarks",
    "pallet-conviction-voting/runtime-benchmarks",
    "pallet-referenda/runtime-benchmarks",
    "pallet-whitelist/runtime-benchmarks",
    "pallet-dispatcher/runtime-benchmarks",
]
std = [
    "codec/std",
    "serde",
    "scale-info/std",
    "frame-executive/std",
    "frame-support/std",
    "frame-system/std",
    "frame-system-rpc-runtime-api/std",
    "frame-try-runtime/std",
    "frame-metadata-hash-extension/std",
    "cumulus-pallet-parachain-system/std",
    "cumulus-pallet-aura-ext/std",
    "cumulus-primitives-core/std",
    "cumulus-primitives-utility/std",
    "cumulus-pallet-xcm/std",
    "cumulus-pallet-xcmp-queue/std",
    "staging-parachain-info/std",
    "pallet-xcm/std",
    "polkadot-xcm/std",
    "xcm-fee-payment-runtime-api/std",
    "xcm-executor/std",
    "xcm-builder/std",
    "orml-tokens/std",
    "orml-traits/std",
    "orml-vesting/std",
    "orml-xtokens/std",
    "orml-xcm-support/std",
    "orml-xcm/std",
    "orml-unknown-tokens/std",
    "orml-benchmarking/std",
    "pallet-aura/std",
    "pallet-balances/std",
    "pallet-session/std",
    "pallet-timestamp/std",
    "pallet-preimage/std",
    "pallet-scheduler/std",
    "pallet-identity/std",
    "pallet-collective/std",
    "pallet-tips/std",
    "pallet-proxy/std",
    "pallet-multisig/std",
    "pallet-transaction-payment/std",
    "pallet-transaction-payment-rpc-runtime-api/std",
    "pallet-democracy/std",
    "pallet-elections-phragmen/std",
    "pallet-claims/std",
    "pallet-treasury/std",
    "pallet-collator-selection/std",
    "pallet-authorship/std",
    "pallet-utility/std",
    "pallet-uniques/std",
    "hydradx-adapters/std",
    "hydradx-traits/std",
    "pallet-transaction-multi-payment/std",
    "pallet-genesis-history/std",
    "pallet-asset-registry/std",
    "pallet-currencies/std",
    "pallet-currencies-rpc-runtime-api/std",
    "pallet-omnipool/std",
    "pallet-circuit-breaker/std",
    "pallet-transaction-pause/std",
    "pallet-dca/std",
    "pallet-ema-oracle/std",
    "pallet-otc/std",
    "pallet-otc-settlements/std",
    "pallet-route-executor/std",
    "pallet-omnipool-liquidity-mining/std",
    "pallet-dynamic-fees/std",
    "pallet-staking/std",
    "pallet-bonds/std",
    "pallet-stableswap/std",
    "pallet-lbp/std",
    "pallet-xyk/std",
    "pallet-duster/std",
    "warehouse-liquidity-mining/std",
    "sp-api/std",
    "sp-arithmetic/std",
    "sp-block-builder/std",
    "sp-genesis-builder/std",
    "sp-consensus-aura/std",
    "sp-core/std",
    "sp-io/std",
    "sp-inherents/std",
    "sp-externalities/std",
    "sp-offchain/std",
    "sp-runtime/std",
    "sp-session/std",
    "sp-std/std",
    "sp-trie/std",
    "sp-transaction-pool/std",
    "sp-version/std",
    "fp-rpc/std",
    "fp-self-contained/std",
    "pallet-ethereum/std",
    "pallet-dynamic-evm-fee/std",
    "pallet-evm/std",
    "pallet-evm-chain-id/std",
    "pallet-evm-precompile-dispatch/std",
    "pallet-evm-precompile-simple/std",
    "pallet-evm-precompile-modexp/std",
    "pallet-evm-precompile-bn128/std",
    "pallet-evm-precompile-blake2/std",
    "pallet-evm-precompile-call-permit/std",
    "pallet-xyk/std",
    "pallet-referrals/std",
    "pallet-evm-accounts/std",
    "pallet-evm-accounts-rpc-runtime-api/std",
    "pallet-xyk-liquidity-mining/std",
    "parachains-common/std",
    "polkadot-runtime-common/std",
    "pallet-state-trie-migration/std",
    "pallet-liquidation/std",
    "pallet-conviction-voting/std",
    "pallet-referenda/std",
    "pallet-whitelist/std",
    "pallet-broadcast/std",
    "pallet-dispatcher/std",
]
try-runtime = [
    "frame-try-runtime",
    "frame-executive/try-runtime",
    "frame-system/try-runtime",
    "pallet-currencies/try-runtime",
    "orml-tokens/try-runtime",
    "orml-vesting/try-runtime",
    "orml-xtokens/try-runtime",
    "orml-xcm/try-runtime",
    "orml-unknown-tokens/try-runtime",
    "cumulus-pallet-parachain-system/try-runtime",
    "cumulus-pallet-aura-ext/try-runtime",
    "cumulus-pallet-xcm/try-runtime",
    "cumulus-pallet-xcmp-queue/try-runtime",
    "staging-parachain-info/try-runtime",
    "pallet-aura/try-runtime",
    "pallet-bags-list/try-runtime",
    "pallet-balances/try-runtime",
    "pallet-elections-phragmen/try-runtime",
    "pallet-session/try-runtime",
    "pallet-timestamp/try-runtime",
    "pallet-transaction-payment/try-runtime",
    "pallet-transaction-pause/try-runtime",
    "pallet-ema-oracle/try-runtime",
    "pallet-utility/try-runtime",
    "pallet-treasury/try-runtime",
    "pallet-collective/try-runtime",
    "pallet-democracy/try-runtime",
    "pallet-proxy/try-runtime",
    "pallet-multisig/try-runtime",
    "pallet-scheduler/try-runtime",
    "pallet-tips/try-runtime",
    "pallet-collator-selection/try-runtime",
    "pallet-authorship/try-runtime",
    "pallet-uniques/try-runtime",
    "pallet-preimage/try-runtime",
    "pallet-identity/try-runtime",
    "pallet-xcm/try-runtime",
    "pallet-asset-registry/try-runtime",
    "pallet-transaction-multi-payment/try-runtime",
    "pallet-relaychain-info/try-runtime",
    "pallet-omnipool/try-runtime",
    "pallet-dca/try-runtime",
    "pallet-collator-rewards/try-runtime",
    "pallet-genesis-history/try-runtime",
    "pallet-claims/try-runtime",
    "pallet-duster/try-runtime",
    "warehouse-liquidity-mining/try-runtime",
    "pallet-omnipool-liquidity-mining/try-runtime",
    "pallet-circuit-breaker/try-runtime",
    "pallet-otc/try-runtime",
    "pallet-otc-settlements/try-runtime",
    "pallet-route-executor/try-runtime",
    "pallet-dynamic-fees/try-runtime",
    "pallet-staking/try-runtime",
    "pallet-bonds/try-runtime",
    "pallet-stableswap/try-runtime",
    "pallet-lbp/try-runtime",
    "pallet-xyk/try-runtime",
    "fp-self-contained/try-runtime",
    "pallet-ethereum/try-runtime",
    "pallet-dynamic-evm-fee/try-runtime",
    "pallet-evm/try-runtime",
    "pallet-evm-chain-id/try-runtime",
    "pallet-xyk/try-runtime",
    "pallet-referrals/try-runtime",
    "pallet-evm-accounts/try-runtime",
    "pallet-xyk-liquidity-mining/try-runtime",
    "pallet-message-queue/try-runtime",
    "pallet-state-trie-migration/try-runtime",
    "pallet-liquidation/try-runtime",
    "pallet-conviction-voting/try-runtime",
    "pallet-referenda/try-runtime",
    "pallet-whitelist/try-runtime",
    "pallet-broadcast/try-runtime",
    "pallet-dispatcher/try-runtime",
]

metadata-hash = [
    "substrate-wasm-builder/metadata-hash",
]<|MERGE_RESOLUTION|>--- conflicted
+++ resolved
@@ -1,10 +1,6 @@
 [package]
 name = "hydradx-runtime"
-<<<<<<< HEAD
-version = "284.0.0"
-=======
-version = "285.0.0"
->>>>>>> 47e2b7f1
+version = "286.0.0"
 authors = ["GalacticCouncil"]
 edition = "2021"
 license = "Apache 2.0"
