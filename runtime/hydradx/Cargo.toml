[package]
name = "hydradx-runtime"
<<<<<<< HEAD
version = "283.0.0"
=======
version = "284.0.0"
>>>>>>> 53a10069
authors = ["GalacticCouncil"]
edition = "2021"
license = "Apache 2.0"
repository = "https://github.com/galacticcouncil/HydraDX-node"

[package.metadata.docs.rs]
targets = ["x86_64-unknown-linux-gnu"]

[build-dependencies]
substrate-wasm-builder = { workspace = true }

[dependencies]
hex-literal = { workspace = true }
serde = { workspace = true, optional = true }
codec = { workspace = true }
scale-info = { workspace = true }
smallvec = { workspace = true }
log = { workspace = true }
num_enum = { workspace = true, default-features = false }
evm = { workspace = true, features = ["with-codec"] }

# local dependencies
primitives = { workspace = true }
hydradx-adapters = { workspace = true }
hydradx-traits = { workspace = true }
pallet-claims = { workspace = true }
pallet-genesis-history = { workspace = true }
pallet-omnipool = { workspace = true }
pallet-circuit-breaker = { workspace = true }
pallet-omnipool-liquidity-mining = { workspace = true }
pallet-dca = { workspace = true }
hydra-dx-math = { workspace = true }
pallet-dynamic-fees = { workspace = true }
pallet-dynamic-evm-fee = { workspace = true }
pallet-stableswap = { workspace = true }
pallet-bonds = { workspace = true }
pallet-lbp = { workspace = true }
pallet-xyk = { workspace = true }
pallet-referrals = { workspace = true }
pallet-broadcast = { workspace = true }
pallet-evm-accounts = { workspace = true }
pallet-evm-accounts-rpc-runtime-api = { workspace = true }
pallet-xyk-liquidity-mining = { workspace = true }
pallet-relaychain-info = { workspace = true }
pallet-transaction-multi-payment = { workspace = true, features = ["evm"] }
pallet-asset-registry = { workspace = true }
pallet-collator-rewards = { workspace = true }
pallet-currencies = { workspace = true }
pallet-currencies-rpc-runtime-api = { workspace = true }
pallet-ema-oracle = { workspace = true }
pallet-transaction-pause = { workspace = true }
pallet-duster = { workspace = true }
warehouse-liquidity-mining = { workspace = true }
pallet-otc = { workspace = true }
pallet-otc-settlements = { workspace = true }
pallet-route-executor = { workspace = true }
pallet-staking = { workspace = true }
pallet-liquidation = { workspace = true }

# pallets
pallet-bags-list = { workspace = true }
pallet-balances = { workspace = true }
pallet-conviction-voting = { workspace = true }
pallet-dispatcher = { workspace = true }
pallet-transaction-payment = { workspace = true }
pallet-transaction-payment-rpc-runtime-api = { workspace = true }
pallet-treasury = { workspace = true }
pallet-utility = { workspace = true }
pallet-aura = { workspace = true }
pallet-session = { workspace = true }
pallet-timestamp = { workspace = true }
pallet-preimage = { workspace = true }
pallet-scheduler = { workspace = true }
pallet-identity = { workspace = true }
pallet-collective = { workspace = true }
pallet-tips = { workspace = true }
pallet-proxy = { workspace = true }
pallet-multisig = { workspace = true }
pallet-referenda = { workspace = true }
pallet-democracy = { workspace = true }
pallet-elections-phragmen = { workspace = true }
pallet-uniques = { workspace = true }
pallet-whitelist = { workspace = true }
pallet-message-queue = { workspace = true }
pallet-state-trie-migration = { workspace = true }

# ORML dependencies
orml-tokens = { workspace = true }
orml-traits = { workspace = true }
orml-vesting = { workspace = true }
orml-benchmarking = { workspace = true, optional = true }

# orml XCM support
orml-xtokens = { workspace = true }
orml-xcm-support = { workspace = true }
orml-unknown-tokens = { workspace = true }
orml-xcm = { workspace = true }

# collator support
pallet-collator-selection = { workspace = true }
pallet-authorship = { workspace = true }

# Cumulus dependencies
cumulus-pallet-aura-ext = { workspace = true }
cumulus-pallet-parachain-system = { workspace = true }
cumulus-pallet-xcm = { workspace = true }
cumulus-pallet-xcmp-queue = { workspace = true }
cumulus-primitives-core = { workspace = true }
cumulus-primitives-utility = { workspace = true }
cumulus-primitives-parachain-inherent = { workspace = true }
cumulus-primitives-timestamp = { workspace = true }
staging-parachain-info = { workspace = true }
parachains-common = { workspace = true }

# Polkadot dependencies
polkadot-parachain = { workspace = true }
pallet-xcm = { workspace = true }
pallet-xcm-benchmarks = { workspace = true, optional = true }
polkadot-xcm = { workspace = true }
xcm-executor = { workspace = true }
xcm-builder = { workspace = true }
polkadot-runtime-common = { workspace = true }
xcm-fee-payment-runtime-api = { workspace = true }

# Substrate dependencies
frame-benchmarking = { workspace = true, optional = true }
frame-executive = { workspace = true }
frame-support = { workspace = true }
frame-system = { workspace = true }
frame-system-benchmarking = { workspace = true, optional = true }
frame-system-rpc-runtime-api = { workspace = true }
frame-try-runtime = { workspace = true, optional = true }
frame-metadata-hash-extension = { workspace = true }
sp-api = { workspace = true }
sp-arithmetic = { workspace = true }
sp-block-builder = { workspace = true }
sp-genesis-builder = { workspace = true }
sp-consensus-aura = { workspace = true }
sp-core = { workspace = true }
sp-inherents = { workspace = true }
sp-externalities = { workspace = true }
sp-offchain = { workspace = true }
sp-runtime = { workspace = true }
sp-session = { workspace = true }
sp-std = { workspace = true }
sp-staking = { workspace = true }
sp-transaction-pool = { workspace = true }
sp-version = { workspace = true }
sp-trie = { workspace = true }
sp-io = { workspace = true }
primitive-types = { workspace = true }

# Frontier
fp-rpc = { workspace = true }
fp-evm = { workspace = true }
fp-self-contained = { workspace = true, features = ["serde"] }
pallet-ethereum = { workspace = true }
pallet-evm = { workspace = true }
pallet-evm-chain-id = { workspace = true }
pallet-evm-precompile-dispatch = { workspace = true }
pallet-evm-precompile-simple = { workspace = true }
pallet-evm-precompile-modexp = { workspace = true }
pallet-evm-precompile-bn128 = { workspace = true }
pallet-evm-precompile-blake2 = { workspace = true }
pallet-evm-precompile-call-permit = { workspace = true }
precompile-utils = { workspace = true }
module-evm-utility-macro = { workspace = true }
ethabi = { workspace = true }
hex = { workspace = true }
serde_json = { workspace = true, default-features = false }

[features]
default = ["std"]
runtime-benchmarks = [
    "frame-benchmarking",
    "frame-support/runtime-benchmarks",
    "frame-system-benchmarking/runtime-benchmarks",
    "frame-system/runtime-benchmarks",
    "orml-benchmarking",
    "hydradx-adapters/runtime-benchmarks",
    "pallet-xcm/runtime-benchmarks",
    "xcm-builder/runtime-benchmarks",
    "pallet-balances/runtime-benchmarks",
    "pallet-collator-selection/runtime-benchmarks",
    "pallet-timestamp/runtime-benchmarks",
    "pallet-treasury/runtime-benchmarks",
    "pallet-preimage/runtime-benchmarks",
    "pallet-scheduler/runtime-benchmarks",
    "pallet-claims/runtime-benchmarks",
    "pallet-identity/runtime-benchmarks",
    "pallet-collective/runtime-benchmarks",
    "pallet-transaction-pause/runtime-benchmarks",
    "pallet-tips/runtime-benchmarks",
    "pallet-proxy/runtime-benchmarks",
    "pallet-multisig/runtime-benchmarks",
    "pallet-utility/runtime-benchmarks",
    "pallet-democracy/runtime-benchmarks",
    "pallet-asset-registry/runtime-benchmarks",
    "sp-runtime/runtime-benchmarks",
    "cumulus-pallet-parachain-system/runtime-benchmarks",
    "cumulus-pallet-xcmp-queue/runtime-benchmarks",
    "pallet-uniques/runtime-benchmarks",
    "pallet-omnipool/runtime-benchmarks",
    "pallet-circuit-breaker/runtime-benchmarks",
    "pallet-ema-oracle/runtime-benchmarks",
    "pallet-duster/runtime-benchmarks",
    "pallet-omnipool-liquidity-mining/runtime-benchmarks",
    "pallet-otc/runtime-benchmarks",
    "pallet-otc-settlements/runtime-benchmarks",
    "pallet-dca/runtime-benchmarks",
    "pallet-route-executor/runtime-benchmarks",
    "pallet-ethereum/runtime-benchmarks",
    "pallet-evm/runtime-benchmarks",
    "pallet-staking/runtime-benchmarks",
    "pallet-bonds/runtime-benchmarks",
    "pallet-stableswap/runtime-benchmarks",
    "pallet-lbp/runtime-benchmarks",
    "pallet-xyk/runtime-benchmarks",
    "pallet-elections-phragmen/runtime-benchmarks",
    "pallet-referrals/runtime-benchmarks",
    "pallet-evm-accounts/runtime-benchmarks",
    "pallet-message-queue/runtime-benchmarks",
    "pallet-state-trie-migration/runtime-benchmarks",
    "pallet-liquidation/runtime-benchmarks",
    "pallet-conviction-voting/runtime-benchmarks",
    "pallet-referenda/runtime-benchmarks",
    "pallet-whitelist/runtime-benchmarks",
    "pallet-dispatcher/runtime-benchmarks",
    "cumulus-primitives-utility/runtime-benchmarks",
    "pallet-xcm-benchmarks/runtime-benchmarks"
]
std = [
    "codec/std",
    "serde",
    "scale-info/std",
    "frame-executive/std",
    "frame-support/std",
    "frame-system/std",
    "frame-system-rpc-runtime-api/std",
    "frame-try-runtime/std",
    "frame-metadata-hash-extension/std",
    "cumulus-pallet-parachain-system/std",
    "cumulus-pallet-aura-ext/std",
    "cumulus-primitives-core/std",
    "cumulus-primitives-utility/std",
    "cumulus-pallet-xcm/std",
    "cumulus-pallet-xcmp-queue/std",
    "staging-parachain-info/std",
    "pallet-xcm/std",
    "pallet-xcm-benchmarks?/std",
    "polkadot-xcm/std",
    "xcm-fee-payment-runtime-api/std",
    "xcm-executor/std",
    "xcm-builder/std",
    "orml-tokens/std",
    "orml-traits/std",
    "orml-vesting/std",
    "orml-xtokens/std",
    "orml-xcm-support/std",
    "orml-xcm/std",
    "orml-unknown-tokens/std",
    "orml-benchmarking/std",
    "pallet-aura/std",
    "pallet-balances/std",
    "pallet-session/std",
    "pallet-timestamp/std",
    "pallet-preimage/std",
    "pallet-scheduler/std",
    "pallet-identity/std",
    "pallet-collective/std",
    "pallet-tips/std",
    "pallet-proxy/std",
    "pallet-multisig/std",
    "pallet-transaction-payment/std",
    "pallet-transaction-payment-rpc-runtime-api/std",
    "pallet-democracy/std",
    "pallet-elections-phragmen/std",
    "pallet-claims/std",
    "pallet-treasury/std",
    "pallet-collator-selection/std",
    "pallet-authorship/std",
    "pallet-utility/std",
    "pallet-uniques/std",
    "hydradx-adapters/std",
    "hydradx-traits/std",
    "pallet-transaction-multi-payment/std",
    "pallet-genesis-history/std",
    "pallet-asset-registry/std",
    "pallet-currencies/std",
    "pallet-currencies-rpc-runtime-api/std",
    "pallet-omnipool/std",
    "pallet-circuit-breaker/std",
    "pallet-transaction-pause/std",
    "pallet-dca/std",
    "pallet-ema-oracle/std",
    "pallet-otc/std",
    "pallet-otc-settlements/std",
    "pallet-route-executor/std",
    "pallet-omnipool-liquidity-mining/std",
    "pallet-dynamic-fees/std",
    "pallet-staking/std",
    "pallet-bonds/std",
    "pallet-stableswap/std",
    "pallet-lbp/std",
    "pallet-xyk/std",
    "pallet-duster/std",
    "warehouse-liquidity-mining/std",
    "sp-api/std",
    "sp-arithmetic/std",
    "sp-block-builder/std",
    "sp-genesis-builder/std",
    "sp-consensus-aura/std",
    "sp-core/std",
    "sp-io/std",
    "sp-inherents/std",
    "sp-externalities/std",
    "sp-offchain/std",
    "sp-runtime/std",
    "sp-session/std",
    "sp-std/std",
    "sp-trie/std",
    "sp-transaction-pool/std",
    "sp-version/std",
    "fp-rpc/std",
    "fp-self-contained/std",
    "pallet-ethereum/std",
    "pallet-dynamic-evm-fee/std",
    "pallet-evm/std",
    "pallet-evm-chain-id/std",
    "pallet-evm-precompile-dispatch/std",
    "pallet-evm-precompile-simple/std",
    "pallet-evm-precompile-modexp/std",
    "pallet-evm-precompile-bn128/std",
    "pallet-evm-precompile-blake2/std",
    "pallet-evm-precompile-call-permit/std",
    "pallet-xyk/std",
    "pallet-referrals/std",
    "pallet-evm-accounts/std",
    "pallet-evm-accounts-rpc-runtime-api/std",
    "pallet-xyk-liquidity-mining/std",
    "parachains-common/std",
    "polkadot-runtime-common/std",
    "pallet-state-trie-migration/std",
    "pallet-liquidation/std",
    "pallet-conviction-voting/std",
    "pallet-referenda/std",
    "pallet-whitelist/std",
    "pallet-broadcast/std",
    "pallet-dispatcher/std",
]
try-runtime = [
    "frame-try-runtime",
    "frame-executive/try-runtime",
    "frame-system/try-runtime",
    "pallet-currencies/try-runtime",
    "orml-tokens/try-runtime",
    "orml-vesting/try-runtime",
    "orml-xtokens/try-runtime",
    "orml-xcm/try-runtime",
    "orml-unknown-tokens/try-runtime",
    "cumulus-pallet-parachain-system/try-runtime",
    "cumulus-pallet-aura-ext/try-runtime",
    "cumulus-pallet-xcm/try-runtime",
    "cumulus-pallet-xcmp-queue/try-runtime",
    "staging-parachain-info/try-runtime",
    "pallet-aura/try-runtime",
    "pallet-bags-list/try-runtime",
    "pallet-balances/try-runtime",
    "pallet-elections-phragmen/try-runtime",
    "pallet-session/try-runtime",
    "pallet-timestamp/try-runtime",
    "pallet-transaction-payment/try-runtime",
    "pallet-transaction-pause/try-runtime",
    "pallet-ema-oracle/try-runtime",
    "pallet-utility/try-runtime",
    "pallet-treasury/try-runtime",
    "pallet-collective/try-runtime",
    "pallet-democracy/try-runtime",
    "pallet-proxy/try-runtime",
    "pallet-multisig/try-runtime",
    "pallet-scheduler/try-runtime",
    "pallet-tips/try-runtime",
    "pallet-collator-selection/try-runtime",
    "pallet-authorship/try-runtime",
    "pallet-uniques/try-runtime",
    "pallet-preimage/try-runtime",
    "pallet-identity/try-runtime",
    "pallet-xcm/try-runtime",
    "pallet-asset-registry/try-runtime",
    "pallet-transaction-multi-payment/try-runtime",
    "pallet-relaychain-info/try-runtime",
    "pallet-omnipool/try-runtime",
    "pallet-dca/try-runtime",
    "pallet-collator-rewards/try-runtime",
    "pallet-genesis-history/try-runtime",
    "pallet-claims/try-runtime",
    "pallet-duster/try-runtime",
    "warehouse-liquidity-mining/try-runtime",
    "pallet-omnipool-liquidity-mining/try-runtime",
    "pallet-circuit-breaker/try-runtime",
    "pallet-otc/try-runtime",
    "pallet-otc-settlements/try-runtime",
    "pallet-route-executor/try-runtime",
    "pallet-dynamic-fees/try-runtime",
    "pallet-staking/try-runtime",
    "pallet-bonds/try-runtime",
    "pallet-stableswap/try-runtime",
    "pallet-lbp/try-runtime",
    "pallet-xyk/try-runtime",
    "fp-self-contained/try-runtime",
    "pallet-ethereum/try-runtime",
    "pallet-dynamic-evm-fee/try-runtime",
    "pallet-evm/try-runtime",
    "pallet-evm-chain-id/try-runtime",
    "pallet-xyk/try-runtime",
    "pallet-referrals/try-runtime",
    "pallet-evm-accounts/try-runtime",
    "pallet-xyk-liquidity-mining/try-runtime",
    "pallet-message-queue/try-runtime",
    "pallet-state-trie-migration/try-runtime",
    "pallet-liquidation/try-runtime",
    "pallet-conviction-voting/try-runtime",
    "pallet-referenda/try-runtime",
    "pallet-whitelist/try-runtime",
    "pallet-broadcast/try-runtime",
    "pallet-dispatcher/try-runtime",
]

metadata-hash = [
    "substrate-wasm-builder/metadata-hash",
]<|MERGE_RESOLUTION|>--- conflicted
+++ resolved
@@ -1,10 +1,6 @@
 [package]
 name = "hydradx-runtime"
-<<<<<<< HEAD
-version = "283.0.0"
-=======
 version = "284.0.0"
->>>>>>> 53a10069
 authors = ["GalacticCouncil"]
 edition = "2021"
 license = "Apache 2.0"
