--- conflicted
+++ resolved
@@ -1,10 +1,6 @@
 [package]
 name = "hydradx-runtime"
-<<<<<<< HEAD
-version = "161.0.0"
-=======
-version = "162.0.0"
->>>>>>> 9a6cc6be
+version = "163.0.0"
 authors = ["GalacticCouncil"]
 edition = "2021"
 license = "Apache 2.0"
