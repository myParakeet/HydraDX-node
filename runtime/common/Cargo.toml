--- conflicted
+++ resolved
@@ -1,10 +1,6 @@
 [package]
 name = "common-runtime"
-<<<<<<< HEAD
 version = "102.4.0"
-=======
-version = "102.3.12"
->>>>>>> 3f0c098e
 authors = ["GalacticCouncil"]
 edition = "2021"
 license = "Apache 2.0"
