--- conflicted
+++ resolved
@@ -1,10 +1,6 @@
 [package]
 name = "common-runtime"
-<<<<<<< HEAD
-version = "101.0.1"
-=======
 version = "102.0.0"
->>>>>>> f8abfc08
 authors = ["GalacticCouncil"]
 edition = "2021"
 license = "Apache 2.0"
