--- conflicted
+++ resolved
@@ -133,11 +133,7 @@
 	spec_name: create_runtime_str!("hydra-dx"),
 	impl_name: create_runtime_str!("hydra-dx"),
 	authoring_version: 1,
-<<<<<<< HEAD
 	spec_version: 7,
-=======
-	spec_version: 6,
->>>>>>> 3f702f8a
 	impl_version: 0,
 	apis: RUNTIME_API_VERSIONS,
 	transaction_version: 1,
