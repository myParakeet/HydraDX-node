--- conflicted
+++ resolved
@@ -2,12 +2,9 @@
 
 on:
   push:
-<<<<<<< HEAD
-=======
     branches: [master]
   pull_request:
     branches: [master]
->>>>>>> fadfe28f
 
 jobs:
   build:
