#![cfg(test)]

use crate::count_dca_event;
use crate::polkadot_test_net::*;
use frame_support::assert_ok;

use crate::{assert_balance, assert_reserved_balance};
use frame_support::storage::with_transaction;
use frame_system::RawOrigin;
use hydradx_runtime::XYK;
use hydradx_runtime::{
	AssetRegistry, Balances, Currencies, Omnipool, Router, Runtime, RuntimeEvent, RuntimeOrigin, Stableswap, Tokens,
	Treasury, DCA,
};

use hydradx_traits::router::AssetPair;
use hydradx_traits::router::PoolType;
use hydradx_traits::router::Trade;
use hydradx_traits::Registry;
use orml_traits::MultiCurrency;
use orml_traits::MultiReservableCurrency;
use pallet_dca::types::{Order, Schedule};
use pallet_stableswap::types::AssetAmount;
use pallet_stableswap::MAX_ASSETS_IN_POOL;
use primitives::{AssetId, Balance};
use sp_runtime::traits::ConstU32;
use sp_runtime::DispatchError;
use sp_runtime::Permill;
use sp_runtime::TransactionOutcome;
use sp_runtime::{BoundedVec, FixedU128};
use xcm_emulator::TestExt;

const TREASURY_ACCOUNT_INIT_BALANCE: Balance = 1000 * UNITS;

mod omnipool {
	use super::*;
	use hydradx_traits::router::Trade;

	#[test]
	fn create_schedule_should_work() {
		TestNet::reset();
		Hydra::execute_with(|| {
			//Arrange
			init_omnipool_with_oracle_for_block_10();

			let block_id = 11;
			set_relaychain_block_number(block_id);

			let budget = 1000 * UNITS;
			let schedule1 = schedule_fake_with_buy_order(PoolType::Omnipool, HDX, DAI, 100 * UNITS, budget);

			//Act
			assert_ok!(DCA::schedule(
				RuntimeOrigin::signed(ALICE.into()),
				schedule1.clone(),
				None
			));

			//Assert
			let schedule_id = 0;
			let schedule = DCA::schedules(schedule_id);
			assert!(schedule.is_some());

			let next_block_id = block_id + 1;
			let schedule = DCA::schedule_ids_per_block(next_block_id);
			assert!(!schedule.is_empty());
			expect_hydra_events(vec![pallet_dca::Event::Scheduled {
				id: 0,
				who: ALICE.into(),
				period: schedule1.period,
				total_amount: schedule1.total_amount,
				order: schedule1.order,
			}
			.into()]);
		});
	}

	#[test]
	fn buy_schedule_execution_should_work_when_block_is_initialized() {
		TestNet::reset();
		Hydra::execute_with(|| {
			//Arrange
			init_omnipool_with_oracle_for_block_10();

			let dca_budget = 1000 * UNITS;

			assert_balance!(ALICE.into(), HDX, ALICE_INITIAL_NATIVE_BALANCE);

			let amount_out = 100 * UNITS;
			let schedule1 = schedule_fake_with_buy_order(PoolType::Omnipool, HDX, DAI, amount_out, dca_budget);
			create_schedule(ALICE, schedule1);

			assert_balance!(ALICE.into(), HDX, ALICE_INITIAL_NATIVE_BALANCE - dca_budget);
			assert_balance!(ALICE.into(), DAI, ALICE_INITIAL_DAI_BALANCE);
			assert_reserved_balance!(&ALICE.into(), HDX, dca_budget);
			assert_balance!(&Treasury::account_id(), HDX, TREASURY_ACCOUNT_INIT_BALANCE);

			//Act
			set_relaychain_block_number(11);

			//Assert
			let fee = Currencies::free_balance(HDX, &Treasury::account_id()) - TREASURY_ACCOUNT_INIT_BALANCE;
			assert!(fee > 0, "Treasury got rugged");
			let amount_in = 140421094431120;

			assert_balance!(ALICE.into(), DAI, ALICE_INITIAL_DAI_BALANCE + amount_out);
			assert_balance!(ALICE.into(), HDX, ALICE_INITIAL_NATIVE_BALANCE - dca_budget);
			assert_reserved_balance!(&ALICE.into(), HDX, dca_budget - amount_in - fee);
		});
	}

	#[test]
	fn buy_schedule_execution_should_work_without_route() {
		TestNet::reset();
		Hydra::execute_with(|| {
			//Arrange
			init_omnipool_with_oracle_for_block_10();

			let dca_budget = 1000 * UNITS;

			assert_balance!(ALICE.into(), HDX, ALICE_INITIAL_NATIVE_BALANCE);

			let amount_out = 100 * UNITS;
			let no_route = vec![];
			let schedule1 = schedule_fake_with_buy_order_with_route(HDX, DAI, amount_out, dca_budget, no_route);
			create_schedule(ALICE, schedule1);

			assert_balance!(ALICE.into(), HDX, ALICE_INITIAL_NATIVE_BALANCE - dca_budget);
			assert_balance!(ALICE.into(), DAI, ALICE_INITIAL_DAI_BALANCE);
			assert_reserved_balance!(&ALICE.into(), HDX, dca_budget);
			assert_balance!(&Treasury::account_id(), HDX, TREASURY_ACCOUNT_INIT_BALANCE);

			//Act
			set_relaychain_block_number(11);

			//Assert
			let fee = Currencies::free_balance(HDX, &Treasury::account_id()) - TREASURY_ACCOUNT_INIT_BALANCE;
			assert!(fee > 0, "Treasury got rugged");
			let amount_in = 140421094431120;

			assert_balance!(ALICE.into(), DAI, ALICE_INITIAL_DAI_BALANCE + amount_out);
			assert_balance!(ALICE.into(), HDX, ALICE_INITIAL_NATIVE_BALANCE - dca_budget);
			assert_reserved_balance!(&ALICE.into(), HDX, dca_budget - amount_in - fee);
		});
	}

	#[test]
	fn buy_schedule_should_be_retried_multiple_times_then_terminated() {
		TestNet::reset();
		Hydra::execute_with(|| {
			//Arrange
			init_omnipool_with_oracle_for_block_10();

			let dca_budget = 1000 * UNITS;

			assert_balance!(ALICE.into(), HDX, ALICE_INITIAL_NATIVE_BALANCE);

			let amount_out = 100 * UNITS;
			let schedule1 = Schedule {
				owner: AccountId::from(ALICE),
				period: 1u32,
				total_amount: dca_budget,
				max_retries: None,
				stability_threshold: None,
				slippage: Some(Permill::from_percent(5)),
				order: Order::Buy {
					asset_in: HDX,
					asset_out: DAI,
					amount_out,
					max_amount_in: Balance::MIN,
					route: create_bounded_vec(vec![Trade {
						pool: PoolType::Omnipool,
						asset_in: HDX,
						asset_out: DAI,
					}]),
				},
			};
			create_schedule(ALICE, schedule1);

			assert_balance!(ALICE.into(), HDX, ALICE_INITIAL_NATIVE_BALANCE - dca_budget);
			assert_balance!(ALICE.into(), DAI, ALICE_INITIAL_DAI_BALANCE);
			assert_reserved_balance!(&ALICE.into(), HDX, dca_budget);

			//Act and assert
			let schedule_id = 0;
			set_relaychain_block_number(11);
			let fee = Currencies::free_balance(HDX, &Treasury::account_id()) - TREASURY_ACCOUNT_INIT_BALANCE;

			assert_balance!(ALICE.into(), DAI, ALICE_INITIAL_DAI_BALANCE);
			assert_balance!(ALICE.into(), HDX, ALICE_INITIAL_NATIVE_BALANCE - dca_budget);
			assert_reserved_balance!(&ALICE.into(), HDX, dca_budget - fee);
			assert_eq!(DCA::retries_on_error(schedule_id), 1);

			set_relaychain_block_number(21);
			assert_balance!(ALICE.into(), DAI, ALICE_INITIAL_DAI_BALANCE);
			assert_balance!(ALICE.into(), HDX, ALICE_INITIAL_NATIVE_BALANCE - dca_budget);
			assert_reserved_balance!(&ALICE.into(), HDX, dca_budget - 2 * fee);
			assert_eq!(DCA::retries_on_error(schedule_id), 2);

			set_relaychain_block_number(41);
			assert_balance!(ALICE.into(), DAI, ALICE_INITIAL_DAI_BALANCE);
			assert_balance!(ALICE.into(), HDX, ALICE_INITIAL_NATIVE_BALANCE - dca_budget);
			assert_reserved_balance!(&ALICE.into(), HDX, dca_budget - 3 * fee);
			assert_eq!(DCA::retries_on_error(schedule_id), 3);

			//After this retry we terminate
			set_relaychain_block_number(81);
			assert_balance!(ALICE.into(), DAI, ALICE_INITIAL_DAI_BALANCE);
			assert_balance!(ALICE.into(), HDX, ALICE_INITIAL_NATIVE_BALANCE - 4 * fee);
			assert_reserved_balance!(&ALICE.into(), HDX, 0);
			assert_eq!(DCA::retries_on_error(schedule_id), 0);
			let schedule = DCA::schedules(schedule_id);
			assert!(schedule.is_none());
		});
	}

	#[test]
	fn buy_schedule_execution_should_work_when_asset_in_is_hub_asset() {
		TestNet::reset();
		Hydra::execute_with(|| {
			//Arrange
			init_omnipool_with_oracle_for_block_10();

			let alice_init_hub_balance = 5000 * UNITS;
			set_alice_lrna_balance(alice_init_hub_balance);

			let dca_budget = 2500 * UNITS;

			let amount_out = 100 * UNITS;
			let schedule1 = schedule_fake_with_buy_order(PoolType::Omnipool, LRNA, DAI, amount_out, dca_budget);
			create_schedule(ALICE, schedule1);

			assert_balance!(ALICE.into(), LRNA, alice_init_hub_balance - dca_budget);
			assert_balance!(ALICE.into(), DAI, ALICE_INITIAL_DAI_BALANCE);
			assert_reserved_balance!(&ALICE.into(), LRNA, dca_budget);
			assert_balance!(&Treasury::account_id(), LRNA, 0);

			//Act
			set_relaychain_block_number(11);

			//Assert
			let fee = Currencies::free_balance(LRNA, &Treasury::account_id());
			let amount_in = 70175440083618;
			assert_balance!(ALICE.into(), DAI, ALICE_INITIAL_DAI_BALANCE + amount_out);
			assert_balance!(ALICE.into(), LRNA, alice_init_hub_balance - dca_budget);
			assert_reserved_balance!(&ALICE.into(), LRNA, dca_budget - amount_in - fee);

			let treasury_balance = Currencies::free_balance(LRNA, &Treasury::account_id());
			assert!(treasury_balance > 0);
		});
	}

	#[test]
	fn buy_schedule_and_direct_buy_and_router_should_yield_same_result_when_selling_native_asset() {
		let amount_in = 140_421_094_431_120;
		let amount_out = 100 * UNITS;

		//DCA
		TestNet::reset();
		Hydra::execute_with(|| {
			//Arrange
			init_omnipool_with_oracle_for_block_10();

			let dca_budget = 1000 * UNITS;

			assert_balance!(ALICE.into(), HDX, ALICE_INITIAL_NATIVE_BALANCE);
			assert_balance!(ALICE.into(), DAI, ALICE_INITIAL_DAI_BALANCE);

			let schedule1 = schedule_fake_with_buy_order(PoolType::Omnipool, HDX, DAI, amount_out, dca_budget);
			create_schedule(ALICE, schedule1);

			//Act
			set_relaychain_block_number(11);

			//Assert
			let fee = Currencies::free_balance(HDX, &Treasury::account_id()) - TREASURY_ACCOUNT_INIT_BALANCE;
			assert_reserved_balance!(&ALICE.into(), HDX, dca_budget - amount_in - fee);

			assert_balance!(ALICE.into(), DAI, ALICE_INITIAL_DAI_BALANCE + amount_out);
		});

		//Direct Omnipool
		TestNet::reset();
		Hydra::execute_with(|| {
			//Arrange
			init_omnipool_with_oracle_for_block_10();

			assert_balance!(ALICE.into(), HDX, ALICE_INITIAL_NATIVE_BALANCE);
			assert_balance!(ALICE.into(), DAI, ALICE_INITIAL_DAI_BALANCE);

			//Act
			assert_ok!(Omnipool::buy(
				RuntimeOrigin::signed(ALICE.into()),
				DAI,
				HDX,
				amount_out,
				Balance::MAX,
			));

			//Assert
			assert_balance!(ALICE.into(), HDX, ALICE_INITIAL_NATIVE_BALANCE - amount_in);
			assert_balance!(ALICE.into(), DAI, ALICE_INITIAL_DAI_BALANCE + amount_out);
		});

		//Router
		TestNet::reset();
		Hydra::execute_with(|| {
			//Arrange
			init_omnipool_with_oracle_for_block_10();

			assert_balance!(ALICE.into(), HDX, ALICE_INITIAL_NATIVE_BALANCE);
			assert_balance!(ALICE.into(), DAI, ALICE_INITIAL_DAI_BALANCE);

			//Act
			let trade = vec![Trade {
				pool: PoolType::Omnipool,
				asset_in: HDX,
				asset_out: DAI,
			}];
			assert_ok!(Router::buy(
				RuntimeOrigin::signed(ALICE.into()),
				HDX,
				DAI,
				amount_out,
				Balance::MAX,
				trade
			));

			//Assert
			assert_balance!(ALICE.into(), HDX, ALICE_INITIAL_NATIVE_BALANCE - amount_in);
			assert_balance!(ALICE.into(), DAI, ALICE_INITIAL_DAI_BALANCE + amount_out);
		});
	}

	#[test]
	fn buy_schedule_and_direct_buy_and_router_should_yield_same_result_when_asset_in_is_hub_asset() {
		let amount_in = 70_175_440_083_618;
		let amount_out = 100 * UNITS;

		//DCA
		TestNet::reset();
		Hydra::execute_with(|| {
			//Arrange
			let alice_init_lrna_balance = 5000 * UNITS;
			set_alice_lrna_balance(alice_init_lrna_balance);

			init_omnipool_with_oracle_for_block_10();

			let dca_budget = 1000 * UNITS;

			assert_balance!(ALICE.into(), LRNA, alice_init_lrna_balance);
			assert_balance!(ALICE.into(), DAI, ALICE_INITIAL_DAI_BALANCE);

			let schedule1 = schedule_fake_with_buy_order(PoolType::Omnipool, LRNA, DAI, amount_out, dca_budget);
			create_schedule(ALICE, schedule1);

			//Act
			set_relaychain_block_number(11);

			//Assert
			let fee = Currencies::free_balance(LRNA, &Treasury::account_id());
			assert_reserved_balance!(&ALICE.into(), LRNA, dca_budget - amount_in - fee);

			assert_balance!(ALICE.into(), DAI, ALICE_INITIAL_DAI_BALANCE + amount_out);
		});

		//Direct Omnipool
		TestNet::reset();
		Hydra::execute_with(|| {
			//Arrange
			let alice_init_lrna_balance = 5000 * UNITS;
			set_alice_lrna_balance(alice_init_lrna_balance);

			init_omnipool_with_oracle_for_block_10();

			assert_balance!(ALICE.into(), LRNA, alice_init_lrna_balance);
			assert_balance!(ALICE.into(), DAI, ALICE_INITIAL_DAI_BALANCE);

			//Act
			assert_ok!(Omnipool::buy(
				RuntimeOrigin::signed(ALICE.into()),
				DAI,
				LRNA,
				amount_out,
				Balance::MAX,
			));

			//Assert
			assert_balance!(ALICE.into(), LRNA, alice_init_lrna_balance - amount_in);
			assert_balance!(ALICE.into(), DAI, ALICE_INITIAL_DAI_BALANCE + amount_out);
		});

		//Router
		TestNet::reset();
		Hydra::execute_with(|| {
			//Arrange
			let alice_init_lrna_balance = 5000 * UNITS;
			set_alice_lrna_balance(alice_init_lrna_balance);

			init_omnipool_with_oracle_for_block_10();

			assert_balance!(ALICE.into(), LRNA, alice_init_lrna_balance);
			assert_balance!(ALICE.into(), DAI, ALICE_INITIAL_DAI_BALANCE);

			//Act
			let trade = vec![Trade {
				pool: PoolType::Omnipool,
				asset_in: LRNA,
				asset_out: DAI,
			}];
			assert_ok!(Router::buy(
				RuntimeOrigin::signed(ALICE.into()),
				LRNA,
				DAI,
				amount_out,
				Balance::MAX,
				trade
			));

			//Assert
			assert_balance!(ALICE.into(), LRNA, alice_init_lrna_balance - amount_in);
			assert_balance!(ALICE.into(), DAI, ALICE_INITIAL_DAI_BALANCE + amount_out);
		});
	}

	#[test]
	fn full_buy_dca_should_be_executed_then_completed() {
		TestNet::reset();
		Hydra::execute_with(|| {
			//Arrange
			init_omnipool_with_oracle_for_block_10();

			let dca_budget = 1000 * UNITS;
			let schedule1 = schedule_fake_with_buy_order(PoolType::Omnipool, HDX, DAI, 100 * UNITS, dca_budget);
			create_schedule(ALICE, schedule1);

			assert_balance!(ALICE.into(), DAI, ALICE_INITIAL_DAI_BALANCE);
			assert_balance!(ALICE.into(), HDX, ALICE_INITIAL_NATIVE_BALANCE - dca_budget);
			assert_balance!(&Treasury::account_id(), HDX, TREASURY_ACCOUNT_INIT_BALANCE);
			assert_reserved_balance!(&ALICE.into(), HDX, dca_budget);

			//Act
			run_to_block(11, 40);

			//Assert
			assert_balance!(ALICE.into(), DAI, ALICE_INITIAL_DAI_BALANCE + 600 * UNITS);

			//Because the last trade is not enough for a whole trade, it is returned to the user
			let amount_in = 140_421_094_431_120;
			let alice_new_hdx_balance = Currencies::free_balance(HDX, &ALICE.into());
			assert!(alice_new_hdx_balance < amount_in);
			assert!(alice_new_hdx_balance > 0);

			assert_reserved_balance!(&ALICE.into(), HDX, 0);

			let schedule = DCA::schedules(0);
			assert!(schedule.is_none());
		});
	}

	#[test]
	fn sell_schedule_execution_should_work_when_block_is_initialized() {
		TestNet::reset();
		Hydra::execute_with(|| {
			//Arrange
			init_omnipool_with_oracle_for_block_10();
			let alice_init_hdx_balance = 5000 * UNITS;
			assert_ok!(Balances::force_set_balance(
				RuntimeOrigin::root(),
				ALICE.into(),
				alice_init_hdx_balance,
			));

			let dca_budget = 1100 * UNITS;
			let amount_to_sell = 100 * UNITS;
			let schedule1 =
				schedule_fake_with_sell_order(ALICE, PoolType::Omnipool, dca_budget, HDX, DAI, amount_to_sell);
			create_schedule(ALICE, schedule1);

			assert_balance!(ALICE.into(), HDX, alice_init_hdx_balance - dca_budget);
			assert_balance!(ALICE.into(), DAI, ALICE_INITIAL_DAI_BALANCE);
			assert_reserved_balance!(&ALICE.into(), HDX, dca_budget);
			assert_balance!(&Treasury::account_id(), HDX, TREASURY_ACCOUNT_INIT_BALANCE);

			//Act
			set_relaychain_block_number(11);

			//Assert
			let amount_out = 71_214_372_591_631;
			let fee = Currencies::free_balance(HDX, &Treasury::account_id()) - TREASURY_ACCOUNT_INIT_BALANCE;
			assert!(fee > 0, "Treasury got rugged");

			assert_balance!(ALICE.into(), DAI, ALICE_INITIAL_DAI_BALANCE + amount_out);
			assert_balance!(ALICE.into(), HDX, alice_init_hdx_balance - dca_budget);
			assert_reserved_balance!(&ALICE.into(), HDX, dca_budget - amount_to_sell - fee);
		});
	}

	#[test]
	fn sell_schedule_should_sell_remaining_in_next_trade_when_there_is_not_enough_left() {
		TestNet::reset();
		Hydra::execute_with(|| {
			//Arrange
			init_omnipool_with_oracle_for_block_10();
			let alice_init_hdx_balance = 5000 * UNITS;
			assert_ok!(Balances::force_set_balance(
				RuntimeOrigin::root(),
				ALICE.into(),
				alice_init_hdx_balance,
			));

			let dca_budget = 1000 * UNITS;
			let amount_to_sell = 700 * UNITS;
			let schedule1 =
				schedule_fake_with_sell_order(ALICE, PoolType::Omnipool, dca_budget, HDX, DAI, amount_to_sell);
			create_schedule(ALICE, schedule1);

			assert_balance!(ALICE.into(), HDX, alice_init_hdx_balance - dca_budget);
			assert_balance!(ALICE.into(), DAI, ALICE_INITIAL_DAI_BALANCE);
			assert_reserved_balance!(&ALICE.into(), HDX, dca_budget);
			assert_balance!(&Treasury::account_id(), HDX, TREASURY_ACCOUNT_INIT_BALANCE);

			//Act
			run_to_block(11, 15);

			//Assert
			let schedule_id = 0;
			let schedule = DCA::schedules(schedule_id);
			assert!(schedule.is_none());

			assert_balance!(ALICE.into(), HDX, alice_init_hdx_balance - dca_budget);
			assert_reserved_balance!(&ALICE.into(), HDX, 0);
		});
	}

	#[test]
	fn sell_schedule_execution_should_work_without_route() {
		TestNet::reset();
		Hydra::execute_with(|| {
			//Arrange
			init_omnipool_with_oracle_for_block_10();

			let alice_init_hdx_balance = 5000 * UNITS;
			assert_ok!(Balances::force_set_balance(
				RuntimeOrigin::root(),
				ALICE.into(),
				alice_init_hdx_balance,
			));

			let dca_budget = 1000 * UNITS;

			assert_balance!(ALICE.into(), HDX, alice_init_hdx_balance);

			let amount_in = 100 * UNITS;
			let no_route = vec![];
			let schedule1 = schedule_fake_with_sell_order_with_route(ALICE, dca_budget, HDX, DAI, amount_in, no_route);
			create_schedule(ALICE, schedule1);

			assert_balance!(ALICE.into(), HDX, alice_init_hdx_balance - dca_budget);
			assert_balance!(ALICE.into(), DAI, ALICE_INITIAL_DAI_BALANCE);
			assert_reserved_balance!(&ALICE.into(), HDX, dca_budget);
			assert_balance!(&Treasury::account_id(), HDX, TREASURY_ACCOUNT_INIT_BALANCE);

			//Act
			set_relaychain_block_number(11);

			//Assert
			let fee = Currencies::free_balance(HDX, &Treasury::account_id()) - TREASURY_ACCOUNT_INIT_BALANCE;
			assert!(fee > 0, "Treasury got rugged");

			assert_balance!(ALICE.into(), HDX, alice_init_hdx_balance - dca_budget);
			assert_balance!(ALICE.into(), DAI, ALICE_INITIAL_DAI_BALANCE + 71214372591631);
			assert_reserved_balance!(&ALICE.into(), HDX, dca_budget - amount_in - fee);
		});
	}

	#[test]
	fn sell_schedule_should_be_terminated_after_retries() {
		TestNet::reset();
		Hydra::execute_with(|| {
			//Arrange
			init_omnipool_with_oracle_for_block_10();
			let alice_init_hdx_balance = 5000 * UNITS;
			assert_ok!(Balances::force_set_balance(
				RuntimeOrigin::root(),
				ALICE.into(),
				alice_init_hdx_balance,
			));

			let dca_budget = 1100 * UNITS;
			let amount_to_sell = 100 * UNITS;
			let schedule1 = Schedule {
				owner: AccountId::from(ALICE),
				period: 1u32,
				total_amount: dca_budget,
				max_retries: None,
				stability_threshold: None,
				slippage: Some(Permill::from_percent(1)),
				order: Order::Sell {
					asset_in: HDX,
					asset_out: DAI,
					amount_in: amount_to_sell,
					min_amount_out: Balance::MAX,
					route: create_bounded_vec(vec![Trade {
						pool: PoolType::Omnipool,
						asset_in: HDX,
						asset_out: DAI,
					}]),
				},
			};
			create_schedule(ALICE, schedule1);

			assert_balance!(ALICE.into(), HDX, alice_init_hdx_balance - dca_budget);
			assert_balance!(ALICE.into(), DAI, ALICE_INITIAL_DAI_BALANCE);
			assert_reserved_balance!(&ALICE.into(), HDX, dca_budget);

			//Act and Assert
			let schedule_id = 0;

			set_relaychain_block_number(11);
			let fee = Currencies::free_balance(HDX, &Treasury::account_id()) - TREASURY_ACCOUNT_INIT_BALANCE;

			assert_balance!(ALICE.into(), HDX, alice_init_hdx_balance - dca_budget);
			assert_balance!(ALICE.into(), DAI, ALICE_INITIAL_DAI_BALANCE);
			assert_reserved_balance!(&ALICE.into(), HDX, dca_budget - fee);

			assert_eq!(DCA::retries_on_error(schedule_id), 1);

			set_relaychain_block_number(21);
			assert_balance!(ALICE.into(), HDX, alice_init_hdx_balance - dca_budget);
			assert_balance!(ALICE.into(), DAI, ALICE_INITIAL_DAI_BALANCE);
			assert_reserved_balance!(&ALICE.into(), HDX, dca_budget - 2 * fee);
			assert_eq!(DCA::retries_on_error(schedule_id), 2);

			set_relaychain_block_number(41);
			assert_balance!(ALICE.into(), HDX, alice_init_hdx_balance - dca_budget);
			assert_balance!(ALICE.into(), DAI, ALICE_INITIAL_DAI_BALANCE);
			assert_reserved_balance!(&ALICE.into(), HDX, dca_budget - 3 * fee);
			assert_eq!(DCA::retries_on_error(schedule_id), 3);

			//At this point, the schedule will be terminated as retries max number of times
			set_relaychain_block_number(81);
			assert_balance!(ALICE.into(), DAI, ALICE_INITIAL_DAI_BALANCE);
			assert_balance!(ALICE.into(), HDX, alice_init_hdx_balance - 4 * fee);
			assert_reserved_balance!(&ALICE.into(), HDX, 0);
			assert_eq!(DCA::retries_on_error(schedule_id), 0);
			let schedule = DCA::schedules(schedule_id);
			assert!(schedule.is_none());
		});
	}

	#[test]
	fn sell_schedule_execution_should_work_when_hub_asset_is_sold() {
		TestNet::reset();
		Hydra::execute_with(|| {
			//Arrange
			init_omnipool_with_oracle_for_block_10();

			let alice_init_hub_balance = 5000 * UNITS;
			set_alice_lrna_balance(alice_init_hub_balance);

			let dca_budget = 2500 * UNITS;
			let amount_to_sell = 100 * UNITS;
			let schedule1 =
				schedule_fake_with_sell_order(ALICE, PoolType::Omnipool, dca_budget, LRNA, DAI, amount_to_sell);
			create_schedule(ALICE, schedule1);

			assert_balance!(ALICE.into(), LRNA, alice_init_hub_balance - dca_budget);
			assert_balance!(ALICE.into(), DAI, ALICE_INITIAL_DAI_BALANCE);
			assert_reserved_balance!(&ALICE.into(), LRNA, dca_budget);
			assert_balance!(&Treasury::account_id(), LRNA, 0);

			//Act
			set_relaychain_block_number(11);

			//Assert
			let amount_out = 142499995765917;
			let fee = Currencies::free_balance(LRNA, &Treasury::account_id());
			let treasury_balance = Currencies::free_balance(LRNA, &Treasury::account_id());
			assert!(treasury_balance > 0);

			assert_balance!(ALICE.into(), DAI, ALICE_INITIAL_DAI_BALANCE + amount_out);
			assert_balance!(ALICE.into(), LRNA, alice_init_hub_balance - dca_budget);
			assert_reserved_balance!(&ALICE.into(), LRNA, dca_budget - amount_to_sell - fee);
		});
	}

	#[test]
	fn sell_schedule_and_direct_omnipool_sell_and_router_should_yield_same_result_when_native_asset_sold() {
		let amount_out = 71_214_372_591_631;
		let amount_to_sell = 100 * UNITS;

		//DCA
		TestNet::reset();
		Hydra::execute_with(|| {
			//Arrange
			init_omnipool_with_oracle_for_block_10();
			let alice_init_hdx_balance = 5000 * UNITS;
			assert_ok!(Balances::force_set_balance(
				RuntimeOrigin::root(),
				ALICE.into(),
				alice_init_hdx_balance,
			));

			let dca_budget = 1100 * UNITS;
			let schedule1 =
				schedule_fake_with_sell_order(ALICE, PoolType::Omnipool, dca_budget, HDX, DAI, amount_to_sell);
			create_schedule(ALICE, schedule1);

			assert_balance!(ALICE.into(), HDX, alice_init_hdx_balance - dca_budget);
			assert_balance!(ALICE.into(), DAI, ALICE_INITIAL_DAI_BALANCE);
			assert_reserved_balance!(&ALICE.into(), HDX, dca_budget);

			//Act
			set_relaychain_block_number(11);

			//Assert
			let fee = Currencies::free_balance(HDX, &Treasury::account_id()) - TREASURY_ACCOUNT_INIT_BALANCE;
			assert_reserved_balance!(&ALICE.into(), HDX, dca_budget - amount_to_sell - fee);

			assert_balance!(ALICE.into(), DAI, ALICE_INITIAL_DAI_BALANCE + amount_out);
		});

		//Direct Omnipool
		TestNet::reset();
		Hydra::execute_with(|| {
			//Arrange
			init_omnipool_with_oracle_for_block_10();
			let alice_init_hdx_balance = 5000 * UNITS;
			assert_ok!(Balances::force_set_balance(
				RuntimeOrigin::root(),
				ALICE.into(),
				alice_init_hdx_balance,
			));

			//Act
			assert_ok!(Omnipool::sell(
				RuntimeOrigin::signed(ALICE.into()),
				HDX,
				DAI,
				amount_to_sell,
				0,
			));

			//Assert
			assert_balance!(ALICE.into(), HDX, alice_init_hdx_balance - amount_to_sell);
			assert_balance!(ALICE.into(), DAI, ALICE_INITIAL_DAI_BALANCE + amount_out);
		});

		//Router
		TestNet::reset();
		Hydra::execute_with(|| {
			//Arrange
			init_omnipool_with_oracle_for_block_10();
			let alice_init_hdx_balance = 5000 * UNITS;
			assert_ok!(Balances::force_set_balance(
				RuntimeOrigin::root(),
				ALICE.into(),
				alice_init_hdx_balance,
			));

			//Act
			let trade = vec![Trade {
				pool: PoolType::Omnipool,
				asset_in: HDX,
				asset_out: DAI,
			}];
			assert_ok!(Router::sell(
				RuntimeOrigin::signed(ALICE.into()),
				HDX,
				DAI,
				amount_to_sell,
				0,
				trade
			));

			//Assert
			assert_balance!(ALICE.into(), HDX, alice_init_hdx_balance - amount_to_sell);
			assert_balance!(ALICE.into(), DAI, ALICE_INITIAL_DAI_BALANCE + amount_out);
		});
	}

	#[test]
	fn sell_schedule_and_direct_omnipool_sell_and_router_should_yield_same_result_when_hub_asset_sold() {
		let amount_out = 142_499_995_765_917;
		let amount_to_sell = 100 * UNITS;

		//DCA
		TestNet::reset();
		Hydra::execute_with(|| {
			//Arrange
			init_omnipool_with_oracle_for_block_10();
			let alice_init_lrna_balance = 5000 * UNITS;
			set_alice_lrna_balance(alice_init_lrna_balance);

			let dca_budget = 1100 * UNITS;
			let schedule1 =
				schedule_fake_with_sell_order(ALICE, PoolType::Omnipool, dca_budget, LRNA, DAI, amount_to_sell);
			create_schedule(ALICE, schedule1);

			assert_balance!(ALICE.into(), LRNA, alice_init_lrna_balance - dca_budget);
			assert_reserved_balance!(&ALICE.into(), LRNA, dca_budget);
			assert_balance!(ALICE.into(), DAI, ALICE_INITIAL_DAI_BALANCE);

			//Act
			set_relaychain_block_number(11);

			//Assert
			let fee = Currencies::free_balance(LRNA, &Treasury::account_id());
			assert_reserved_balance!(&ALICE.into(), LRNA, dca_budget - amount_to_sell - fee);

			assert_balance!(ALICE.into(), DAI, ALICE_INITIAL_DAI_BALANCE + amount_out);
		});

		//Direct omnipool
		TestNet::reset();
		Hydra::execute_with(|| {
			//Arrange
			init_omnipool_with_oracle_for_block_10();

			let alice_init_lrna_balance = 5000 * UNITS;
			set_alice_lrna_balance(alice_init_lrna_balance);

			assert_balance!(ALICE.into(), LRNA, alice_init_lrna_balance);
			assert_balance!(ALICE.into(), DAI, ALICE_INITIAL_DAI_BALANCE);

			//Act
			assert_ok!(Omnipool::sell(
				RuntimeOrigin::signed(ALICE.into()),
				LRNA,
				DAI,
				amount_to_sell,
				0,
			));

			//Assert
			assert_balance!(ALICE.into(), LRNA, alice_init_lrna_balance - amount_to_sell);
			assert_balance!(ALICE.into(), DAI, ALICE_INITIAL_DAI_BALANCE + amount_out);
		});

		//Router
		TestNet::reset();
		Hydra::execute_with(|| {
			//Arrange
			init_omnipool_with_oracle_for_block_10();
			let alice_init_lrna_balance = 5000 * UNITS;
			set_alice_lrna_balance(alice_init_lrna_balance);

			//Act
			let trade = vec![Trade {
				pool: PoolType::Omnipool,
				asset_in: LRNA,
				asset_out: DAI,
			}];
			assert_ok!(Router::sell(
				RuntimeOrigin::signed(ALICE.into()),
				LRNA,
				DAI,
				amount_to_sell,
				0,
				trade
			));

			//Assert
			assert_balance!(ALICE.into(), LRNA, alice_init_lrna_balance - amount_to_sell);
			assert_balance!(ALICE.into(), DAI, ALICE_INITIAL_DAI_BALANCE + amount_out);
		});
	}

	#[test]
	fn full_sell_dca_should_be_executed_then_completed() {
		TestNet::reset();
		Hydra::execute_with(|| {
			//Arrange
			let alice_init_hdx_balance = 5000 * UNITS;
			assert_ok!(Balances::force_set_balance(
				RuntimeOrigin::root(),
				ALICE.into(),
				alice_init_hdx_balance,
			));

			init_omnipool_with_oracle_for_block_10();

			let amount_to_sell = 200 * UNITS;
			let dca_budget = 1200 * UNITS;
			let schedule1 =
				schedule_fake_with_sell_order(ALICE, PoolType::Omnipool, dca_budget, HDX, DAI, amount_to_sell);
			create_schedule(ALICE, schedule1);

			assert_balance!(ALICE.into(), HDX, alice_init_hdx_balance - dca_budget);
			assert_balance!(ALICE.into(), DAI, ALICE_INITIAL_DAI_BALANCE);
			assert_reserved_balance!(&ALICE.into(), HDX, dca_budget);

			//Act
			run_to_block(11, 100);

			//Assert
			let new_dai_balance = Currencies::free_balance(DAI, &ALICE.into());
			assert!(new_dai_balance > ALICE_INITIAL_DAI_BALANCE);

			assert_balance!(ALICE.into(), HDX, alice_init_hdx_balance - dca_budget);
			assert_reserved_balance!(&ALICE.into(), HDX, 0);

			let schedule = DCA::schedules(0);
			assert!(schedule.is_none());

			check_if_dcas_completed_without_failed_or_terminated_events();
		});
	}

	#[test]
	fn full_sell_dca_should_be_executed_then_completed_for_multiple_users() {
		TestNet::reset();
		Hydra::execute_with(|| {
			//Arrange
			let alice_init_hdx_balance = 5000 * UNITS;
			assert_ok!(Balances::force_set_balance(
				RuntimeOrigin::root(),
				ALICE.into(),
				alice_init_hdx_balance,
			));

			let bob_init_hdx_balance = 5000 * UNITS;
			assert_ok!(Balances::force_set_balance(
				RuntimeOrigin::root(),
				BOB.into(),
				bob_init_hdx_balance,
			));

			init_omnipool_with_oracle_for_block_10();

			let amount_to_sell = 200 * UNITS;
			let dca_budget = 1000 * UNITS;
			let dca_budget_for_bob = 1200 * UNITS;

			let schedule1 =
				schedule_fake_with_sell_order(ALICE, PoolType::Omnipool, dca_budget, HDX, DAI, amount_to_sell);
			let schedule2 =
				schedule_fake_with_sell_order(BOB, PoolType::Omnipool, dca_budget_for_bob, HDX, DAI, amount_to_sell);
			create_schedule(ALICE, schedule1);
			create_schedule(BOB, schedule2);

			assert_balance!(ALICE.into(), HDX, alice_init_hdx_balance - dca_budget);
			assert_balance!(ALICE.into(), DAI, ALICE_INITIAL_DAI_BALANCE);
			assert_balance!(BOB.into(), HDX, bob_init_hdx_balance - dca_budget_for_bob);
			assert_balance!(BOB.into(), DAI, BOB_INITIAL_DAI_BALANCE);
			assert_reserved_balance!(&ALICE.into(), HDX, dca_budget);
			assert_reserved_balance!(&BOB.into(), HDX, dca_budget_for_bob);

			//Act
			run_to_block(11, 100);

			//Assert
			check_if_no_failed_events();

			assert_balance!(ALICE.into(), HDX, alice_init_hdx_balance - dca_budget);
			assert_balance!(BOB.into(), HDX, bob_init_hdx_balance - dca_budget_for_bob);
			assert_reserved_balance!(&ALICE.into(), HDX, 0);
			assert_reserved_balance!(&BOB.into(), HDX, 0);

			let schedule = DCA::schedules(0);
			assert!(schedule.is_none());

			let schedule = DCA::schedules(1);
			assert!(schedule.is_none());

			check_if_dcas_completed_without_failed_or_terminated_events();
		});
	}

	#[test]
	fn multiple_full_sell_dca_should_be_executed_then_completed_for_same_user() {
		TestNet::reset();
		Hydra::execute_with(|| {
			//Arrange
			let alice_init_hdx_balance = 50000 * UNITS;
			assert_ok!(Balances::force_set_balance(
				RuntimeOrigin::root(),
				ALICE.into(),
				alice_init_hdx_balance,
			));

			init_omnipool_with_oracle_for_block_10();

			//Trade 1
			let amount_to_sell1 = 200 * UNITS;
			let dca_budget1 = 1000 * UNITS;
			let schedule1 =
				schedule_fake_with_sell_order(ALICE, PoolType::Omnipool, dca_budget1, HDX, DAI, amount_to_sell1);
			create_schedule(ALICE, schedule1);

			//Trade 2
			let amount_to_sell2 = 220 * UNITS;
			let dca_budget2 = 1500 * UNITS;
			let schedule2 =
				schedule_fake_with_sell_order(ALICE, PoolType::Omnipool, dca_budget2, HDX, DAI, amount_to_sell2);
			create_schedule(ALICE, schedule2);

			//Trade 3
			let amount_to_sell3 = 800 * UNITS;
			let dca_budget3 = 2000 * UNITS;
			let schedule3 =
				schedule_fake_with_sell_order(ALICE, PoolType::Omnipool, dca_budget3, HDX, DAI, amount_to_sell3);
			create_schedule(ALICE, schedule3);

			let budget_for_all_trades = dca_budget1 + dca_budget2 + dca_budget3;
			assert_balance!(ALICE.into(), HDX, alice_init_hdx_balance - budget_for_all_trades);
			assert_balance!(ALICE.into(), DAI, ALICE_INITIAL_DAI_BALANCE);
			assert_reserved_balance!(&ALICE.into(), HDX, budget_for_all_trades);

			//Act
			run_to_block(11, 100);

			//Assert
			assert_reserved_balance!(&ALICE.into(), HDX, 0);

			let schedule = DCA::schedules(0);
			assert!(schedule.is_none());

			let schedule = DCA::schedules(1);
			assert!(schedule.is_none());

			let schedule = DCA::schedules(2);
			assert!(schedule.is_none());

			check_if_dcas_completed_without_failed_or_terminated_events();
		});
	}

	#[test]
	fn schedules_should_be_ordered_based_on_random_number_when_executed_in_a_block() {
		TestNet::reset();
		Hydra::execute_with(|| {
			//Arrange
			let native_amount = 100000 * UNITS;
			assert_ok!(Currencies::update_balance(
				RuntimeOrigin::root(),
				ALICE.into(),
				HDX,
				native_amount as i128,
			));

			init_omnipool_with_oracle_for_block_10();

			let dca_budget = 1100 * UNITS;
			let amount_to_sell = 100 * UNITS;

			let schedule1 =
				schedule_fake_with_sell_order(ALICE, PoolType::Omnipool, dca_budget, HDX, DAI, amount_to_sell);
			let schedule2 =
				schedule_fake_with_sell_order(ALICE, PoolType::Omnipool, dca_budget, HDX, DAI, amount_to_sell);
			let schedule3 =
				schedule_fake_with_sell_order(ALICE, PoolType::Omnipool, dca_budget, HDX, DAI, amount_to_sell);
			let schedule4 =
				schedule_fake_with_sell_order(ALICE, PoolType::Omnipool, dca_budget, HDX, DAI, amount_to_sell);
			let schedule5 =
				schedule_fake_with_sell_order(ALICE, PoolType::Omnipool, dca_budget, HDX, DAI, amount_to_sell);
			let schedule6 =
				schedule_fake_with_sell_order(ALICE, PoolType::Omnipool, dca_budget, HDX, DAI, amount_to_sell);

			create_schedule(ALICE, schedule1);
			create_schedule(ALICE, schedule2);
			create_schedule(ALICE, schedule3);
			create_schedule(ALICE, schedule4);
			create_schedule(ALICE, schedule5);
			create_schedule(ALICE, schedule6);

			//Act
			run_to_block(11, 12);

			//Assert
			//We check if the schedules are processed not in the order they were created,
			// ensuring that they are sorted based on randomness
			assert_ne!(
				vec![0, 1, 2, 3, 4, 5],
				get_last_schedule_ids_from_trade_executed_events()
			)
		});
	}

	#[test]
	fn sell_schedule_should_work_when_user_has_left_less_than_existential_deposit() {
		TestNet::reset();
		Hydra::execute_with(|| {
			//Arrange
			init_omnipool_with_oracle_for_block_10();

			let amount_to_sell = 1000 * UNITS;
			let fee = DCA::get_transaction_fee(&Order::Sell {
				asset_in: HDX,
				asset_out: DAI,
				amount_in: amount_to_sell,
				min_amount_out: Balance::MIN,
				route: create_bounded_vec(vec![Trade {
					pool: PoolType::Omnipool,
					asset_in: HDX,
					asset_out: DAI,
				}]),
			})
			.unwrap();

			let alice_init_hdx_balance = 1000 * UNITS + fee + 1;
			assert_ok!(Balances::force_set_balance(
				RuntimeOrigin::root(),
				ALICE.into(),
				alice_init_hdx_balance,
			));

			let dca_budget = 1000 * UNITS + fee;
			let schedule1 =
				schedule_fake_with_sell_order(ALICE, PoolType::Omnipool, dca_budget, HDX, DAI, amount_to_sell);
			create_schedule(ALICE, schedule1);

			assert_balance!(ALICE.into(), HDX, alice_init_hdx_balance - dca_budget);
			assert_balance!(ALICE.into(), DAI, ALICE_INITIAL_DAI_BALANCE);
			assert_reserved_balance!(&ALICE.into(), HDX, dca_budget);
			assert_balance!(&Treasury::account_id(), HDX, TREASURY_ACCOUNT_INIT_BALANCE);

			//Act
			set_relaychain_block_number(11);

			//Assert
			check_if_no_failed_events();
			assert_balance!(ALICE.into(), HDX, 0);
			assert_reserved_balance!(&ALICE.into(), HDX, 0);
		});
	}
}

mod stableswap {
	use super::*;

	#[test]
	fn sell_should_work_when_two_stableassets_swapped() {
		TestNet::reset();
		Hydra::execute_with(|| {
			//Arrange
			let (pool_id, asset_a, asset_b) = init_stableswap().unwrap();

			assert_ok!(hydradx_runtime::MultiTransactionPayment::add_currency(
				RuntimeOrigin::root(),
				asset_a,
				FixedU128::from_rational(88, 100),
			));

			let alice_init_asset_a_balance = 5000 * UNITS;
			assert_ok!(Currencies::update_balance(
				RuntimeOrigin::root(),
				ALICE.into(),
				asset_a,
				alice_init_asset_a_balance as i128,
			));

			assert_ok!(Currencies::update_balance(
				RuntimeOrigin::root(),
				CHARLIE.into(),
				asset_a,
				5000 * UNITS as i128,
			));
			assert_ok!(Stableswap::sell(
				RuntimeOrigin::signed(CHARLIE.into()),
				pool_id,
				asset_a,
				asset_b,
				100 * UNITS,
				0u128,
			));

			let dca_budget = 1100 * UNITS;
			let amount_to_sell = 100 * UNITS;
			let schedule1 = schedule_fake_with_sell_order(
				ALICE,
				PoolType::Stableswap(pool_id),
				dca_budget,
				asset_a,
				asset_b,
				amount_to_sell,
			);
			set_relaychain_block_number(10);

			create_schedule(ALICE, schedule1);

			assert_balance!(ALICE.into(), asset_a, alice_init_asset_a_balance - dca_budget);
			assert_balance!(ALICE.into(), asset_b, 0);
			assert_reserved_balance!(&ALICE.into(), asset_a, dca_budget);
			assert_balance!(&Treasury::account_id(), asset_a, 0);

			//Act
			set_relaychain_block_number(11);

			//Assert
			let fee = Currencies::free_balance(asset_a, &Treasury::account_id());
			assert!(fee > 0, "The treasury did not receive the fee");
			assert_balance!(ALICE.into(), asset_a, alice_init_asset_a_balance - dca_budget);
			assert_balance!(ALICE.into(), asset_b, 98999999706917);
			assert_reserved_balance!(&ALICE.into(), asset_a, dca_budget - amount_to_sell - fee);
		});
	}

	#[test]
	fn two_stableswap_asssets_should_be_swapped_when_they_have_different_decimals() {
		TestNet::reset();
		Hydra::execute_with(|| {
			//Arrange
			let (pool_id, asset_a, asset_b) = init_stableswap_with_three_assets_having_different_decimals().unwrap();

			//Populate oracle
			assert_ok!(Currencies::update_balance(
				RuntimeOrigin::root(),
				CHARLIE.into(),
				asset_b,
				5000 * UNITS as i128,
			));
			assert_ok!(Stableswap::sell(
				RuntimeOrigin::signed(CHARLIE.into()),
				pool_id,
				asset_a,
				asset_b,
				10_000_000,
				0u128,
			));

			assert_ok!(hydradx_runtime::MultiTransactionPayment::add_currency(
				RuntimeOrigin::root(),
				asset_a,
				FixedU128::from_rational(88, 100),
			));

			let alice_init_asset_a_balance = 5000 * UNITS;
			assert_ok!(Currencies::update_balance(
				RuntimeOrigin::root(),
				ALICE.into(),
				asset_a,
				alice_init_asset_a_balance as i128,
			));

			let dca_budget = 1100 * UNITS;
			let amount_to_sell = 100 * UNITS;
			let schedule1 = schedule_fake_with_sell_order(
				ALICE,
				PoolType::Stableswap(pool_id),
				dca_budget,
				asset_a,
				asset_b,
				amount_to_sell,
			);
			set_relaychain_block_number(10);

			create_schedule(ALICE, schedule1);

			assert_balance!(ALICE.into(), asset_a, alice_init_asset_a_balance - dca_budget);
			assert_balance!(ALICE.into(), asset_b, 0);
			assert_reserved_balance!(&ALICE.into(), asset_a, dca_budget);
			assert_balance!(&Treasury::account_id(), asset_a, 0);

			//Act
			set_relaychain_block_number(11);

			//Assert
			let fee = Currencies::free_balance(asset_a, &Treasury::account_id());
			assert!(fee > 0, "The treasury did not receive the fee");
			assert_balance!(ALICE.into(), asset_a, alice_init_asset_a_balance - dca_budget);
			assert_balance!(ALICE.into(), asset_b, 93176719400532);
			assert_reserved_balance!(&ALICE.into(), asset_a, dca_budget - amount_to_sell - fee);
		});
	}

	#[test]
	fn sell_should_work_with_omnipool_and_stable_trades() {
		let amount_to_sell = 200 * UNITS;
		let amount_to_receive = 197218633037720;
		//With DCA
		TestNet::reset();
		Hydra::execute_with(|| {
			//Arrange
			let (pool_id, stable_asset_1, stable_asset_2) = init_stableswap().unwrap();

			assert_ok!(Currencies::update_balance(
				RuntimeOrigin::root(),
				CHARLIE.into(),
				stable_asset_1,
				10000 * UNITS as i128,
			));
			assert_ok!(Stableswap::sell(
				RuntimeOrigin::signed(CHARLIE.into()),
				pool_id,
				stable_asset_1,
				stable_asset_2,
				10000 * UNITS,
				0,
			));

			init_omnipol();
			assert_ok!(Currencies::update_balance(
				RuntimeOrigin::root(),
				Omnipool::protocol_account(),
				pool_id,
				30_000_000 * UNITS as i128,
			));

			assert_ok!(Omnipool::add_token(
				RuntimeOrigin::root(),
				pool_id,
				FixedU128::from_rational(50, 100),
				Permill::from_percent(100),
				AccountId::from(BOB),
			));
			set_zero_reward_for_referrals(pool_id);
			do_trade_to_populate_oracle(DAI, HDX, UNITS);

			set_relaychain_block_number(10);

			let alice_init_hdx_balance = 5000 * UNITS;
			assert_ok!(Balances::force_set_balance(
				RawOrigin::Root.into(),
				ALICE.into(),
				alice_init_hdx_balance,
			));

			let trades = vec![
				Trade {
					pool: PoolType::Omnipool,
					asset_in: HDX,
					asset_out: pool_id,
				},
				Trade {
					pool: PoolType::Stableswap(pool_id),
					asset_in: pool_id,
					asset_out: stable_asset_1,
				},
			];
			let dca_budget = 1100 * UNITS;

			let schedule = Schedule {
				owner: AccountId::from(ALICE),
				period: 3u32,
				total_amount: dca_budget,
				max_retries: None,
				stability_threshold: None,
				slippage: Some(Permill::from_percent(10)),
				order: Order::Sell {
					asset_in: HDX,
					asset_out: stable_asset_1,
					amount_in: amount_to_sell,
					min_amount_out: Balance::MIN,
					route: create_bounded_vec(trades),
				},
			};

			create_schedule(ALICE, schedule);

			assert_balance!(ALICE.into(), HDX, alice_init_hdx_balance - dca_budget);
			assert_balance!(ALICE.into(), stable_asset_1, 0);
			assert_reserved_balance!(&ALICE.into(), HDX, dca_budget);
			assert_balance!(&Treasury::account_id(), HDX, TREASURY_ACCOUNT_INIT_BALANCE);

			//Act
			set_relaychain_block_number(11);

			//Assert
			let fee = Currencies::free_balance(HDX, &Treasury::account_id()) - TREASURY_ACCOUNT_INIT_BALANCE;
			assert!(fee > 0, "The treasury did not receive the fee");
			assert_balance!(ALICE.into(), HDX, alice_init_hdx_balance - dca_budget);
			assert_balance!(ALICE.into(), stable_asset_1, amount_to_receive);

			assert_reserved_balance!(&ALICE.into(), HDX, dca_budget - amount_to_sell - fee);

			let treasury_balance = Currencies::free_balance(HDX, &Treasury::account_id());
			assert!(treasury_balance > TREASURY_ACCOUNT_INIT_BALANCE);
		});

		//Do the same in with pool trades
		TestNet::reset();
		Hydra::execute_with(|| {
			//Arrange
			let (pool_id, stable_asset_1, stable_asset_2) = init_stableswap().unwrap();
			assert_ok!(Currencies::update_balance(
				RuntimeOrigin::root(),
				CHARLIE.into(),
				stable_asset_1,
				10000 * UNITS as i128,
			));
			assert_ok!(Stableswap::sell(
				RuntimeOrigin::signed(CHARLIE.into()),
				pool_id,
				stable_asset_1,
				stable_asset_2,
				10000 * UNITS,
				0,
			));

			init_omnipol();

			assert_ok!(Currencies::update_balance(
				RuntimeOrigin::root(),
				Omnipool::protocol_account(),
				pool_id,
				30_000_000 * UNITS as i128,
			));

			assert_ok!(Omnipool::add_token(
				RuntimeOrigin::root(),
				pool_id,
				FixedU128::from_rational(50, 100),
				Permill::from_percent(100),
				AccountId::from(BOB),
			));
			set_zero_reward_for_referrals(pool_id);
			do_trade_to_populate_oracle(DAI, HDX, UNITS);

			set_relaychain_block_number(10);

			//Act
			assert_ok!(Omnipool::sell(
				RuntimeOrigin::signed(ALICE.into()),
				HDX,
				pool_id,
				amount_to_sell,
				0,
			));

			let pool_id_balance = Currencies::free_balance(pool_id, &AccountId::from(ALICE));

			assert_ok!(Stableswap::remove_liquidity_one_asset(
				RuntimeOrigin::signed(ALICE.into()),
				pool_id,
				stable_asset_1,
				pool_id_balance,
				0
			));

			//Assert
			assert_balance!(ALICE.into(), HDX, ALICE_INITIAL_NATIVE_BALANCE - amount_to_sell);
			assert_balance!(ALICE.into(), stable_asset_1, amount_to_receive);
		});

		//Do the same with plain router
		TestNet::reset();
		Hydra::execute_with(|| {
			//Arrange
			let (pool_id, stable_asset_1, stable_asset_2) = init_stableswap().unwrap();
			assert_ok!(Currencies::update_balance(
				RuntimeOrigin::root(),
				CHARLIE.into(),
				stable_asset_1,
				10000 * UNITS as i128,
			));
			assert_ok!(Stableswap::sell(
				RuntimeOrigin::signed(CHARLIE.into()),
				pool_id,
				stable_asset_1,
				stable_asset_2,
				10000 * UNITS,
				0,
			));

			init_omnipol();
			assert_ok!(Currencies::update_balance(
				RuntimeOrigin::root(),
				Omnipool::protocol_account(),
				pool_id,
				30_000_000 * UNITS as i128,
			));

			assert_ok!(Omnipool::add_token(
				RuntimeOrigin::root(),
				pool_id,
				FixedU128::from_rational(50, 100),
				Permill::from_percent(100),
				AccountId::from(BOB),
			));
			set_zero_reward_for_referrals(pool_id);
			do_trade_to_populate_oracle(DAI, HDX, UNITS);

			set_relaychain_block_number(10);

			let alice_init_hdx_balance = 5000 * UNITS;
			assert_ok!(Balances::force_set_balance(
				RawOrigin::Root.into(),
				ALICE.into(),
				alice_init_hdx_balance,
			));

			let trades = vec![
				Trade {
					pool: PoolType::Omnipool,
					asset_in: HDX,
					asset_out: pool_id,
				},
				Trade {
					pool: PoolType::Stableswap(pool_id),
					asset_in: pool_id,
					asset_out: stable_asset_1,
				},
			];

			assert_ok!(Router::sell(
				RuntimeOrigin::signed(ALICE.into()),
				HDX,
				stable_asset_1,
				amount_to_sell,
				0,
				trades
			));

			//Assert
			assert_balance!(ALICE.into(), HDX, alice_init_hdx_balance - amount_to_sell);
			assert_balance!(ALICE.into(), stable_asset_1, amount_to_receive);
		});
	}

	#[test]
	fn sell_should_work_with_stable_trades_and_omnipool() {
		let amount_to_sell = 100 * UNITS;
		let amount_to_receive_1 = 70868187814642;
		let amount_to_receive = 70832735995328;
		TestNet::reset();
		Hydra::execute_with(|| {
			//Arrange
			let (pool_id, stable_asset_1, stable_asset_2) = init_stableswap().unwrap();

			//To populate stableswap oracle
			assert_ok!(Currencies::update_balance(
				RuntimeOrigin::root(),
				CHARLIE.into(),
				stable_asset_1,
				10000 * UNITS as i128,
			));
			assert_ok!(Stableswap::sell(
				RuntimeOrigin::signed(CHARLIE.into()),
				pool_id,
				stable_asset_1,
				stable_asset_2,
				100 * UNITS,
				0,
			));

			//Set stable asset 1 as accepted payment currency
			assert_ok!(hydradx_runtime::MultiTransactionPayment::add_currency(
				RuntimeOrigin::root(),
				stable_asset_1,
				FixedU128::from_rational(50, 100),
			));

			//Init omnipool and add pool id as token
			init_omnipol();
			assert_ok!(Currencies::update_balance(
				RuntimeOrigin::root(),
				Omnipool::protocol_account(),
				pool_id,
				3000 * UNITS as i128,
			));

			assert_ok!(Omnipool::add_token(
				RuntimeOrigin::root(),
				pool_id,
				FixedU128::from_rational(50, 100),
				Permill::from_percent(100),
				AccountId::from(BOB),
			));
			set_zero_reward_for_referrals(pool_id);
			//Populate oracle with omnipool source
			assert_ok!(Tokens::set_balance(
				RawOrigin::Root.into(),
				CHARLIE.into(),
				pool_id,
				1000 * UNITS,
				0,
			));

			assert_ok!(Omnipool::sell(
				RuntimeOrigin::signed(CHARLIE.into()),
				pool_id,
				HDX,
				500 * UNITS,
				Balance::MIN
			));

			set_relaychain_block_number(1000);

			let alice_init_stable1_balance = 5000 * UNITS;
			assert_ok!(Currencies::update_balance(
				RuntimeOrigin::root(),
				ALICE.into(),
				stable_asset_1,
				alice_init_stable1_balance as i128,
			));

			let trades = vec![
				Trade {
					pool: PoolType::Stableswap(pool_id),
					asset_in: stable_asset_1,
					asset_out: pool_id,
				},
				Trade {
					pool: PoolType::Omnipool,
					asset_in: pool_id,
					asset_out: HDX,
				},
			];
			let dca_budget = 1100 * UNITS;

			let schedule = Schedule {
				owner: AccountId::from(ALICE),
				period: 3u32,
				total_amount: dca_budget,
				max_retries: None,
				stability_threshold: None,
				slippage: Some(Permill::from_percent(10)),
				order: Order::Sell {
					asset_in: stable_asset_1,
					asset_out: HDX,
					amount_in: amount_to_sell,
					min_amount_out: Balance::MIN,
					route: create_bounded_vec(trades),
				},
			};

			create_schedule(ALICE, schedule);

			assert_balance!(ALICE.into(), stable_asset_1, alice_init_stable1_balance - dca_budget);
			assert_balance!(ALICE.into(), HDX, ALICE_INITIAL_NATIVE_BALANCE);
			assert_reserved_balance!(&ALICE.into(), stable_asset_1, dca_budget);
			assert_balance!(&Treasury::account_id(), stable_asset_1, 0);

			//Act
			set_relaychain_block_number(1001);

			//Assert
			let fee = Currencies::free_balance(stable_asset_1, &Treasury::account_id());
			assert!(fee > 0, "The treasury did not receive the fee");
			assert_balance!(ALICE.into(), stable_asset_1, alice_init_stable1_balance - dca_budget);
			assert_balance!(ALICE.into(), HDX, ALICE_INITIAL_NATIVE_BALANCE + amount_to_receive_1);

			assert_reserved_balance!(&ALICE.into(), stable_asset_1, dca_budget - amount_to_sell - fee);
		});

		//Do the same in with pool trades
		TestNet::reset();
		Hydra::execute_with(|| {
			//Arrange
			let (pool_id, stable_asset_1, stable_asset_2) = init_stableswap().unwrap();

			//To populate stableswap oracle
			assert_ok!(Currencies::update_balance(
				RuntimeOrigin::root(),
				CHARLIE.into(),
				stable_asset_1,
				10000 * UNITS as i128,
			));
			assert_ok!(Stableswap::sell(
				RuntimeOrigin::signed(CHARLIE.into()),
				pool_id,
				stable_asset_1,
				stable_asset_2,
				100 * UNITS,
				0,
			));

			init_omnipol();

			assert_ok!(Currencies::update_balance(
				RuntimeOrigin::root(),
				Omnipool::protocol_account(),
				pool_id,
				3000 * UNITS as i128,
			));

			assert_ok!(Omnipool::add_token(
				RuntimeOrigin::root(),
				pool_id,
				FixedU128::from_rational(50, 100),
				Permill::from_percent(100),
				AccountId::from(BOB),
			));
			set_zero_reward_for_referrals(pool_id);

			//Populate oracle with omnipool source
			assert_ok!(Tokens::set_balance(
				RawOrigin::Root.into(),
				CHARLIE.into(),
				pool_id,
				1000 * UNITS,
				0,
			));
			assert_ok!(Omnipool::sell(
				RuntimeOrigin::signed(CHARLIE.into()),
				pool_id,
				HDX,
				500 * UNITS,
				Balance::MIN
			));

			let alice_init_stable1_balance = 5000 * UNITS;
			assert_ok!(Currencies::update_balance(
				RuntimeOrigin::root(),
				ALICE.into(),
				stable_asset_1,
				alice_init_stable1_balance as i128,
			));

			assert_balance!(ALICE.into(), pool_id, 0);

			set_relaychain_block_number(10);

			//Act
			assert_ok!(Stableswap::add_liquidity(
				RuntimeOrigin::signed(ALICE.into()),
				pool_id,
				vec![AssetAmount {
					asset_id: stable_asset_1,
					amount: amount_to_sell,
				}],
			));
			let alice_pool_id_balance = Currencies::free_balance(pool_id, &AccountId::from(ALICE));

			assert_ok!(Omnipool::sell(
				RuntimeOrigin::signed(ALICE.into()),
				pool_id,
				HDX,
				alice_pool_id_balance,
				0,
			));

			//Assert
			assert_balance!(
				ALICE.into(),
				stable_asset_1,
				alice_init_stable1_balance - amount_to_sell
			);
			assert_balance!(ALICE.into(), HDX, ALICE_INITIAL_NATIVE_BALANCE + amount_to_receive);
		});

		//Do the same with plain router
		TestNet::reset();
		Hydra::execute_with(|| {
			//Arrange
			let (pool_id, stable_asset_1, stable_asset_2) = init_stableswap().unwrap();

			//To populate stableswap oracle
			assert_ok!(Currencies::update_balance(
				RuntimeOrigin::root(),
				CHARLIE.into(),
				stable_asset_1,
				10000 * UNITS as i128,
			));
			assert_ok!(Stableswap::sell(
				RuntimeOrigin::signed(CHARLIE.into()),
				pool_id,
				stable_asset_1,
				stable_asset_2,
				100 * UNITS,
				0,
			));

			init_omnipol();

			assert_ok!(Currencies::update_balance(
				RuntimeOrigin::root(),
				Omnipool::protocol_account(),
				pool_id,
				3000 * UNITS as i128,
			));

			assert_ok!(Omnipool::add_token(
				RuntimeOrigin::root(),
				pool_id,
				FixedU128::from_rational(50, 100),
				Permill::from_percent(100),
				AccountId::from(BOB),
			));
			set_zero_reward_for_referrals(pool_id);

			//Populate oracle with omnipool source
			assert_ok!(Tokens::set_balance(
				RawOrigin::Root.into(),
				CHARLIE.into(),
				pool_id,
				1000 * UNITS,
				0,
			));
			assert_ok!(Omnipool::sell(
				RuntimeOrigin::signed(CHARLIE.into()),
				pool_id,
				HDX,
				500 * UNITS,
				Balance::MIN
			));

			let alice_init_stable1_balance = 5000 * UNITS;
			assert_ok!(Currencies::update_balance(
				RuntimeOrigin::root(),
				ALICE.into(),
				stable_asset_1,
				alice_init_stable1_balance as i128,
			));

			assert_balance!(ALICE.into(), pool_id, 0);

			set_relaychain_block_number(10);

			//Act
			let trades = vec![
				Trade {
					pool: PoolType::Stableswap(pool_id),
					asset_in: stable_asset_1,
					asset_out: pool_id,
				},
				Trade {
					pool: PoolType::Omnipool,
					asset_in: pool_id,
					asset_out: HDX,
				},
			];
			assert_ok!(Router::sell(
				RuntimeOrigin::signed(ALICE.into()),
				stable_asset_1,
				HDX,
				amount_to_sell,
				0,
				trades
			));

			//Assert
			assert_balance!(
				ALICE.into(),
				stable_asset_1,
				alice_init_stable1_balance - amount_to_sell
			);
			assert_balance!(ALICE.into(), HDX, ALICE_INITIAL_NATIVE_BALANCE + amount_to_receive);
		});
	}

	#[test]
	fn buy_should_work_with_omnipool_and_stable_trades() {
		let amount_to_buy = 200 * UNITS;
		//With DCA
		TestNet::reset();
		Hydra::execute_with(|| {
			//Arrange
			let (pool_id, stable_asset_1, stable_asset_2) = init_stableswap().unwrap();

			//To populate stableswap oracle
			assert_ok!(Currencies::update_balance(
				RuntimeOrigin::root(),
				CHARLIE.into(),
				stable_asset_1,
				10000 * UNITS as i128,
			));
			assert_ok!(Stableswap::sell(
				RuntimeOrigin::signed(CHARLIE.into()),
				pool_id,
				stable_asset_1,
				stable_asset_2,
				3000 * UNITS,
				0,
			));

			init_omnipol();
			assert_ok!(Currencies::update_balance(
				RuntimeOrigin::root(),
				Omnipool::protocol_account(),
				pool_id,
				3000 * UNITS as i128,
			));

			assert_ok!(Omnipool::add_token(
				RuntimeOrigin::root(),
				pool_id,
				FixedU128::from_rational(50, 100),
				Permill::from_percent(100),
				AccountId::from(BOB),
			));
			do_trade_to_populate_oracle(DAI, HDX, UNITS);
			set_zero_reward_for_referrals(pool_id);

			set_relaychain_block_number(10);

			let alice_init_hdx_balance = 5000 * UNITS;
			assert_ok!(Balances::force_set_balance(
				RawOrigin::Root.into(),
				ALICE.into(),
				alice_init_hdx_balance,
			));

			let trades = vec![
				Trade {
					pool: PoolType::Omnipool,
					asset_in: HDX,
					asset_out: pool_id,
				},
				Trade {
					pool: PoolType::Stableswap(pool_id),
					asset_in: pool_id,
					asset_out: stable_asset_1,
				},
			];
			let dca_budget = 1100 * UNITS;

			let schedule = Schedule {
				owner: AccountId::from(ALICE),
				period: 3u32,
				total_amount: dca_budget,
				max_retries: None,
				stability_threshold: None,
				slippage: Some(Permill::from_percent(10)),
				order: Order::Buy {
					asset_in: HDX,
					asset_out: stable_asset_1,
					amount_out: amount_to_buy,
					max_amount_in: Balance::MAX,
					route: create_bounded_vec(trades),
				},
			};

			create_schedule(ALICE, schedule);

			assert_balance!(ALICE.into(), HDX, alice_init_hdx_balance - dca_budget);
			assert_balance!(ALICE.into(), stable_asset_1, 0);
			assert_reserved_balance!(&ALICE.into(), HDX, dca_budget);
			assert_balance!(&Treasury::account_id(), HDX, TREASURY_ACCOUNT_INIT_BALANCE);

			//Act
			set_relaychain_block_number(11);

			//Assert
			let fee = Currencies::free_balance(HDX, &Treasury::account_id()) - TREASURY_ACCOUNT_INIT_BALANCE;
			assert!(fee > 0, "The treasury did not receive the fee");
			assert_balance!(ALICE.into(), HDX, alice_init_hdx_balance - dca_budget);
			assert_balance!(ALICE.into(), stable_asset_1, amount_to_buy);
		});
	}

	#[test]
	fn buy_should_work_when_two_stableassets_swapped() {
		TestNet::reset();
		Hydra::execute_with(|| {
			//Arrange
			let (pool_id, asset_a, asset_b) = init_stableswap().unwrap();

			assert_ok!(hydradx_runtime::MultiTransactionPayment::add_currency(
				RuntimeOrigin::root(),
				asset_a,
				FixedU128::from_rational(88, 100),
			));

			let alice_init_asset_a_balance = 5000 * UNITS;
			assert_ok!(Currencies::update_balance(
				RuntimeOrigin::root(),
				ALICE.into(),
				asset_a,
				alice_init_asset_a_balance as i128,
			));

			assert_ok!(Currencies::update_balance(
				RuntimeOrigin::root(),
				CHARLIE.into(),
				asset_a,
				5000 * UNITS as i128,
			));
			assert_ok!(Stableswap::sell(
				RuntimeOrigin::signed(CHARLIE.into()),
				pool_id,
				asset_a,
				asset_b,
				100 * UNITS,
				0u128,
			));

			let dca_budget = 1100 * UNITS;
			let amount_to_buy = 100 * UNITS;
			let schedule1 = schedule_fake_with_buy_order(
				PoolType::Stableswap(pool_id),
				asset_a,
				asset_b,
				amount_to_buy,
				dca_budget,
			);
			set_relaychain_block_number(10);

			create_schedule(ALICE, schedule1);

			assert_balance!(ALICE.into(), asset_a, alice_init_asset_a_balance - dca_budget);
			assert_balance!(ALICE.into(), asset_b, 0);
			assert_reserved_balance!(&ALICE.into(), asset_a, dca_budget);
			assert_balance!(&Treasury::account_id(), asset_a, 0);

			//Act
			set_relaychain_block_number(11);

			//Assert
			let fee = Currencies::free_balance(asset_a, &Treasury::account_id());
			assert!(fee > 0, "The treasury did not receive the fee");
			assert_balance!(ALICE.into(), asset_a, alice_init_asset_a_balance - dca_budget);
			assert_balance!(ALICE.into(), asset_b, amount_to_buy);
		});
	}

	#[test]
	fn buy_should_work_with_stable_trades_and_omnipool() {
		let amount_to_buy = 100 * UNITS;
		TestNet::reset();
		Hydra::execute_with(|| {
			//Arrange
			let (pool_id, stable_asset_1, stable_asset_2) = init_stableswap().unwrap();

			//Set stable asset 1 as accepted payment currency
			assert_ok!(hydradx_runtime::MultiTransactionPayment::add_currency(
				RuntimeOrigin::root(),
				stable_asset_1,
				FixedU128::from_rational(50, 100),
			));

			//For populating oracle
			assert_ok!(Currencies::update_balance(
				RuntimeOrigin::root(),
				CHARLIE.into(),
				stable_asset_1,
				5000 * UNITS as i128,
			));
			assert_ok!(Stableswap::sell(
				RuntimeOrigin::signed(CHARLIE.into()),
				pool_id,
				stable_asset_1,
				stable_asset_2,
				1000 * UNITS,
				0u128,
			));

			//Init omnipool and add pool id as token
			init_omnipol();
			assert_ok!(Currencies::update_balance(
				RuntimeOrigin::root(),
				Omnipool::protocol_account(),
				pool_id,
				3000 * UNITS as i128,
			));

			assert_ok!(Omnipool::add_token(
				RuntimeOrigin::root(),
				pool_id,
				FixedU128::from_rational(50, 100),
				Permill::from_percent(100),
				AccountId::from(BOB),
			));
			set_zero_reward_for_referrals(pool_id);
			do_trade_to_populate_oracle(pool_id, HDX, 100 * UNITS);

			set_relaychain_block_number(10);

			let alice_init_stable1_balance = 5000 * UNITS;
			assert_ok!(Currencies::update_balance(
				RuntimeOrigin::root(),
				ALICE.into(),
				stable_asset_1,
				alice_init_stable1_balance as i128,
			));

			let trades = vec![
				Trade {
					pool: PoolType::Stableswap(pool_id),
					asset_in: stable_asset_1,
					asset_out: pool_id,
				},
				Trade {
					pool: PoolType::Omnipool,
					asset_in: pool_id,
					asset_out: HDX,
				},
			];
			let dca_budget = 1100 * UNITS;

			let schedule = Schedule {
				owner: AccountId::from(ALICE),
				period: 3u32,
				total_amount: dca_budget,
				max_retries: None,
				stability_threshold: None,
				slippage: Some(Permill::from_percent(70)),
				order: Order::Buy {
					asset_in: stable_asset_1,
					asset_out: HDX,
					amount_out: amount_to_buy,
					max_amount_in: Balance::MAX,
					route: create_bounded_vec(trades),
				},
			};

			create_schedule(ALICE, schedule);

			assert_balance!(ALICE.into(), stable_asset_1, alice_init_stable1_balance - dca_budget);
			assert_balance!(ALICE.into(), HDX, ALICE_INITIAL_NATIVE_BALANCE);
			assert_reserved_balance!(&ALICE.into(), stable_asset_1, dca_budget);
			assert_balance!(&Treasury::account_id(), stable_asset_1, 0);

			//Act
			set_relaychain_block_number(11);

			//Assert
			let fee = Currencies::free_balance(stable_asset_1, &Treasury::account_id());
			assert!(fee > 0, "The treasury did not receive the fee");
			assert_balance!(ALICE.into(), stable_asset_1, alice_init_stable1_balance - dca_budget);
			assert_balance!(ALICE.into(), HDX, ALICE_INITIAL_NATIVE_BALANCE + amount_to_buy);
		});
	}
}

mod xyk {
	use super::*;

	#[test]
	fn sell_should_work_for_xyk() {
		TestNet::reset();
		Hydra::execute_with(|| {
			//Arrange
			assert_ok!(Balances::force_set_balance(
				RuntimeOrigin::root(),
				BOB.into(),
				5000 * UNITS,
			));

			assert_ok!(Tokens::set_balance(
				RawOrigin::Root.into(),
				BOB.into(),
				DAI,
				5000 * UNITS,
				0,
			));

			assert_ok!(XYK::create_pool(
				RuntimeOrigin::signed(BOB.into()),
				HDX,
				1000 * UNITS,
				DAI,
				2000 * UNITS,
			));

			//For populating oracle
			assert_ok!(XYK::sell(
				RuntimeOrigin::signed(BOB.into()),
				HDX,
				DAI,
				100 * UNITS,
				0,
				false
			));

			let alice_init_hdx_balance = 5000 * UNITS;
			assert_ok!(Balances::force_set_balance(
				RuntimeOrigin::root(),
				ALICE.into(),
				alice_init_hdx_balance,
			));

			set_relaychain_block_number(10);

			let dca_budget = 1100 * UNITS;
			let amount_to_sell = 100 * UNITS;
			let schedule1 = schedule_fake_with_sell_order(ALICE, PoolType::XYK, dca_budget, HDX, DAI, amount_to_sell);
			create_schedule(ALICE, schedule1);

			assert_balance!(ALICE.into(), HDX, alice_init_hdx_balance - dca_budget);
			assert_balance!(ALICE.into(), DAI, ALICE_INITIAL_DAI_BALANCE);
			assert_reserved_balance!(&ALICE.into(), HDX, dca_budget);
			let treasury_init_balance = Balances::free_balance(Treasury::account_id());

			//Act
			set_relaychain_block_number(11);

			//Assert
			let amount_out = 151105924242426;
			let fee = Currencies::free_balance(HDX, &Treasury::account_id()) - treasury_init_balance;

			assert_balance!(ALICE.into(), DAI, ALICE_INITIAL_DAI_BALANCE + amount_out);
			assert_balance!(ALICE.into(), HDX, alice_init_hdx_balance - dca_budget);
			assert_reserved_balance!(&ALICE.into(), HDX, dca_budget - amount_to_sell - fee);
		});
	}

	#[test]
	fn buy_should_work_for_xyk() {
		TestNet::reset();
		Hydra::execute_with(|| {
			//Arrange
			crate_xyk_pool(HDX, 1000 * UNITS, DAI, 2000 * UNITS);

			//For populating oracle
			assert_ok!(Currencies::update_balance(
				RawOrigin::Root.into(),
				BOB.into(),
				HDX,
				200 * UNITS as i128,
			));
			assert_ok!(XYK::sell(
				RuntimeOrigin::signed(BOB.into()),
				HDX,
				DAI,
				100 * UNITS,
				0,
				false
			));

			let alice_init_hdx_balance = 5000 * UNITS;
			assert_ok!(Balances::force_set_balance(
				RuntimeOrigin::root(),
				ALICE.into(),
				alice_init_hdx_balance,
			));

			set_relaychain_block_number(10);

			let dca_budget = 1100 * UNITS;
			let amount_to_buy = 100 * UNITS;
			let schedule1 = schedule_fake_with_buy_order(PoolType::XYK, HDX, DAI, amount_to_buy, dca_budget);
			create_schedule(ALICE, schedule1);

			assert_balance!(ALICE.into(), HDX, alice_init_hdx_balance - dca_budget);
			assert_balance!(ALICE.into(), DAI, ALICE_INITIAL_DAI_BALANCE);
			assert_reserved_balance!(&ALICE.into(), HDX, dca_budget);

			//Act
			set_relaychain_block_number(11);

			//Assert
			assert_balance!(ALICE.into(), DAI, ALICE_INITIAL_DAI_BALANCE + amount_to_buy);
		});
	}
}

mod all_pools {
	use super::*;

	#[test]
	fn sell_should_work_with_3_different_pools() {
		let amount_to_sell = 200 * UNITS;

		TestNet::reset();
		Hydra::execute_with(|| {
			//Arrange
			//Create stableswap and populate oracle
			let (pool_id, stable_asset_1, stable_asset_2) = init_stableswap().unwrap();

			assert_ok!(Currencies::update_balance(
				RuntimeOrigin::root(),
				CHARLIE.into(),
				stable_asset_1,
				10000 * UNITS as i128,
			));
			assert_ok!(Stableswap::sell(
				RuntimeOrigin::signed(CHARLIE.into()),
				pool_id,
				stable_asset_1,
				stable_asset_2,
				1000 * UNITS,
				0,
			));

			//Create omnipool and populate oracle
			init_omnipol();
			assert_ok!(Currencies::update_balance(
				RuntimeOrigin::root(),
				Omnipool::protocol_account(),
				pool_id,
				1000000 * UNITS as i128,
			));

			assert_ok!(Omnipool::add_token(
				RuntimeOrigin::root(),
				pool_id,
				FixedU128::from_rational(50, 100),
				Permill::from_percent(100),
				AccountId::from(BOB),
			));
			set_zero_reward_for_referrals(pool_id);
			do_trade_to_populate_oracle(DAI, HDX, UNITS);

			//Create xyk and populate oracle
			crate_xyk_pool(stable_asset_1, 10000 * UNITS, DAI, 20000 * UNITS);
			assert_ok!(Currencies::update_balance(
				RawOrigin::Root.into(),
				BOB.into(),
				stable_asset_1,
				200 * UNITS as i128,
			));
			assert_ok!(XYK::sell(
				RuntimeOrigin::signed(BOB.into()),
				stable_asset_1,
				DAI,
				100 * UNITS,
				0,
				false
			));

			set_relaychain_block_number(10);

			let alice_init_hdx_balance = 5000 * UNITS;
			assert_ok!(Balances::force_set_balance(
				RawOrigin::Root.into(),
				ALICE.into(),
				alice_init_hdx_balance,
			));

			let trades = vec![
				Trade {
					pool: PoolType::Omnipool,
					asset_in: HDX,
					asset_out: pool_id,
				},
				Trade {
					pool: PoolType::Stableswap(pool_id),
					asset_in: pool_id,
					asset_out: stable_asset_1,
				},
				Trade {
					pool: PoolType::XYK,
					asset_in: stable_asset_1,
					asset_out: DAI,
				},
			];
			let dca_budget = 1100 * UNITS;

			let schedule = Schedule {
				owner: AccountId::from(ALICE),
				period: 3u32,
				total_amount: dca_budget,
				max_retries: None,
				stability_threshold: None,
				slippage: Some(Permill::from_percent(15)),
				order: Order::Sell {
					asset_in: HDX,
					asset_out: DAI,
					amount_in: amount_to_sell,
					min_amount_out: Balance::MIN,
					route: create_bounded_vec(trades),
				},
			};

			create_schedule(ALICE, schedule);

			assert_balance!(ALICE.into(), HDX, alice_init_hdx_balance - dca_budget);
			assert_balance!(ALICE.into(), DAI, ALICE_INITIAL_DAI_BALANCE);
			assert_reserved_balance!(&ALICE.into(), HDX, dca_budget);
			assert_balance!(&Treasury::account_id(), HDX, TREASURY_ACCOUNT_INIT_BALANCE);

			//Act
			set_relaychain_block_number(11);

			//Assert
			let amount_to_receive = 380211607465242;

			assert_balance!(ALICE.into(), HDX, alice_init_hdx_balance - dca_budget);
			assert_balance!(ALICE.into(), DAI, ALICE_INITIAL_DAI_BALANCE + amount_to_receive);
		});
	}
}

fn crate_xyk_pool(asset_a: AssetId, amount_a: Balance, asset_b: AssetId, amount_b: Balance) {
	//Arrange
	assert_ok!(Currencies::update_balance(
		RawOrigin::Root.into(),
		DAVE.into(),
		asset_a,
		amount_a as i128,
	));

	assert_ok!(Currencies::update_balance(
		RawOrigin::Root.into(),
		DAVE.into(),
		asset_b,
		amount_b as i128,
	));

	assert_ok!(XYK::create_pool(
		RuntimeOrigin::signed(DAVE.into()),
		asset_a,
		amount_a,
		asset_b,
		amount_b,
	));
}

mod with_onchain_route {
	use super::*;
	use hydradx_traits::router::PoolType;

	#[test]
	fn buy_should_work_with_omnipool_and_stable_with_onchain_routes() {
		let amount_to_buy = 200 * UNITS;
		//With DCA
		TestNet::reset();
		Hydra::execute_with(|| {
			//Arrange
			let (pool_id, stable_asset_1, stable_asset_2) = init_stableswap().unwrap();

			//To populate stableswap oracle
			assert_ok!(Currencies::update_balance(
				RuntimeOrigin::root(),
				CHARLIE.into(),
				stable_asset_1,
				10000 * UNITS as i128,
			));
			assert_ok!(Stableswap::sell(
				RuntimeOrigin::signed(CHARLIE.into()),
				pool_id,
				stable_asset_1,
				stable_asset_2,
				3000 * UNITS,
				0,
			));

			init_omnipol();
			assert_ok!(Currencies::update_balance(
				RuntimeOrigin::root(),
				Omnipool::protocol_account(),
				pool_id,
				300_000_000 * UNITS as i128,
			));

			assert_ok!(Omnipool::add_token(
				RuntimeOrigin::root(),
				pool_id,
				FixedU128::from_rational(50, 100),
				Permill::from_percent(100),
				AccountId::from(BOB),
			));
			set_zero_reward_for_referrals(pool_id);
			do_trade_to_populate_oracle(DAI, HDX, UNITS);

			set_relaychain_block_number(10);

			let alice_init_hdx_balance = 5000 * UNITS;
			assert_ok!(Balances::force_set_balance(
				RawOrigin::Root.into(),
				ALICE.into(),
				alice_init_hdx_balance,
			));

			let trades = vec![
				Trade {
					pool: PoolType::Omnipool,
					asset_in: HDX,
					asset_out: pool_id,
				},
				Trade {
					pool: PoolType::Stableswap(pool_id),
					asset_in: pool_id,
					asset_out: stable_asset_1,
				},
			];

			let asset_pair = AssetPair::new(HDX, stable_asset_1);
			assert_ok!(Router::set_route(
				hydradx_runtime::RuntimeOrigin::signed(ALICE.into()),
				asset_pair,
				trades.clone()
			));
			assert_eq!(Router::route(asset_pair).unwrap(), trades);

			let dca_budget = 1100 * UNITS;

			let schedule = Schedule {
				owner: AccountId::from(ALICE),
				period: 3u32,
				total_amount: dca_budget,
				max_retries: None,
				stability_threshold: None,
				slippage: Some(Permill::from_percent(10)),
				order: Order::Buy {
					asset_in: HDX,
					asset_out: stable_asset_1,
					amount_out: amount_to_buy,
					max_amount_in: Balance::MAX,
					route: create_bounded_vec(vec![]),
				},
			};

			create_schedule(ALICE, schedule);

			assert_balance!(ALICE.into(), HDX, alice_init_hdx_balance - dca_budget);
			assert_balance!(ALICE.into(), stable_asset_1, 0);
			assert_reserved_balance!(&ALICE.into(), HDX, dca_budget);
			assert_balance!(&Treasury::account_id(), HDX, TREASURY_ACCOUNT_INIT_BALANCE);

			//Act
			set_relaychain_block_number(11);

			//Assert
			assert_balance!(ALICE.into(), HDX, alice_init_hdx_balance - dca_budget);
			assert_balance!(ALICE.into(), stable_asset_1, amount_to_buy);

			assert_balance!(Router::router_account(), HDX, 0);
			assert_balance!(Router::router_account(), stable_asset_1, 0);
		});
	}

	#[test]
	fn sell_should_work_with_omnipool_and_stable_trades_with_onchain_routes() {
		let amount_to_sell = 200 * UNITS;
		let amount_to_receive = 187172768546667;

		TestNet::reset();
		Hydra::execute_with(|| {
			//Arrange
			let (pool_id, stable_asset_1, stable_asset_2) = init_stableswap().unwrap();

			assert_ok!(Currencies::update_balance(
				RuntimeOrigin::root(),
				CHARLIE.into(),
				stable_asset_1,
				10000 * UNITS as i128,
			));
			assert_ok!(Stableswap::sell(
				RuntimeOrigin::signed(CHARLIE.into()),
				pool_id,
				stable_asset_1,
				stable_asset_2,
				10000 * UNITS,
				0,
			));

			init_omnipol();
			assert_ok!(Currencies::update_balance(
				RuntimeOrigin::root(),
				Omnipool::protocol_account(),
				pool_id,
				300_000_000 * UNITS as i128,
			));

			assert_ok!(Omnipool::add_token(
				RuntimeOrigin::root(),
				pool_id,
				FixedU128::from_rational(50, 100),
				Permill::from_percent(100),
				AccountId::from(BOB),
			));
			set_zero_reward_for_referrals(pool_id);
			do_trade_to_populate_oracle(DAI, HDX, UNITS);

			set_relaychain_block_number(10);

			let alice_init_hdx_balance = 5000 * UNITS;
			assert_ok!(Balances::force_set_balance(
				RawOrigin::Root.into(),
				ALICE.into(),
				alice_init_hdx_balance,
			));

			let trades = vec![
				Trade {
					pool: PoolType::Omnipool,
					asset_in: HDX,
					asset_out: pool_id,
				},
				Trade {
					pool: PoolType::Stableswap(pool_id),
					asset_in: pool_id,
					asset_out: stable_asset_1,
				},
			];

			let asset_pair = AssetPair::new(HDX, stable_asset_1);
			assert_ok!(Router::set_route(
				hydradx_runtime::RuntimeOrigin::signed(ALICE.into()),
				asset_pair,
				trades.clone()
			));
			assert_eq!(Router::route(asset_pair).unwrap(), trades);

			let dca_budget = 1100 * UNITS;

			let schedule = Schedule {
				owner: AccountId::from(ALICE),
				period: 3u32,
				total_amount: dca_budget,
				max_retries: None,
				stability_threshold: None,
				slippage: Some(Permill::from_percent(10)),
				order: Order::Sell {
					asset_in: HDX,
					asset_out: stable_asset_1,
					amount_in: amount_to_sell,
					min_amount_out: Balance::MIN,
					route: create_bounded_vec(vec![]),
				},
			};

			create_schedule(ALICE, schedule);

			assert_balance!(ALICE.into(), HDX, alice_init_hdx_balance - dca_budget);
			assert_balance!(ALICE.into(), stable_asset_1, 0);
			assert_reserved_balance!(&ALICE.into(), HDX, dca_budget);
			assert_balance!(&Treasury::account_id(), HDX, TREASURY_ACCOUNT_INIT_BALANCE);

			//Act
			set_relaychain_block_number(11);

			//Assert
			let fee = Currencies::free_balance(HDX, &Treasury::account_id()) - TREASURY_ACCOUNT_INIT_BALANCE;
			assert!(fee > 0, "The treasury did not receive the fee");
			assert_balance!(ALICE.into(), HDX, alice_init_hdx_balance - dca_budget);
			assert_balance!(ALICE.into(), stable_asset_1, amount_to_receive);
			assert_reserved_balance!(&ALICE.into(), HDX, dca_budget - amount_to_sell - fee);

			assert_balance!(Router::router_account(), HDX, 0);
			assert_balance!(Router::router_account(), stable_asset_1, 0);
		});
	}

	#[test]
	fn schedule_should_work_when_fee_asset_is_nonnative_omni_asset() {
		let amount_to_sell = 2000 * UNITS;

		TestNet::reset();
		Hydra::execute_with(|| {
			//Arrange
			init_omnipol();
			assert_ok!(Currencies::update_balance(
				RuntimeOrigin::root(),
				Omnipool::protocol_account(),
				DOT,
				1_000_000 * UNITS as i128,
			));

			assert_ok!(hydradx_runtime::MultiTransactionPayment::add_currency(
				hydradx_runtime::RuntimeOrigin::root(),
				DOT,
				FixedU128::from_rational(50, 100),
			));

			assert_ok!(Omnipool::add_token(
				RuntimeOrigin::root(),
				DOT,
				FixedU128::from_rational(10, 100),
				Permill::from_percent(100),
				AccountId::from(BOB),
			));
			set_zero_reward_for_referrals(DOT);
			do_trade_to_populate_oracle(DAI, HDX, UNITS);

			assert_ok!(Currencies::update_balance(
				RuntimeOrigin::root(),
				ALICE.into(),
				DOT,
				50000 * UNITS as i128,
			));
			let alice_init_dot_balance = 50000 * UNITS + ALICE_INITIAL_DOT_BALANCE;

			set_relaychain_block_number(10);

			let dca_budget = 10000 * UNITS;

			let schedule = Schedule {
				owner: AccountId::from(ALICE),
				period: 3u32,
				total_amount: dca_budget,
				max_retries: None,
				stability_threshold: None,
				slippage: Some(Permill::from_percent(10)),
				order: Order::Sell {
					asset_in: DOT,
					asset_out: HDX,
					amount_in: amount_to_sell,
					min_amount_out: Balance::MIN,
					route: create_bounded_vec(vec![]),
				},
			};

			//We verify the price diff between hdx and stable asset.
			//If we sell 3703744780645, we receive 18462849173515,
			// so something like 5x more, so fee should be 5x than normal HDX
			let _dot_amount = with_transaction::<_, _, _>(|| {
				let amount_to_sell = 3703744780645;
				assert_ok!(Router::sell(
					hydradx_runtime::RuntimeOrigin::signed(ALICE.into()),
					HDX,
					DOT,
					amount_to_sell,
					0,
					vec![]
				));
				let alice_received_dot =
					Currencies::free_balance(DOT, &AccountId::from(ALICE)) - alice_init_dot_balance;

				TransactionOutcome::Rollback(Ok::<u128, DispatchError>(alice_received_dot))
			})
			.unwrap();

			assert_balance!(ALICE.into(), DOT, alice_init_dot_balance);

			create_schedule(ALICE, schedule);

			assert_balance!(ALICE.into(), DOT, alice_init_dot_balance - dca_budget);
			assert_reserved_balance!(&ALICE.into(), DOT, dca_budget);
			assert_balance!(ALICE.into(), HDX, ALICE_INITIAL_NATIVE_BALANCE);

			//Act
			set_relaychain_block_number(11);

			//Assert
			let fee = Currencies::free_balance(DOT, &Treasury::account_id());
			assert!(fee > 0, "The treasury did not receive the fee");
<<<<<<< HEAD
			assert!(fee < 19 * UNITS, "The fee: {:?} is more than 1.9 UNITS", fee);
			assert!(fee > 13 * UNITS, "The fee: {:?} is less than 1.3 UNITS", fee);
=======
>>>>>>> c718b8b2

			assert_balance!(ALICE.into(), DOT, alice_init_dot_balance - dca_budget);
			assert_balance!(ALICE.into(), HDX, ALICE_INITIAL_NATIVE_BALANCE + 398004528624916);

			assert_reserved_balance!(&ALICE.into(), DOT, dca_budget - amount_to_sell - fee);
		});
	}

	#[test]
	fn schedule_should_work_when_stable_asset_used_as_fee_asset() {
		let amount_to_sell = 200 * UNITS;

		TestNet::reset();
		Hydra::execute_with(|| {
			//Arrange
			let (pool_id, stable_asset_1, stable_asset_2) = init_stableswap().unwrap();

			assert_ok!(hydradx_runtime::MultiTransactionPayment::add_currency(
				hydradx_runtime::RuntimeOrigin::root(),
				stable_asset_1,
				FixedU128::from_rational(50, 100),
			));

			assert_ok!(Currencies::update_balance(
				RuntimeOrigin::root(),
				CHARLIE.into(),
				stable_asset_1,
				10000 * UNITS as i128,
			));
			assert_ok!(Stableswap::sell(
				RuntimeOrigin::signed(CHARLIE.into()),
				pool_id,
				stable_asset_1,
				stable_asset_2,
				10000 * UNITS,
				0,
			));

			init_omnipol();
			assert_ok!(Currencies::update_balance(
				RuntimeOrigin::root(),
				Omnipool::protocol_account(),
				pool_id,
				300_000_000 * UNITS as i128,
			));

			assert_ok!(Omnipool::add_token(
				RuntimeOrigin::root(),
				pool_id,
				FixedU128::from_rational(50, 100),
				Permill::from_percent(100),
				AccountId::from(BOB),
			));
			set_zero_reward_for_referrals(pool_id);
			do_trade_to_populate_oracle(pool_id, HDX, 10000000 * UNITS);

			set_relaychain_block_number(10);

			let alice_init_hdx_balance = 5000 * UNITS;
			assert_ok!(Balances::force_set_balance(
				RawOrigin::Root.into(),
				ALICE.into(),
				alice_init_hdx_balance,
			));

			let alice_init_stable_balance = 5000 * UNITS;
			assert_ok!(Currencies::update_balance(
				RuntimeOrigin::root(),
				ALICE.into(),
				stable_asset_1,
				alice_init_stable_balance as i128,
			));

			let trades = vec![
				Trade {
					pool: PoolType::Omnipool,
					asset_in: HDX,
					asset_out: pool_id,
				},
				Trade {
					pool: PoolType::Stableswap(pool_id),
					asset_in: pool_id,
					asset_out: stable_asset_1,
				},
			];

			let asset_pair = AssetPair::new(HDX, stable_asset_1);
			assert_ok!(Router::set_route(
				hydradx_runtime::RuntimeOrigin::signed(ALICE.into()),
				asset_pair,
				trades.clone()
			));
			assert_eq!(Router::route(asset_pair).unwrap(), trades);

			let dca_budget = 1100 * UNITS;

			let schedule = Schedule {
				owner: AccountId::from(ALICE),
				period: 3u32,
				total_amount: dca_budget,
				max_retries: None,
				stability_threshold: None,
				slippage: Some(Permill::from_percent(10)),
				order: Order::Sell {
					asset_in: stable_asset_1,
					asset_out: HDX,
					amount_in: amount_to_sell,
					min_amount_out: Balance::MIN,
					route: create_bounded_vec(vec![]),
				},
			};

			//We verify the price diff between hdx and stable asset.
			//If we sell 6503744780645, we receive 5385180382312
			//So fee should be like 0.8x normal HDX fee
			let _stable_amount = with_transaction::<_, _, _>(|| {
				let amount_to_sell = 6503744780645;
				assert_ok!(Router::sell(
					hydradx_runtime::RuntimeOrigin::signed(ALICE.into()),
					HDX,
					stable_asset_1,
					amount_to_sell,
					0,
					vec![]
				));
				let alice_received_stable =
					Currencies::free_balance(stable_asset_1, &AccountId::from(ALICE)) - alice_init_stable_balance;

				TransactionOutcome::Rollback(Ok::<u128, DispatchError>(alice_received_stable))
			})
			.unwrap();

			create_schedule(ALICE, schedule);

			//Act
			set_relaychain_block_number(11);

			//Assert
			let fee = Currencies::free_balance(stable_asset_1, &Treasury::account_id());
			assert!(fee > 0, "The treasury did not receive the fee");

<<<<<<< HEAD
			assert!(fee < 5 * UNITS, "The fee: {:?} is more than 5 UNITS", fee);
			assert!(fee > 4 * UNITS, "The fee: {:?} is less than 4 UNITS", fee);

=======
>>>>>>> c718b8b2
			assert_balance!(ALICE.into(), stable_asset_1, alice_init_stable_balance - dca_budget);
			assert_balance!(ALICE.into(), HDX, alice_init_hdx_balance + 237095795349022);

			assert_reserved_balance!(&ALICE.into(), stable_asset_1, dca_budget - amount_to_sell - fee);
		});
	}

	#[test]
	fn schedule_should_work_when_xyk_asset_used_as_fee_asset() {
		let amount_to_sell = 200 * UNITS;

		TestNet::reset();
		Hydra::execute_with(|| {
			//Arrange
			init_omnipol();

			do_trade_to_populate_oracle(DAI, HDX, 10000000 * UNITS);

			create_xyk_pool_with_amounts(DAI, 10000000000 * UNITS, DOT, 10000000000 * UNITS);
			assert_ok!(hydradx_runtime::MultiTransactionPayment::add_currency(
				hydradx_runtime::RuntimeOrigin::root(),
				DOT,
				FixedU128::from_rational(50, 100),
			));

			//Populate xyk
			assert_ok!(Currencies::update_balance(
				hydradx_runtime::RuntimeOrigin::root(),
				DAVE.into(),
				DAI,
				10000000 * UNITS as i128,
			));
			assert_ok!(XYK::sell(
				RuntimeOrigin::signed(DAVE.into()),
				DAI,
				DOT,
				10000000 * UNITS,
				u128::MIN,
				false
			));

			set_relaychain_block_number(10);

			let alice_init_hdx_balance = 5000 * UNITS;
			assert_ok!(Balances::force_set_balance(
				RawOrigin::Root.into(),
				ALICE.into(),
				alice_init_hdx_balance,
			));

			let trades = vec![
				Trade {
					pool: PoolType::Omnipool,
					asset_in: HDX,
					asset_out: DAI,
				},
				Trade {
					pool: PoolType::XYK,
					asset_in: DAI,
					asset_out: DOT,
				},
			];

			let asset_pair = AssetPair::new(HDX, DOT);
			assert_ok!(Router::set_route(
				hydradx_runtime::RuntimeOrigin::signed(ALICE.into()),
				asset_pair,
				trades.clone()
			));
			assert_eq!(Router::route(asset_pair).unwrap(), trades);

			let dca_budget = 1100 * UNITS;

			let schedule = Schedule {
				owner: AccountId::from(ALICE),
				period: 3u32,
				total_amount: dca_budget,
				max_retries: None,
				stability_threshold: None,
				slippage: Some(Permill::from_percent(10)),
				order: Order::Sell {
					asset_in: DOT,
					asset_out: HDX,
					amount_in: amount_to_sell,
					min_amount_out: Balance::MIN,
					route: create_bounded_vec(vec![]),
				},
			};

			//Just to verify the price difference between HDX and DOT
			//Selling 3795361512418 HDX results 2694204333872 DOT
			//So fee should be 0.7x normal HDX feee
			let _dot_amount_out = with_transaction::<_, _, _>(|| {
				let fee_in_hdx = 3795361512418;
				assert_ok!(Router::sell(
					hydradx_runtime::RuntimeOrigin::signed(ALICE.into()),
					HDX,
					DOT,
					fee_in_hdx,
					0,
					vec![]
				));
				let alice_received_dot =
					Currencies::free_balance(DOT, &AccountId::from(ALICE)) - ALICE_INITIAL_DOT_BALANCE;

				TransactionOutcome::Rollback(Ok::<u128, DispatchError>(alice_received_dot))
			})
			.unwrap();

			create_schedule(ALICE, schedule);

			//Act
			set_relaychain_block_number(11);

			//Assert
			let fee = Currencies::free_balance(DOT, &Treasury::account_id());
			assert!(fee > 0, "The treasury did not receive the fee");

<<<<<<< HEAD
			//The fee would be 5310255478763 in HDX, so it is less in DOT, which checks out
			assert!(fee < 36 * UNITS / 10, "The fee: {:?} is more than 3.6 UNITS", fee);
			assert!(fee > 28 * UNITS / 10, "The fee: {:?} is less than 2.8 UNITS", fee);

			assert_balance!(ALICE.into(), HDX, alice_init_hdx_balance + 277955496295825);
=======
			assert_balance!(ALICE.into(), HDX, alice_init_hdx_balance + 278060378846663);
>>>>>>> c718b8b2
			assert_reserved_balance!(&ALICE.into(), DOT, dca_budget - amount_to_sell - fee);
		});
	}
}

fn create_xyk_pool_with_amounts(asset_a: u32, amount_a: u128, asset_b: u32, amount_b: u128) {
	assert_ok!(Currencies::update_balance(
		hydradx_runtime::RuntimeOrigin::root(),
		DAVE.into(),
		asset_a,
		amount_a as i128,
	));
	assert_ok!(Currencies::update_balance(
		hydradx_runtime::RuntimeOrigin::root(),
		DAVE.into(),
		asset_b,
		amount_b as i128,
	));

	assert_ok!(XYK::create_pool(
		RuntimeOrigin::signed(DAVE.into()),
		asset_a,
		amount_a,
		asset_b,
		amount_b,
	));
}

fn create_schedule(owner: [u8; 32], schedule1: Schedule<AccountId, AssetId, u32>) {
	assert_ok!(DCA::schedule(RuntimeOrigin::signed(owner.into()), schedule1, None));
}

fn schedule_fake_with_buy_order(
	pool: PoolType<AssetId>,
	asset_in: AssetId,
	asset_out: AssetId,
	amount: Balance,
	budget: Balance,
) -> Schedule<AccountId, AssetId, u32> {
	schedule_fake_with_buy_order_with_route(
		asset_in,
		asset_out,
		amount,
		budget,
		vec![Trade {
			pool,
			asset_in,
			asset_out,
		}],
	)
}

fn schedule_fake_with_buy_order_with_route(
	asset_in: AssetId,
	asset_out: AssetId,
	amount: Balance,
	budget: Balance,
	route: Vec<Trade<AssetId>>,
) -> Schedule<AccountId, AssetId, u32> {
	Schedule {
		owner: AccountId::from(ALICE),
		period: 2u32,
		total_amount: budget,
		max_retries: None,
		stability_threshold: None,
		slippage: Some(Permill::from_percent(10)),
		order: Order::Buy {
			asset_in,
			asset_out,
			amount_out: amount,
			max_amount_in: Balance::MAX,
			route: create_bounded_vec(route),
		},
	}
}

fn schedule_fake_with_sell_order(
	owner: [u8; 32],
	pool: PoolType<AssetId>,
	total_amount: Balance,
	asset_in: AssetId,
	asset_out: AssetId,
	amount: Balance,
) -> Schedule<AccountId, AssetId, u32> {
	schedule_fake_with_sell_order_with_route(
		owner,
		total_amount,
		asset_in,
		asset_out,
		amount,
		vec![Trade {
			pool,
			asset_in,
			asset_out,
		}],
	)
}

fn schedule_fake_with_sell_order_with_route(
	owner: [u8; 32],
	total_amount: Balance,
	asset_in: AssetId,
	asset_out: AssetId,
	amount: Balance,
	route: Vec<Trade<AssetId>>,
) -> Schedule<AccountId, AssetId, u32> {
	Schedule {
		owner: AccountId::from(owner),
		period: 3u32,
		total_amount,
		max_retries: None,
		stability_threshold: None,
		slippage: Some(Permill::from_percent(10)),
		order: Order::Sell {
			asset_in,
			asset_out,
			amount_in: amount,
			min_amount_out: Balance::MIN,
			route: create_bounded_vec(route),
		},
	}
}

fn set_alice_lrna_balance(alice_init_lrna_balance: Balance) {
	assert_ok!(Tokens::set_balance(
		RawOrigin::Root.into(),
		ALICE.into(),
		LRNA,
		alice_init_lrna_balance,
		0
	));
}

pub fn create_bounded_vec(trades: Vec<Trade<AssetId>>) -> BoundedVec<Trade<AssetId>, ConstU32<5>> {
	let bounded_vec: BoundedVec<Trade<AssetId>, sp_runtime::traits::ConstU32<5>> = trades.try_into().unwrap();
	bounded_vec
}

pub fn init_omnipol() {
	let native_price = FixedU128::from_float(0.5);
	let stable_price = FixedU128::from_float(0.7);
	let acc = Omnipool::protocol_account();

	let stable_amount: Balance = 5_000_000_000_000_000_000_000u128;
	let native_amount: Balance = 5_000_000_000_000_000_000_000u128;
	assert_ok!(Tokens::set_balance(
		RawOrigin::Root.into(),
		acc.clone(),
		DAI,
		stable_amount,
		0
	));
	assert_ok!(Currencies::update_balance(
		RuntimeOrigin::root(),
		acc,
		HDX,
		native_amount as i128,
	));

	assert_ok!(hydradx_runtime::Omnipool::add_token(
		hydradx_runtime::RuntimeOrigin::root(),
		HDX,
		native_price,
		Permill::from_percent(60),
		hydradx_runtime::Omnipool::protocol_account(),
	));

	assert_ok!(hydradx_runtime::Omnipool::add_token(
		hydradx_runtime::RuntimeOrigin::root(),
		DAI,
		stable_price,
		Permill::from_percent(60),
		hydradx_runtime::Omnipool::protocol_account(),
	));

	assert_ok!(Balances::force_set_balance(
		RawOrigin::Root.into(),
		Treasury::account_id(),
		TREASURY_ACCOUNT_INIT_BALANCE,
	));

	set_zero_reward_for_referrals(HDX);
	set_zero_reward_for_referrals(DAI);
}

fn init_omnipool_with_oracle_for_block_10() {
	init_omnipol();
	do_trade_to_populate_oracle(DAI, HDX, UNITS);
	set_relaychain_block_number(10);
	do_trade_to_populate_oracle(DAI, HDX, UNITS);
}

fn do_trade_to_populate_oracle(asset_1: AssetId, asset_2: AssetId, amount: Balance) {
	assert_ok!(Tokens::set_balance(
		RawOrigin::Root.into(),
		CHARLIE.into(),
		LRNA,
		1000000000000 * UNITS,
		0,
	));

	assert_ok!(Omnipool::sell(
		RuntimeOrigin::signed(CHARLIE.into()),
		LRNA,
		asset_1,
		amount,
		Balance::MIN
	));

	assert_ok!(Omnipool::sell(
		RuntimeOrigin::signed(CHARLIE.into()),
		LRNA,
		asset_2,
		amount,
		Balance::MIN
	));
}

pub fn run_to_block(from: BlockNumber, to: BlockNumber) {
	for b in from..=to {
		do_trade_to_populate_oracle(DAI, HDX, UNITS);
		set_relaychain_block_number(b);
		do_trade_to_populate_oracle(DAI, HDX, UNITS);
	}
}

pub fn check_if_no_failed_events() {
	let failed_events = count_failed_trade_events();
	assert_eq!(0, failed_events);
}

pub fn check_if_dcas_completed_without_failed_or_terminated_events() {
	let failed_events = count_failed_trade_events();
	let terminated_events = count_terminated_trade_events();
	let completed_events = count_completed_event();
	assert_eq!(
		0, failed_events,
		"There has been some dca::TradeFailed events, but not expected"
	);
	assert_eq!(
		0, terminated_events,
		"There has been some dca::Terminated events, but not expected"
	);
	assert!(completed_events > 0, "There has been no dca::Completed events");
}

pub fn get_last_schedule_ids_from_trade_executed_events() -> Vec<u32> {
	let last_events: Vec<RuntimeEvent> = last_hydra_events(1000);
	let mut schedule_ids = vec![];

	for event in last_events {
		let e = event.clone();
		if let RuntimeEvent::DCA(pallet_dca::Event::TradeExecuted { id, .. }) = e {
			schedule_ids.push(id);
		}
	}

	schedule_ids
}

pub fn count_failed_trade_events() -> u32 {
	count_dca_event!(pallet_dca::Event::TradeFailed { .. })
}

pub fn count_terminated_trade_events() -> u32 {
	count_dca_event!(pallet_dca::Event::Terminated { .. })
}

pub fn count_completed_event() -> u32 {
	count_dca_event!(pallet_dca::Event::Completed { .. })
}
#[macro_export]
macro_rules! count_dca_event {
	($pattern:pat) => {{
		let last_events: Vec<RuntimeEvent> = last_hydra_events(100000);

		let mut counter: u32 = 0;
		for event in last_events {
			let e = event.clone();
			if matches!(e, RuntimeEvent::DCA($pattern)) {
				counter += 1;
			}
		}

		counter
	}};
}

pub fn init_stableswap() -> Result<(AssetId, AssetId, AssetId), DispatchError> {
	let initial_liquidity = 1_000_000_000_000_000_000_000u128;

	let mut initial: Vec<AssetAmount<<Runtime as pallet_stableswap::Config>::AssetId>> = vec![];
	let mut asset_ids: Vec<<Runtime as pallet_stableswap::Config>::AssetId> = Vec::new();
	for idx in 0u32..MAX_ASSETS_IN_POOL {
		let name: Vec<u8> = idx.to_ne_bytes().to_vec();
		//let asset_id = regi_asset(name.clone(), 1_000_000, 10000 + idx as u32)?;
		let asset_id = AssetRegistry::create_asset(&name, 1u128)?;
		AssetRegistry::set_metadata(RuntimeOrigin::root(), asset_id, b"xDUM".to_vec(), 18u8)?;
		asset_ids.push(asset_id);
		Currencies::update_balance(
			RuntimeOrigin::root(),
			AccountId::from(BOB),
			asset_id,
			initial_liquidity as i128,
		)?;
		initial.push(AssetAmount::new(asset_id, initial_liquidity));
	}
	let pool_id = AssetRegistry::create_asset(&b"pool".to_vec(), 1u128)?;

	let amplification = 100u16;
	let fee = Permill::from_percent(1);

	let asset_in: AssetId = *asset_ids.last().unwrap();
	let asset_out: AssetId = *asset_ids.first().unwrap();

	Stableswap::create_pool(RuntimeOrigin::root(), pool_id, asset_ids, amplification, fee)?;

	Stableswap::add_liquidity(RuntimeOrigin::signed(BOB.into()), pool_id, initial)?;

	Ok((pool_id, asset_in, asset_out))
}

pub fn init_stableswap_with_three_assets_having_different_decimals(
) -> Result<(AssetId, AssetId, AssetId), DispatchError> {
	let initial_liquidity = 1_000_000_000_000_000u128;
	let liquidity_added = 300_000_000_000_000u128;

	let mut initial: Vec<AssetAmount<<Runtime as pallet_stableswap::Config>::AssetId>> = vec![];
	let mut added_liquidity: Vec<AssetAmount<<Runtime as pallet_stableswap::Config>::AssetId>> = vec![];

	let mut asset_ids: Vec<<Runtime as pallet_stableswap::Config>::AssetId> = Vec::new();
	let decimals_for_each_asset = vec![12u8, 6u8, 6u8];
	for idx in 0u32..3 {
		let name: Vec<u8> = idx.to_ne_bytes().to_vec();
		let asset_id = AssetRegistry::create_asset(&name, 1u128)?;
		AssetRegistry::set_metadata(
			RuntimeOrigin::root(),
			asset_id,
			b"xDUM".to_vec(),
			decimals_for_each_asset[idx as usize],
		)?;
		asset_ids.push(asset_id);
		Currencies::update_balance(
			RuntimeOrigin::root(),
			AccountId::from(BOB),
			asset_id,
			1_000_000_000_000_000i128,
		)?;
		Currencies::update_balance(
			RuntimeOrigin::root(),
			AccountId::from(CHARLIE),
			asset_id,
			1_000_000_000_000_000_000_000i128,
		)?;
		initial.push(AssetAmount::new(asset_id, initial_liquidity));
		added_liquidity.push(AssetAmount::new(asset_id, liquidity_added));
	}
	let pool_id = AssetRegistry::create_asset(&b"pool".to_vec(), 1u128)?;

	let amplification = 100u16;
	let fee = Permill::from_percent(1);

	let asset_in: AssetId = asset_ids[1];
	let asset_out: AssetId = asset_ids[2];

	Stableswap::create_pool(RuntimeOrigin::root(), pool_id, asset_ids, amplification, fee)?;

	Stableswap::add_liquidity(RuntimeOrigin::signed(BOB.into()), pool_id, initial)?;

	Ok((pool_id, asset_in, asset_out))
<<<<<<< HEAD
}

fn assert_that_fee_is_correct(fee: Balance) {
	assert!(fee > 34 * UNITS / 10, "The fee: {:?} is less than 3.4 UNITS", fee);
	assert!(fee < 40 * UNITS / 10, "The fee: {:?} is more than 4 UNITS", fee);
=======
>>>>>>> c718b8b2
}<|MERGE_RESOLUTION|>--- conflicted
+++ resolved
@@ -2699,11 +2699,6 @@
 			//Assert
 			let fee = Currencies::free_balance(DOT, &Treasury::account_id());
 			assert!(fee > 0, "The treasury did not receive the fee");
-<<<<<<< HEAD
-			assert!(fee < 19 * UNITS, "The fee: {:?} is more than 1.9 UNITS", fee);
-			assert!(fee > 13 * UNITS, "The fee: {:?} is less than 1.3 UNITS", fee);
-=======
->>>>>>> c718b8b2
 
 			assert_balance!(ALICE.into(), DOT, alice_init_dot_balance - dca_budget);
 			assert_balance!(ALICE.into(), HDX, ALICE_INITIAL_NATIVE_BALANCE + 398004528624916);
@@ -2845,12 +2840,6 @@
 			let fee = Currencies::free_balance(stable_asset_1, &Treasury::account_id());
 			assert!(fee > 0, "The treasury did not receive the fee");
 
-<<<<<<< HEAD
-			assert!(fee < 5 * UNITS, "The fee: {:?} is more than 5 UNITS", fee);
-			assert!(fee > 4 * UNITS, "The fee: {:?} is less than 4 UNITS", fee);
-
-=======
->>>>>>> c718b8b2
 			assert_balance!(ALICE.into(), stable_asset_1, alice_init_stable_balance - dca_budget);
 			assert_balance!(ALICE.into(), HDX, alice_init_hdx_balance + 237095795349022);
 
@@ -2969,15 +2958,7 @@
 			let fee = Currencies::free_balance(DOT, &Treasury::account_id());
 			assert!(fee > 0, "The treasury did not receive the fee");
 
-<<<<<<< HEAD
-			//The fee would be 5310255478763 in HDX, so it is less in DOT, which checks out
-			assert!(fee < 36 * UNITS / 10, "The fee: {:?} is more than 3.6 UNITS", fee);
-			assert!(fee > 28 * UNITS / 10, "The fee: {:?} is less than 2.8 UNITS", fee);
-
-			assert_balance!(ALICE.into(), HDX, alice_init_hdx_balance + 277955496295825);
-=======
 			assert_balance!(ALICE.into(), HDX, alice_init_hdx_balance + 278060378846663);
->>>>>>> c718b8b2
 			assert_reserved_balance!(&ALICE.into(), DOT, dca_budget - amount_to_sell - fee);
 		});
 	}
@@ -3348,12 +3329,4 @@
 	Stableswap::add_liquidity(RuntimeOrigin::signed(BOB.into()), pool_id, initial)?;
 
 	Ok((pool_id, asset_in, asset_out))
-<<<<<<< HEAD
-}
-
-fn assert_that_fee_is_correct(fee: Balance) {
-	assert!(fee > 34 * UNITS / 10, "The fee: {:?} is less than 3.4 UNITS", fee);
-	assert!(fee < 40 * UNITS / 10, "The fee: {:?} is more than 4 UNITS", fee);
-=======
->>>>>>> c718b8b2
 }