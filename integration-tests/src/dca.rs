#![cfg(test)]

use crate::count_dca_event;
use crate::polkadot_test_net::*;
use frame_support::assert_ok;

use crate::{assert_balance, assert_reserved_balance};
use frame_support::storage::with_transaction;
use frame_system::RawOrigin;
use hydradx_runtime::XYK;
use hydradx_runtime::{
	AssetRegistry, Balances, Currencies, Omnipool, Router, Runtime, RuntimeEvent, RuntimeOrigin, Stableswap, Tokens,
	Treasury, DCA,
};

use hydradx_traits::router::AssetPair;
use hydradx_traits::router::PoolType;
use hydradx_traits::router::Trade;
use hydradx_traits::Registry;
use orml_traits::MultiCurrency;
use orml_traits::MultiReservableCurrency;
use pallet_dca::types::{Order, Schedule};
use pallet_stableswap::types::AssetAmount;
use pallet_stableswap::MAX_ASSETS_IN_POOL;
use primitives::{AssetId, Balance};
use sp_runtime::traits::ConstU32;
use sp_runtime::DispatchError;
use sp_runtime::Permill;
use sp_runtime::TransactionOutcome;
use sp_runtime::{BoundedVec, FixedU128};
use xcm_emulator::TestExt;

const TREASURY_ACCOUNT_INIT_BALANCE: Balance = 1000 * UNITS;

mod omnipool {
	use super::*;
	use hydradx_traits::router::Trade;

	#[test]
	fn create_schedule_should_work() {
		TestNet::reset();
		Hydra::execute_with(|| {
			//Arrange
			init_omnipool_with_oracle_for_block_10();

			let block_id = 11;
			set_relaychain_block_number(block_id);

			let budget = 1000 * UNITS;
			let schedule1 = schedule_fake_with_buy_order(PoolType::Omnipool, HDX, DAI, 100 * UNITS, budget);

			//Act
			assert_ok!(DCA::schedule(
				RuntimeOrigin::signed(ALICE.into()),
				schedule1.clone(),
				None
			));

			//Assert
			let schedule_id = 0;
			let schedule = DCA::schedules(schedule_id);
			assert!(schedule.is_some());

			let next_block_id = block_id + 1;
			let schedule = DCA::schedule_ids_per_block(next_block_id);
			assert!(!schedule.is_empty());
			expect_hydra_events(vec![pallet_dca::Event::Scheduled {
				id: 0,
				who: ALICE.into(),
				period: schedule1.period,
				total_amount: schedule1.total_amount,
				order: schedule1.order,
			}
			.into()]);
		});
	}

	#[test]
	fn buy_schedule_execution_should_work_when_block_is_initialized() {
		TestNet::reset();
		Hydra::execute_with(|| {
			//Arrange
			init_omnipool_with_oracle_for_block_10();

			let dca_budget = 1000 * UNITS;

			assert_balance!(ALICE.into(), HDX, ALICE_INITIAL_NATIVE_BALANCE);

			let amount_out = 100 * UNITS;
			let schedule1 = schedule_fake_with_buy_order(PoolType::Omnipool, HDX, DAI, amount_out, dca_budget);
			create_schedule(ALICE, schedule1);

			assert_balance!(ALICE.into(), HDX, ALICE_INITIAL_NATIVE_BALANCE - dca_budget);
			assert_balance!(ALICE.into(), DAI, ALICE_INITIAL_DAI_BALANCE);
			assert_reserved_balance!(&ALICE.into(), HDX, dca_budget);
			assert_balance!(&Treasury::account_id(), HDX, TREASURY_ACCOUNT_INIT_BALANCE);

			//Act
			set_relaychain_block_number(11);

			//Assert
			let fee = Currencies::free_balance(HDX, &Treasury::account_id()) - TREASURY_ACCOUNT_INIT_BALANCE;
			assert!(fee > 0, "Treasury got rugged");
			let amount_in = 140421094431120;

			assert_balance!(ALICE.into(), DAI, ALICE_INITIAL_DAI_BALANCE + amount_out);
			assert_balance!(ALICE.into(), HDX, ALICE_INITIAL_NATIVE_BALANCE - dca_budget);
			assert_reserved_balance!(&ALICE.into(), HDX, dca_budget - amount_in - fee);
		});
	}

	#[test]
	fn buy_schedule_execution_should_work_without_route() {
		TestNet::reset();
		Hydra::execute_with(|| {
			//Arrange
			init_omnipool_with_oracle_for_block_10();

			let dca_budget = 1000 * UNITS;

			assert_balance!(ALICE.into(), HDX, ALICE_INITIAL_NATIVE_BALANCE);

			let amount_out = 100 * UNITS;
			let no_route = vec![];
			let schedule1 = schedule_fake_with_buy_order_with_route(HDX, DAI, amount_out, dca_budget, no_route);
			create_schedule(ALICE, schedule1);

			assert_balance!(ALICE.into(), HDX, ALICE_INITIAL_NATIVE_BALANCE - dca_budget);
			assert_balance!(ALICE.into(), DAI, ALICE_INITIAL_DAI_BALANCE);
			assert_reserved_balance!(&ALICE.into(), HDX, dca_budget);
			assert_balance!(&Treasury::account_id(), HDX, TREASURY_ACCOUNT_INIT_BALANCE);

			//Act
			set_relaychain_block_number(11);

			//Assert
			let fee = Currencies::free_balance(HDX, &Treasury::account_id()) - TREASURY_ACCOUNT_INIT_BALANCE;
			assert!(fee > 0, "Treasury got rugged");
			let amount_in = 140421094431120;

			assert_balance!(ALICE.into(), DAI, ALICE_INITIAL_DAI_BALANCE + amount_out);
			assert_balance!(ALICE.into(), HDX, ALICE_INITIAL_NATIVE_BALANCE - dca_budget);
			assert_reserved_balance!(&ALICE.into(), HDX, dca_budget - amount_in - fee);
		});
	}

	#[test]
	fn buy_schedule_should_be_retried_multiple_times_then_terminated() {
		TestNet::reset();
		Hydra::execute_with(|| {
			//Arrange
			init_omnipool_with_oracle_for_block_10();

			let dca_budget = 1000 * UNITS;

			assert_balance!(ALICE.into(), HDX, ALICE_INITIAL_NATIVE_BALANCE);

			let amount_out = 100 * UNITS;
			let schedule1 = Schedule {
				owner: AccountId::from(ALICE),
				period: 1u32,
				total_amount: dca_budget,
				max_retries: None,
				stability_threshold: None,
				slippage: Some(Permill::from_percent(5)),
				order: Order::Buy {
					asset_in: HDX,
					asset_out: DAI,
					amount_out,
					max_amount_in: Balance::MIN,
					route: create_bounded_vec(vec![Trade {
						pool: PoolType::Omnipool,
						asset_in: HDX,
						asset_out: DAI,
					}]),
				},
			};
			create_schedule(ALICE, schedule1);

			assert_balance!(ALICE.into(), HDX, ALICE_INITIAL_NATIVE_BALANCE - dca_budget);
			assert_balance!(ALICE.into(), DAI, ALICE_INITIAL_DAI_BALANCE);
			assert_reserved_balance!(&ALICE.into(), HDX, dca_budget);

			//Act and assert
			let schedule_id = 0;
			set_relaychain_block_number(11);
			let fee = Currencies::free_balance(HDX, &Treasury::account_id()) - TREASURY_ACCOUNT_INIT_BALANCE;

			assert_balance!(ALICE.into(), DAI, ALICE_INITIAL_DAI_BALANCE);
			assert_balance!(ALICE.into(), HDX, ALICE_INITIAL_NATIVE_BALANCE - dca_budget);
			assert_reserved_balance!(&ALICE.into(), HDX, dca_budget - fee);
			assert_eq!(DCA::retries_on_error(schedule_id), 1);

			set_relaychain_block_number(21);
			assert_balance!(ALICE.into(), DAI, ALICE_INITIAL_DAI_BALANCE);
			assert_balance!(ALICE.into(), HDX, ALICE_INITIAL_NATIVE_BALANCE - dca_budget);
			assert_reserved_balance!(&ALICE.into(), HDX, dca_budget - 2 * fee);
			assert_eq!(DCA::retries_on_error(schedule_id), 2);

			set_relaychain_block_number(41);
			assert_balance!(ALICE.into(), DAI, ALICE_INITIAL_DAI_BALANCE);
			assert_balance!(ALICE.into(), HDX, ALICE_INITIAL_NATIVE_BALANCE - dca_budget);
			assert_reserved_balance!(&ALICE.into(), HDX, dca_budget - 3 * fee);
			assert_eq!(DCA::retries_on_error(schedule_id), 3);

			//After this retry we terminate
			set_relaychain_block_number(81);
			assert_balance!(ALICE.into(), DAI, ALICE_INITIAL_DAI_BALANCE);
			assert_balance!(ALICE.into(), HDX, ALICE_INITIAL_NATIVE_BALANCE - 4 * fee);
			assert_reserved_balance!(&ALICE.into(), HDX, 0);
			assert_eq!(DCA::retries_on_error(schedule_id), 0);
			let schedule = DCA::schedules(schedule_id);
			assert!(schedule.is_none());
		});
	}

	#[test]
	fn buy_schedule_execution_should_work_when_asset_in_is_hub_asset() {
		TestNet::reset();
		Hydra::execute_with(|| {
			//Arrange
			init_omnipool_with_oracle_for_block_10();

			let alice_init_hub_balance = 5000 * UNITS;
			set_alice_lrna_balance(alice_init_hub_balance);

			let dca_budget = 2500 * UNITS;

			let amount_out = 100 * UNITS;
			let schedule1 = schedule_fake_with_buy_order(PoolType::Omnipool, LRNA, DAI, amount_out, dca_budget);
			create_schedule(ALICE, schedule1);

			assert_balance!(ALICE.into(), LRNA, alice_init_hub_balance - dca_budget);
			assert_balance!(ALICE.into(), DAI, ALICE_INITIAL_DAI_BALANCE);
			assert_reserved_balance!(&ALICE.into(), LRNA, dca_budget);
			assert_balance!(&Treasury::account_id(), LRNA, 0);

			//Act
			set_relaychain_block_number(11);

			//Assert
			let fee = Currencies::free_balance(LRNA, &Treasury::account_id());
			let amount_in = 70175440083618;
			assert_balance!(ALICE.into(), DAI, ALICE_INITIAL_DAI_BALANCE + amount_out);
			assert_balance!(ALICE.into(), LRNA, alice_init_hub_balance - dca_budget);
			assert_reserved_balance!(&ALICE.into(), LRNA, dca_budget - amount_in - fee);

			let treasury_balance = Currencies::free_balance(LRNA, &Treasury::account_id());
			assert!(treasury_balance > 0);
		});
	}

	#[test]
	fn buy_schedule_and_direct_buy_and_router_should_yield_same_result_when_selling_native_asset() {
		let amount_in = 140_421_094_431_120;
		let amount_out = 100 * UNITS;

		//DCA
		TestNet::reset();
		Hydra::execute_with(|| {
			//Arrange
			init_omnipool_with_oracle_for_block_10();

			let dca_budget = 1000 * UNITS;

			assert_balance!(ALICE.into(), HDX, ALICE_INITIAL_NATIVE_BALANCE);
			assert_balance!(ALICE.into(), DAI, ALICE_INITIAL_DAI_BALANCE);

			let schedule1 = schedule_fake_with_buy_order(PoolType::Omnipool, HDX, DAI, amount_out, dca_budget);
			create_schedule(ALICE, schedule1);

			//Act
			set_relaychain_block_number(11);

			//Assert
			let fee = Currencies::free_balance(HDX, &Treasury::account_id()) - TREASURY_ACCOUNT_INIT_BALANCE;
			assert_reserved_balance!(&ALICE.into(), HDX, dca_budget - amount_in - fee);

			assert_balance!(ALICE.into(), DAI, ALICE_INITIAL_DAI_BALANCE + amount_out);
		});

		//Direct Omnipool
		TestNet::reset();
		Hydra::execute_with(|| {
			//Arrange
			init_omnipool_with_oracle_for_block_10();

			assert_balance!(ALICE.into(), HDX, ALICE_INITIAL_NATIVE_BALANCE);
			assert_balance!(ALICE.into(), DAI, ALICE_INITIAL_DAI_BALANCE);

			//Act
			assert_ok!(Omnipool::buy(
				RuntimeOrigin::signed(ALICE.into()),
				DAI,
				HDX,
				amount_out,
				Balance::MAX,
			));

			//Assert
			assert_balance!(ALICE.into(), HDX, ALICE_INITIAL_NATIVE_BALANCE - amount_in);
			assert_balance!(ALICE.into(), DAI, ALICE_INITIAL_DAI_BALANCE + amount_out);
		});

		//Router
		TestNet::reset();
		Hydra::execute_with(|| {
			//Arrange
			init_omnipool_with_oracle_for_block_10();

			assert_balance!(ALICE.into(), HDX, ALICE_INITIAL_NATIVE_BALANCE);
			assert_balance!(ALICE.into(), DAI, ALICE_INITIAL_DAI_BALANCE);

			//Act
			let trade = vec![Trade {
				pool: PoolType::Omnipool,
				asset_in: HDX,
				asset_out: DAI,
			}];
			assert_ok!(Router::buy(
				RuntimeOrigin::signed(ALICE.into()),
				HDX,
				DAI,
				amount_out,
				Balance::MAX,
				trade
			));

			//Assert
			assert_balance!(ALICE.into(), HDX, ALICE_INITIAL_NATIVE_BALANCE - amount_in);
			assert_balance!(ALICE.into(), DAI, ALICE_INITIAL_DAI_BALANCE + amount_out);
		});
	}

	#[test]
	fn buy_schedule_and_direct_buy_and_router_should_yield_same_result_when_asset_in_is_hub_asset() {
		let amount_in = 70_175_440_083_618;
		let amount_out = 100 * UNITS;

		//DCA
		TestNet::reset();
		Hydra::execute_with(|| {
			//Arrange
			let alice_init_lrna_balance = 5000 * UNITS;
			set_alice_lrna_balance(alice_init_lrna_balance);

			init_omnipool_with_oracle_for_block_10();

			let dca_budget = 1000 * UNITS;

			assert_balance!(ALICE.into(), LRNA, alice_init_lrna_balance);
			assert_balance!(ALICE.into(), DAI, ALICE_INITIAL_DAI_BALANCE);

			let schedule1 = schedule_fake_with_buy_order(PoolType::Omnipool, LRNA, DAI, amount_out, dca_budget);
			create_schedule(ALICE, schedule1);

			//Act
			set_relaychain_block_number(11);

			//Assert
			let fee = Currencies::free_balance(LRNA, &Treasury::account_id());
			assert_reserved_balance!(&ALICE.into(), LRNA, dca_budget - amount_in - fee);

			assert_balance!(ALICE.into(), DAI, ALICE_INITIAL_DAI_BALANCE + amount_out);
		});

		//Direct Omnipool
		TestNet::reset();
		Hydra::execute_with(|| {
			//Arrange
			let alice_init_lrna_balance = 5000 * UNITS;
			set_alice_lrna_balance(alice_init_lrna_balance);

			init_omnipool_with_oracle_for_block_10();

			assert_balance!(ALICE.into(), LRNA, alice_init_lrna_balance);
			assert_balance!(ALICE.into(), DAI, ALICE_INITIAL_DAI_BALANCE);

			//Act
			assert_ok!(Omnipool::buy(
				RuntimeOrigin::signed(ALICE.into()),
				DAI,
				LRNA,
				amount_out,
				Balance::MAX,
			));

			//Assert
			assert_balance!(ALICE.into(), LRNA, alice_init_lrna_balance - amount_in);
			assert_balance!(ALICE.into(), DAI, ALICE_INITIAL_DAI_BALANCE + amount_out);
		});

		//Router
		TestNet::reset();
		Hydra::execute_with(|| {
			//Arrange
			let alice_init_lrna_balance = 5000 * UNITS;
			set_alice_lrna_balance(alice_init_lrna_balance);

			init_omnipool_with_oracle_for_block_10();

			assert_balance!(ALICE.into(), LRNA, alice_init_lrna_balance);
			assert_balance!(ALICE.into(), DAI, ALICE_INITIAL_DAI_BALANCE);

			//Act
			let trade = vec![Trade {
				pool: PoolType::Omnipool,
				asset_in: LRNA,
				asset_out: DAI,
			}];
			assert_ok!(Router::buy(
				RuntimeOrigin::signed(ALICE.into()),
				LRNA,
				DAI,
				amount_out,
				Balance::MAX,
				trade
			));

			//Assert
			assert_balance!(ALICE.into(), LRNA, alice_init_lrna_balance - amount_in);
			assert_balance!(ALICE.into(), DAI, ALICE_INITIAL_DAI_BALANCE + amount_out);
		});
	}

	#[test]
	fn full_buy_dca_should_be_executed_then_completed() {
		TestNet::reset();
		Hydra::execute_with(|| {
			//Arrange
			init_omnipool_with_oracle_for_block_10();

			let dca_budget = 1000 * UNITS;
			let schedule1 = schedule_fake_with_buy_order(PoolType::Omnipool, HDX, DAI, 100 * UNITS, dca_budget);
			create_schedule(ALICE, schedule1);

			assert_balance!(ALICE.into(), DAI, ALICE_INITIAL_DAI_BALANCE);
			assert_balance!(ALICE.into(), HDX, ALICE_INITIAL_NATIVE_BALANCE - dca_budget);
			assert_balance!(&Treasury::account_id(), HDX, TREASURY_ACCOUNT_INIT_BALANCE);
			assert_reserved_balance!(&ALICE.into(), HDX, dca_budget);

			//Act
			run_to_block(11, 40);

			//Assert
			assert_balance!(ALICE.into(), DAI, ALICE_INITIAL_DAI_BALANCE + 600 * UNITS);

			//Because the last trade is not enough for a whole trade, it is returned to the user
			let amount_in = 140_421_094_431_120;
			let alice_new_hdx_balance = Currencies::free_balance(HDX, &ALICE.into());
			assert!(alice_new_hdx_balance < amount_in);
			assert!(alice_new_hdx_balance > 0);

			assert_reserved_balance!(&ALICE.into(), HDX, 0);

			let schedule = DCA::schedules(0);
			assert!(schedule.is_none());
		});
	}

	#[test]
	fn sell_schedule_execution_should_work_when_block_is_initialized() {
		TestNet::reset();
		Hydra::execute_with(|| {
			//Arrange
			init_omnipool_with_oracle_for_block_10();
			let alice_init_hdx_balance = 5000 * UNITS;
			assert_ok!(Balances::force_set_balance(
				RuntimeOrigin::root(),
				ALICE.into(),
				alice_init_hdx_balance,
			));

			let dca_budget = 1100 * UNITS;
			let amount_to_sell = 100 * UNITS;
			let schedule1 =
				schedule_fake_with_sell_order(ALICE, PoolType::Omnipool, dca_budget, HDX, DAI, amount_to_sell);
			create_schedule(ALICE, schedule1);

			assert_balance!(ALICE.into(), HDX, alice_init_hdx_balance - dca_budget);
			assert_balance!(ALICE.into(), DAI, ALICE_INITIAL_DAI_BALANCE);
			assert_reserved_balance!(&ALICE.into(), HDX, dca_budget);
			assert_balance!(&Treasury::account_id(), HDX, TREASURY_ACCOUNT_INIT_BALANCE);

			//Act
			set_relaychain_block_number(11);

			//Assert
			let amount_out = 71_214_372_591_631;
			let fee = Currencies::free_balance(HDX, &Treasury::account_id()) - TREASURY_ACCOUNT_INIT_BALANCE;
			assert!(fee > 0, "Treasury got rugged");

			assert_balance!(ALICE.into(), DAI, ALICE_INITIAL_DAI_BALANCE + amount_out);
			assert_balance!(ALICE.into(), HDX, alice_init_hdx_balance - dca_budget);
			assert_reserved_balance!(&ALICE.into(), HDX, dca_budget - amount_to_sell - fee);
		});
	}

	#[test]
	fn sell_schedule_should_sell_remaining_in_next_trade_when_there_is_not_enough_left() {
		TestNet::reset();
		Hydra::execute_with(|| {
			//Arrange
			init_omnipool_with_oracle_for_block_10();
			let alice_init_hdx_balance = 5000 * UNITS;
			assert_ok!(Balances::force_set_balance(
				RuntimeOrigin::root(),
				ALICE.into(),
				alice_init_hdx_balance,
			));

			let dca_budget = 1000 * UNITS;
			let amount_to_sell = 700 * UNITS;
			let schedule1 =
				schedule_fake_with_sell_order(ALICE, PoolType::Omnipool, dca_budget, HDX, DAI, amount_to_sell);
			create_schedule(ALICE, schedule1);

			assert_balance!(ALICE.into(), HDX, alice_init_hdx_balance - dca_budget);
			assert_balance!(ALICE.into(), DAI, ALICE_INITIAL_DAI_BALANCE);
			assert_reserved_balance!(&ALICE.into(), HDX, dca_budget);
			assert_balance!(&Treasury::account_id(), HDX, TREASURY_ACCOUNT_INIT_BALANCE);

			//Act
			run_to_block(11, 15);

			//Assert
			let schedule_id = 0;
			let schedule = DCA::schedules(schedule_id);
			assert!(schedule.is_none());

			assert_balance!(ALICE.into(), HDX, alice_init_hdx_balance - dca_budget);
			assert_reserved_balance!(&ALICE.into(), HDX, 0);
		});
	}

	#[test]
	fn sell_schedule_execution_should_work_without_route() {
		TestNet::reset();
		Hydra::execute_with(|| {
			//Arrange
			init_omnipool_with_oracle_for_block_10();

			let alice_init_hdx_balance = 5000 * UNITS;
			assert_ok!(Balances::force_set_balance(
				RuntimeOrigin::root(),
				ALICE.into(),
				alice_init_hdx_balance,
			));

			let dca_budget = 1000 * UNITS;

			assert_balance!(ALICE.into(), HDX, alice_init_hdx_balance);

			let amount_in = 100 * UNITS;
			let no_route = vec![];
			let schedule1 = schedule_fake_with_sell_order_with_route(ALICE, dca_budget, HDX, DAI, amount_in, no_route);
			create_schedule(ALICE, schedule1);

			assert_balance!(ALICE.into(), HDX, alice_init_hdx_balance - dca_budget);
			assert_balance!(ALICE.into(), DAI, ALICE_INITIAL_DAI_BALANCE);
			assert_reserved_balance!(&ALICE.into(), HDX, dca_budget);
			assert_balance!(&Treasury::account_id(), HDX, TREASURY_ACCOUNT_INIT_BALANCE);

			//Act
			set_relaychain_block_number(11);

			//Assert
			let fee = Currencies::free_balance(HDX, &Treasury::account_id()) - TREASURY_ACCOUNT_INIT_BALANCE;
			assert!(fee > 0, "Treasury got rugged");

			assert_balance!(ALICE.into(), HDX, alice_init_hdx_balance - dca_budget);
			assert_balance!(ALICE.into(), DAI, ALICE_INITIAL_DAI_BALANCE + 71214372591631);
			assert_reserved_balance!(&ALICE.into(), HDX, dca_budget - amount_in - fee);
		});
	}

	#[test]
	fn sell_schedule_should_be_terminated_after_retries() {
		TestNet::reset();
		Hydra::execute_with(|| {
			//Arrange
			init_omnipool_with_oracle_for_block_10();
			let alice_init_hdx_balance = 5000 * UNITS;
			assert_ok!(Balances::force_set_balance(
				RuntimeOrigin::root(),
				ALICE.into(),
				alice_init_hdx_balance,
			));

			let dca_budget = 1100 * UNITS;
			let amount_to_sell = 100 * UNITS;
			let schedule1 = Schedule {
				owner: AccountId::from(ALICE),
				period: 1u32,
				total_amount: dca_budget,
				max_retries: None,
				stability_threshold: None,
				slippage: Some(Permill::from_percent(1)),
				order: Order::Sell {
					asset_in: HDX,
					asset_out: DAI,
					amount_in: amount_to_sell,
					min_amount_out: Balance::MAX,
					route: create_bounded_vec(vec![Trade {
						pool: PoolType::Omnipool,
						asset_in: HDX,
						asset_out: DAI,
					}]),
				},
			};
			create_schedule(ALICE, schedule1);

			assert_balance!(ALICE.into(), HDX, alice_init_hdx_balance - dca_budget);
			assert_balance!(ALICE.into(), DAI, ALICE_INITIAL_DAI_BALANCE);
			assert_reserved_balance!(&ALICE.into(), HDX, dca_budget);

			//Act and Assert
			let schedule_id = 0;

			set_relaychain_block_number(11);
			let fee = Currencies::free_balance(HDX, &Treasury::account_id()) - TREASURY_ACCOUNT_INIT_BALANCE;

			assert_balance!(ALICE.into(), HDX, alice_init_hdx_balance - dca_budget);
			assert_balance!(ALICE.into(), DAI, ALICE_INITIAL_DAI_BALANCE);
			assert_reserved_balance!(&ALICE.into(), HDX, dca_budget - fee);

			assert_eq!(DCA::retries_on_error(schedule_id), 1);

			set_relaychain_block_number(21);
			assert_balance!(ALICE.into(), HDX, alice_init_hdx_balance - dca_budget);
			assert_balance!(ALICE.into(), DAI, ALICE_INITIAL_DAI_BALANCE);
			assert_reserved_balance!(&ALICE.into(), HDX, dca_budget - 2 * fee);
			assert_eq!(DCA::retries_on_error(schedule_id), 2);

			set_relaychain_block_number(41);
			assert_balance!(ALICE.into(), HDX, alice_init_hdx_balance - dca_budget);
			assert_balance!(ALICE.into(), DAI, ALICE_INITIAL_DAI_BALANCE);
			assert_reserved_balance!(&ALICE.into(), HDX, dca_budget - 3 * fee);
			assert_eq!(DCA::retries_on_error(schedule_id), 3);

			//At this point, the schedule will be terminated as retries max number of times
			set_relaychain_block_number(81);
			assert_balance!(ALICE.into(), DAI, ALICE_INITIAL_DAI_BALANCE);
			assert_balance!(ALICE.into(), HDX, alice_init_hdx_balance - 4 * fee);
			assert_reserved_balance!(&ALICE.into(), HDX, 0);
			assert_eq!(DCA::retries_on_error(schedule_id), 0);
			let schedule = DCA::schedules(schedule_id);
			assert!(schedule.is_none());
		});
	}

	#[test]
	fn sell_schedule_execution_should_work_when_hub_asset_is_sold() {
		TestNet::reset();
		Hydra::execute_with(|| {
			//Arrange
			init_omnipool_with_oracle_for_block_10();

			let alice_init_hub_balance = 5000 * UNITS;
			set_alice_lrna_balance(alice_init_hub_balance);

			let dca_budget = 2500 * UNITS;
			let amount_to_sell = 100 * UNITS;
			let schedule1 =
				schedule_fake_with_sell_order(ALICE, PoolType::Omnipool, dca_budget, LRNA, DAI, amount_to_sell);
			create_schedule(ALICE, schedule1);

			assert_balance!(ALICE.into(), LRNA, alice_init_hub_balance - dca_budget);
			assert_balance!(ALICE.into(), DAI, ALICE_INITIAL_DAI_BALANCE);
			assert_reserved_balance!(&ALICE.into(), LRNA, dca_budget);
			assert_balance!(&Treasury::account_id(), LRNA, 0);

			//Act
			set_relaychain_block_number(11);

			//Assert
			let amount_out = 142499995765917;
			let fee = Currencies::free_balance(LRNA, &Treasury::account_id());
			let treasury_balance = Currencies::free_balance(LRNA, &Treasury::account_id());
			assert!(treasury_balance > 0);

			assert_balance!(ALICE.into(), DAI, ALICE_INITIAL_DAI_BALANCE + amount_out);
			assert_balance!(ALICE.into(), LRNA, alice_init_hub_balance - dca_budget);
			assert_reserved_balance!(&ALICE.into(), LRNA, dca_budget - amount_to_sell - fee);
		});
	}

	#[test]
	fn sell_schedule_and_direct_omnipool_sell_and_router_should_yield_same_result_when_native_asset_sold() {
		let amount_out = 71_214_372_591_631;
		let amount_to_sell = 100 * UNITS;

		//DCA
		TestNet::reset();
		Hydra::execute_with(|| {
			//Arrange
			init_omnipool_with_oracle_for_block_10();
			let alice_init_hdx_balance = 5000 * UNITS;
			assert_ok!(Balances::force_set_balance(
				RuntimeOrigin::root(),
				ALICE.into(),
				alice_init_hdx_balance,
			));

			let dca_budget = 1100 * UNITS;
			let schedule1 =
				schedule_fake_with_sell_order(ALICE, PoolType::Omnipool, dca_budget, HDX, DAI, amount_to_sell);
			create_schedule(ALICE, schedule1);

			assert_balance!(ALICE.into(), HDX, alice_init_hdx_balance - dca_budget);
			assert_balance!(ALICE.into(), DAI, ALICE_INITIAL_DAI_BALANCE);
			assert_reserved_balance!(&ALICE.into(), HDX, dca_budget);

			//Act
			set_relaychain_block_number(11);

			//Assert
			let fee = Currencies::free_balance(HDX, &Treasury::account_id()) - TREASURY_ACCOUNT_INIT_BALANCE;
			assert_reserved_balance!(&ALICE.into(), HDX, dca_budget - amount_to_sell - fee);

			assert_balance!(ALICE.into(), DAI, ALICE_INITIAL_DAI_BALANCE + amount_out);
		});

		//Direct Omnipool
		TestNet::reset();
		Hydra::execute_with(|| {
			//Arrange
			init_omnipool_with_oracle_for_block_10();
			let alice_init_hdx_balance = 5000 * UNITS;
			assert_ok!(Balances::force_set_balance(
				RuntimeOrigin::root(),
				ALICE.into(),
				alice_init_hdx_balance,
			));

			//Act
			assert_ok!(Omnipool::sell(
				RuntimeOrigin::signed(ALICE.into()),
				HDX,
				DAI,
				amount_to_sell,
				0,
			));

			//Assert
			assert_balance!(ALICE.into(), HDX, alice_init_hdx_balance - amount_to_sell);
			assert_balance!(ALICE.into(), DAI, ALICE_INITIAL_DAI_BALANCE + amount_out);
		});

		//Router
		TestNet::reset();
		Hydra::execute_with(|| {
			//Arrange
			init_omnipool_with_oracle_for_block_10();
			let alice_init_hdx_balance = 5000 * UNITS;
			assert_ok!(Balances::force_set_balance(
				RuntimeOrigin::root(),
				ALICE.into(),
				alice_init_hdx_balance,
			));

			//Act
			let trade = vec![Trade {
				pool: PoolType::Omnipool,
				asset_in: HDX,
				asset_out: DAI,
			}];
			assert_ok!(Router::sell(
				RuntimeOrigin::signed(ALICE.into()),
				HDX,
				DAI,
				amount_to_sell,
				0,
				trade
			));

			//Assert
			assert_balance!(ALICE.into(), HDX, alice_init_hdx_balance - amount_to_sell);
			assert_balance!(ALICE.into(), DAI, ALICE_INITIAL_DAI_BALANCE + amount_out);
		});
	}

	#[test]
	fn sell_schedule_and_direct_omnipool_sell_and_router_should_yield_same_result_when_hub_asset_sold() {
		let amount_out = 142_499_995_765_917;
		let amount_to_sell = 100 * UNITS;

		//DCA
		TestNet::reset();
		Hydra::execute_with(|| {
			//Arrange
			init_omnipool_with_oracle_for_block_10();
			let alice_init_lrna_balance = 5000 * UNITS;
			set_alice_lrna_balance(alice_init_lrna_balance);

			let dca_budget = 1100 * UNITS;
			let schedule1 =
				schedule_fake_with_sell_order(ALICE, PoolType::Omnipool, dca_budget, LRNA, DAI, amount_to_sell);
			create_schedule(ALICE, schedule1);

			assert_balance!(ALICE.into(), LRNA, alice_init_lrna_balance - dca_budget);
			assert_reserved_balance!(&ALICE.into(), LRNA, dca_budget);
			assert_balance!(ALICE.into(), DAI, ALICE_INITIAL_DAI_BALANCE);

			//Act
			set_relaychain_block_number(11);

			//Assert
			let fee = Currencies::free_balance(LRNA, &Treasury::account_id());
			assert_reserved_balance!(&ALICE.into(), LRNA, dca_budget - amount_to_sell - fee);

			assert_balance!(ALICE.into(), DAI, ALICE_INITIAL_DAI_BALANCE + amount_out);
		});

		//Direct omnipool
		TestNet::reset();
		Hydra::execute_with(|| {
			//Arrange
			init_omnipool_with_oracle_for_block_10();

			let alice_init_lrna_balance = 5000 * UNITS;
			set_alice_lrna_balance(alice_init_lrna_balance);

			assert_balance!(ALICE.into(), LRNA, alice_init_lrna_balance);
			assert_balance!(ALICE.into(), DAI, ALICE_INITIAL_DAI_BALANCE);

			//Act
			assert_ok!(Omnipool::sell(
				RuntimeOrigin::signed(ALICE.into()),
				LRNA,
				DAI,
				amount_to_sell,
				0,
			));

			//Assert
			assert_balance!(ALICE.into(), LRNA, alice_init_lrna_balance - amount_to_sell);
			assert_balance!(ALICE.into(), DAI, ALICE_INITIAL_DAI_BALANCE + amount_out);
		});

		//Router
		TestNet::reset();
		Hydra::execute_with(|| {
			//Arrange
			init_omnipool_with_oracle_for_block_10();
			let alice_init_lrna_balance = 5000 * UNITS;
			set_alice_lrna_balance(alice_init_lrna_balance);

			//Act
			let trade = vec![Trade {
				pool: PoolType::Omnipool,
				asset_in: LRNA,
				asset_out: DAI,
			}];
			assert_ok!(Router::sell(
				RuntimeOrigin::signed(ALICE.into()),
				LRNA,
				DAI,
				amount_to_sell,
				0,
				trade
			));

			//Assert
			assert_balance!(ALICE.into(), LRNA, alice_init_lrna_balance - amount_to_sell);
			assert_balance!(ALICE.into(), DAI, ALICE_INITIAL_DAI_BALANCE + amount_out);
		});
	}

	#[test]
	fn full_sell_dca_should_be_executed_then_completed() {
		TestNet::reset();
		Hydra::execute_with(|| {
			//Arrange
			let alice_init_hdx_balance = 5000 * UNITS;
			assert_ok!(Balances::force_set_balance(
				RuntimeOrigin::root(),
				ALICE.into(),
				alice_init_hdx_balance,
			));

			init_omnipool_with_oracle_for_block_10();

			let amount_to_sell = 200 * UNITS;
			let dca_budget = 1200 * UNITS;
			let schedule1 =
				schedule_fake_with_sell_order(ALICE, PoolType::Omnipool, dca_budget, HDX, DAI, amount_to_sell);
			create_schedule(ALICE, schedule1);

			assert_balance!(ALICE.into(), HDX, alice_init_hdx_balance - dca_budget);
			assert_balance!(ALICE.into(), DAI, ALICE_INITIAL_DAI_BALANCE);
			assert_reserved_balance!(&ALICE.into(), HDX, dca_budget);

			//Act
			run_to_block(11, 100);

			//Assert
			let new_dai_balance = Currencies::free_balance(DAI, &ALICE.into());
			assert!(new_dai_balance > ALICE_INITIAL_DAI_BALANCE);

			assert_balance!(ALICE.into(), HDX, alice_init_hdx_balance - dca_budget);
			assert_reserved_balance!(&ALICE.into(), HDX, 0);

			let schedule = DCA::schedules(0);
			assert!(schedule.is_none());

			check_if_dcas_completed_without_failed_or_terminated_events();
		});
	}

	#[test]
	fn full_sell_dca_should_be_executed_then_completed_for_multiple_users() {
		TestNet::reset();
		Hydra::execute_with(|| {
			//Arrange
			let alice_init_hdx_balance = 5000 * UNITS;
			assert_ok!(Balances::force_set_balance(
				RuntimeOrigin::root(),
				ALICE.into(),
				alice_init_hdx_balance,
			));

			let bob_init_hdx_balance = 5000 * UNITS;
			assert_ok!(Balances::force_set_balance(
				RuntimeOrigin::root(),
				BOB.into(),
				bob_init_hdx_balance,
			));

			init_omnipool_with_oracle_for_block_10();

			let amount_to_sell = 200 * UNITS;
			let dca_budget = 1000 * UNITS;
			let dca_budget_for_bob = 1200 * UNITS;

			let schedule1 =
				schedule_fake_with_sell_order(ALICE, PoolType::Omnipool, dca_budget, HDX, DAI, amount_to_sell);
			let schedule2 =
				schedule_fake_with_sell_order(BOB, PoolType::Omnipool, dca_budget_for_bob, HDX, DAI, amount_to_sell);
			create_schedule(ALICE, schedule1);
			create_schedule(BOB, schedule2);

			assert_balance!(ALICE.into(), HDX, alice_init_hdx_balance - dca_budget);
			assert_balance!(ALICE.into(), DAI, ALICE_INITIAL_DAI_BALANCE);
			assert_balance!(BOB.into(), HDX, bob_init_hdx_balance - dca_budget_for_bob);
			assert_balance!(BOB.into(), DAI, BOB_INITIAL_DAI_BALANCE);
			assert_reserved_balance!(&ALICE.into(), HDX, dca_budget);
			assert_reserved_balance!(&BOB.into(), HDX, dca_budget_for_bob);

			//Act
			run_to_block(11, 100);

			//Assert
			check_if_no_failed_events();

			assert_balance!(ALICE.into(), HDX, alice_init_hdx_balance - dca_budget);
			assert_balance!(BOB.into(), HDX, bob_init_hdx_balance - dca_budget_for_bob);
			assert_reserved_balance!(&ALICE.into(), HDX, 0);
			assert_reserved_balance!(&BOB.into(), HDX, 0);

			let schedule = DCA::schedules(0);
			assert!(schedule.is_none());

			let schedule = DCA::schedules(1);
			assert!(schedule.is_none());

			check_if_dcas_completed_without_failed_or_terminated_events();
		});
	}

	#[test]
	fn multiple_full_sell_dca_should_be_executed_then_completed_for_same_user() {
		TestNet::reset();
		Hydra::execute_with(|| {
			//Arrange
			let alice_init_hdx_balance = 50000 * UNITS;
			assert_ok!(Balances::force_set_balance(
				RuntimeOrigin::root(),
				ALICE.into(),
				alice_init_hdx_balance,
			));

			init_omnipool_with_oracle_for_block_10();

			//Trade 1
			let amount_to_sell1 = 200 * UNITS;
			let dca_budget1 = 1000 * UNITS;
			let schedule1 =
				schedule_fake_with_sell_order(ALICE, PoolType::Omnipool, dca_budget1, HDX, DAI, amount_to_sell1);
			create_schedule(ALICE, schedule1);

			//Trade 2
			let amount_to_sell2 = 220 * UNITS;
			let dca_budget2 = 1500 * UNITS;
			let schedule2 =
				schedule_fake_with_sell_order(ALICE, PoolType::Omnipool, dca_budget2, HDX, DAI, amount_to_sell2);
			create_schedule(ALICE, schedule2);

			//Trade 3
			let amount_to_sell3 = 800 * UNITS;
			let dca_budget3 = 2000 * UNITS;
			let schedule3 =
				schedule_fake_with_sell_order(ALICE, PoolType::Omnipool, dca_budget3, HDX, DAI, amount_to_sell3);
			create_schedule(ALICE, schedule3);

			let budget_for_all_trades = dca_budget1 + dca_budget2 + dca_budget3;
			assert_balance!(ALICE.into(), HDX, alice_init_hdx_balance - budget_for_all_trades);
			assert_balance!(ALICE.into(), DAI, ALICE_INITIAL_DAI_BALANCE);
			assert_reserved_balance!(&ALICE.into(), HDX, budget_for_all_trades);

			//Act
			run_to_block(11, 100);

			//Assert
			assert_reserved_balance!(&ALICE.into(), HDX, 0);

			let schedule = DCA::schedules(0);
			assert!(schedule.is_none());

			let schedule = DCA::schedules(1);
			assert!(schedule.is_none());

			let schedule = DCA::schedules(2);
			assert!(schedule.is_none());

			check_if_dcas_completed_without_failed_or_terminated_events();
		});
	}

	#[test]
	fn schedules_should_be_ordered_based_on_random_number_when_executed_in_a_block() {
		TestNet::reset();
		Hydra::execute_with(|| {
			//Arrange
			let native_amount = 100000 * UNITS;
			assert_ok!(Currencies::update_balance(
				RuntimeOrigin::root(),
				ALICE.into(),
				HDX,
				native_amount as i128,
			));

			init_omnipool_with_oracle_for_block_10();

			let dca_budget = 1100 * UNITS;
			let amount_to_sell = 100 * UNITS;

			let schedule1 =
				schedule_fake_with_sell_order(ALICE, PoolType::Omnipool, dca_budget, HDX, DAI, amount_to_sell);
			let schedule2 =
				schedule_fake_with_sell_order(ALICE, PoolType::Omnipool, dca_budget, HDX, DAI, amount_to_sell);
			let schedule3 =
				schedule_fake_with_sell_order(ALICE, PoolType::Omnipool, dca_budget, HDX, DAI, amount_to_sell);
			let schedule4 =
				schedule_fake_with_sell_order(ALICE, PoolType::Omnipool, dca_budget, HDX, DAI, amount_to_sell);
			let schedule5 =
				schedule_fake_with_sell_order(ALICE, PoolType::Omnipool, dca_budget, HDX, DAI, amount_to_sell);
			let schedule6 =
				schedule_fake_with_sell_order(ALICE, PoolType::Omnipool, dca_budget, HDX, DAI, amount_to_sell);

			create_schedule(ALICE, schedule1);
			create_schedule(ALICE, schedule2);
			create_schedule(ALICE, schedule3);
			create_schedule(ALICE, schedule4);
			create_schedule(ALICE, schedule5);
			create_schedule(ALICE, schedule6);

			//Act
			run_to_block(11, 12);

			//Assert
			//We check if the schedules are processed not in the order they were created,
			// ensuring that they are sorted based on randomness
			assert_ne!(
				vec![0, 1, 2, 3, 4, 5],
				get_last_schedule_ids_from_trade_executed_events()
			)
		});
	}

	#[test]
	fn sell_schedule_should_work_when_user_has_left_less_than_existential_deposit() {
		TestNet::reset();
		Hydra::execute_with(|| {
			//Arrange
			init_omnipool_with_oracle_for_block_10();

			let amount_to_sell = 1000 * UNITS;
			let fee = DCA::get_transaction_fee(&Order::Sell {
				asset_in: HDX,
				asset_out: DAI,
				amount_in: amount_to_sell,
				min_amount_out: Balance::MIN,
				route: create_bounded_vec(vec![Trade {
					pool: PoolType::Omnipool,
					asset_in: HDX,
					asset_out: DAI,
				}]),
			})
			.unwrap();

			let alice_init_hdx_balance = 1000 * UNITS + fee + 1;
			assert_ok!(Balances::force_set_balance(
				RuntimeOrigin::root(),
				ALICE.into(),
				alice_init_hdx_balance,
			));

			let dca_budget = 1000 * UNITS + fee;
			let schedule1 =
				schedule_fake_with_sell_order(ALICE, PoolType::Omnipool, dca_budget, HDX, DAI, amount_to_sell);
			create_schedule(ALICE, schedule1);

			assert_balance!(ALICE.into(), HDX, alice_init_hdx_balance - dca_budget);
			assert_balance!(ALICE.into(), DAI, ALICE_INITIAL_DAI_BALANCE);
			assert_reserved_balance!(&ALICE.into(), HDX, dca_budget);
			assert_balance!(&Treasury::account_id(), HDX, TREASURY_ACCOUNT_INIT_BALANCE);

			//Act
			set_relaychain_block_number(11);

			//Assert
			check_if_no_failed_events();
			assert_balance!(ALICE.into(), HDX, 0);
			assert_reserved_balance!(&ALICE.into(), HDX, 0);
		});
	}
}

mod stableswap {
	use super::*;

	#[test]
	fn sell_should_work_when_two_stableassets_swapped() {
		TestNet::reset();
		Hydra::execute_with(|| {
			//Arrange
			let (pool_id, asset_a, asset_b) = init_stableswap().unwrap();

			assert_ok!(hydradx_runtime::MultiTransactionPayment::add_currency(
				RuntimeOrigin::root(),
				asset_a,
				FixedU128::from_rational(88, 100),
			));

			let alice_init_asset_a_balance = 5000 * UNITS;
			assert_ok!(Currencies::update_balance(
				RuntimeOrigin::root(),
				ALICE.into(),
				asset_a,
				alice_init_asset_a_balance as i128,
			));

			assert_ok!(Currencies::update_balance(
				RuntimeOrigin::root(),
				CHARLIE.into(),
				asset_a,
				5000 * UNITS as i128,
			));
			assert_ok!(Stableswap::sell(
				RuntimeOrigin::signed(CHARLIE.into()),
				pool_id,
				asset_a,
				asset_b,
				100 * UNITS,
				0u128,
			));

			let dca_budget = 1100 * UNITS;
			let amount_to_sell = 100 * UNITS;
			let schedule1 = schedule_fake_with_sell_order(
				ALICE,
				PoolType::Stableswap(pool_id),
				dca_budget,
				asset_a,
				asset_b,
				amount_to_sell,
			);
			set_relaychain_block_number(10);

			create_schedule(ALICE, schedule1);

			assert_balance!(ALICE.into(), asset_a, alice_init_asset_a_balance - dca_budget);
			assert_balance!(ALICE.into(), asset_b, 0);
			assert_reserved_balance!(&ALICE.into(), asset_a, dca_budget);
			assert_balance!(&Treasury::account_id(), asset_a, 0);

			//Act
			set_relaychain_block_number(11);

			//Assert
			let fee = Currencies::free_balance(asset_a, &Treasury::account_id());
			assert!(fee > 0, "The treasury did not receive the fee");
			assert_balance!(ALICE.into(), asset_a, alice_init_asset_a_balance - dca_budget);
			assert_balance!(ALICE.into(), asset_b, 98999999706917);
			assert_reserved_balance!(&ALICE.into(), asset_a, dca_budget - amount_to_sell - fee);
		});
	}

	#[test]
	fn two_stableswap_asssets_should_be_swapped_when_they_have_different_decimals() {
		TestNet::reset();
		Hydra::execute_with(|| {
			//Arrange
			let (pool_id, asset_a, asset_b) = init_stableswap_with_three_assets_having_different_decimals().unwrap();

			//Populate oracle
			assert_ok!(Currencies::update_balance(
				RuntimeOrigin::root(),
				CHARLIE.into(),
				asset_b,
				5000 * UNITS as i128,
			));
			assert_ok!(Stableswap::sell(
				RuntimeOrigin::signed(CHARLIE.into()),
				pool_id,
				asset_a,
				asset_b,
				10_000_000,
				0u128,
			));

			assert_ok!(hydradx_runtime::MultiTransactionPayment::add_currency(
				RuntimeOrigin::root(),
				asset_a,
				FixedU128::from_rational(88, 100),
			));

			let alice_init_asset_a_balance = 5000 * UNITS;
			assert_ok!(Currencies::update_balance(
				RuntimeOrigin::root(),
				ALICE.into(),
				asset_a,
				alice_init_asset_a_balance as i128,
			));

			let dca_budget = 1100 * UNITS;
			let amount_to_sell = 100 * UNITS;
			let schedule1 = schedule_fake_with_sell_order(
				ALICE,
				PoolType::Stableswap(pool_id),
				dca_budget,
				asset_a,
				asset_b,
				amount_to_sell,
			);
			set_relaychain_block_number(10);

			create_schedule(ALICE, schedule1);

			assert_balance!(ALICE.into(), asset_a, alice_init_asset_a_balance - dca_budget);
			assert_balance!(ALICE.into(), asset_b, 0);
			assert_reserved_balance!(&ALICE.into(), asset_a, dca_budget);
			assert_balance!(&Treasury::account_id(), asset_a, 0);

			//Act
			set_relaychain_block_number(11);

			//Assert
			let fee = Currencies::free_balance(asset_a, &Treasury::account_id());
			assert!(fee > 0, "The treasury did not receive the fee");
			assert_balance!(ALICE.into(), asset_a, alice_init_asset_a_balance - dca_budget);
			assert_balance!(ALICE.into(), asset_b, 93176719400532);
			assert_reserved_balance!(&ALICE.into(), asset_a, dca_budget - amount_to_sell - fee);
		});
	}

	#[test]
	fn sell_should_work_with_omnipool_and_stable_trades() {
		let amount_to_sell = 200 * UNITS;
		let amount_to_receive = 197218633037720;
		//With DCA
		TestNet::reset();
		Hydra::execute_with(|| {
			//Arrange
			let (pool_id, stable_asset_1, stable_asset_2) = init_stableswap().unwrap();

			assert_ok!(Currencies::update_balance(
				RuntimeOrigin::root(),
				CHARLIE.into(),
				stable_asset_1,
				10000 * UNITS as i128,
			));
			assert_ok!(Stableswap::sell(
				RuntimeOrigin::signed(CHARLIE.into()),
				pool_id,
				stable_asset_1,
				stable_asset_2,
				10000 * UNITS,
				0,
			));

			init_omnipol();
			assert_ok!(Currencies::update_balance(
				RuntimeOrigin::root(),
				Omnipool::protocol_account(),
				pool_id,
				30_000_000 * UNITS as i128,
			));

			assert_ok!(Omnipool::add_token(
				RuntimeOrigin::root(),
				pool_id,
				FixedU128::from_rational(50, 100),
				Permill::from_percent(100),
				AccountId::from(BOB),
			));
			set_zero_reward_for_referrals(pool_id);
			do_trade_to_populate_oracle(DAI, HDX, UNITS);

			set_relaychain_block_number(10);

			let alice_init_hdx_balance = 5000 * UNITS;
			assert_ok!(Balances::force_set_balance(
				RawOrigin::Root.into(),
				ALICE.into(),
				alice_init_hdx_balance,
			));

			let trades = vec![
				Trade {
					pool: PoolType::Omnipool,
					asset_in: HDX,
					asset_out: pool_id,
				},
				Trade {
					pool: PoolType::Stableswap(pool_id),
					asset_in: pool_id,
					asset_out: stable_asset_1,
				},
			];
			let dca_budget = 1100 * UNITS;

			let schedule = Schedule {
				owner: AccountId::from(ALICE),
				period: 3u32,
				total_amount: dca_budget,
				max_retries: None,
				stability_threshold: None,
				slippage: Some(Permill::from_percent(10)),
				order: Order::Sell {
					asset_in: HDX,
					asset_out: stable_asset_1,
					amount_in: amount_to_sell,
					min_amount_out: Balance::MIN,
					route: create_bounded_vec(trades),
				},
			};

			create_schedule(ALICE, schedule);

			assert_balance!(ALICE.into(), HDX, alice_init_hdx_balance - dca_budget);
			assert_balance!(ALICE.into(), stable_asset_1, 0);
			assert_reserved_balance!(&ALICE.into(), HDX, dca_budget);
			assert_balance!(&Treasury::account_id(), HDX, TREASURY_ACCOUNT_INIT_BALANCE);

			//Act
			set_relaychain_block_number(11);

			//Assert
			let fee = Currencies::free_balance(HDX, &Treasury::account_id()) - TREASURY_ACCOUNT_INIT_BALANCE;
			assert!(fee > 0, "The treasury did not receive the fee");
			assert_balance!(ALICE.into(), HDX, alice_init_hdx_balance - dca_budget);
			assert_balance!(ALICE.into(), stable_asset_1, amount_to_receive);

			assert_reserved_balance!(&ALICE.into(), HDX, dca_budget - amount_to_sell - fee);

			let treasury_balance = Currencies::free_balance(HDX, &Treasury::account_id());
			assert!(treasury_balance > TREASURY_ACCOUNT_INIT_BALANCE);
		});

		//Do the same in with pool trades
		TestNet::reset();
		Hydra::execute_with(|| {
			//Arrange
			let (pool_id, stable_asset_1, stable_asset_2) = init_stableswap().unwrap();
			assert_ok!(Currencies::update_balance(
				RuntimeOrigin::root(),
				CHARLIE.into(),
				stable_asset_1,
				10000 * UNITS as i128,
			));
			assert_ok!(Stableswap::sell(
				RuntimeOrigin::signed(CHARLIE.into()),
				pool_id,
				stable_asset_1,
				stable_asset_2,
				10000 * UNITS,
				0,
			));

			init_omnipol();

			assert_ok!(Currencies::update_balance(
				RuntimeOrigin::root(),
				Omnipool::protocol_account(),
				pool_id,
				30_000_000 * UNITS as i128,
			));

			assert_ok!(Omnipool::add_token(
				RuntimeOrigin::root(),
				pool_id,
				FixedU128::from_rational(50, 100),
				Permill::from_percent(100),
				AccountId::from(BOB),
			));
			set_zero_reward_for_referrals(pool_id);
			do_trade_to_populate_oracle(DAI, HDX, UNITS);

			set_relaychain_block_number(10);

			//Act
			assert_ok!(Omnipool::sell(
				RuntimeOrigin::signed(ALICE.into()),
				HDX,
				pool_id,
				amount_to_sell,
				0,
			));

			let pool_id_balance = Currencies::free_balance(pool_id, &AccountId::from(ALICE));

			assert_ok!(Stableswap::remove_liquidity_one_asset(
				RuntimeOrigin::signed(ALICE.into()),
				pool_id,
				stable_asset_1,
				pool_id_balance,
				0
			));

			//Assert
			assert_balance!(ALICE.into(), HDX, ALICE_INITIAL_NATIVE_BALANCE - amount_to_sell);
			assert_balance!(ALICE.into(), stable_asset_1, amount_to_receive);
		});

		//Do the same with plain router
		TestNet::reset();
		Hydra::execute_with(|| {
			//Arrange
			let (pool_id, stable_asset_1, stable_asset_2) = init_stableswap().unwrap();
			assert_ok!(Currencies::update_balance(
				RuntimeOrigin::root(),
				CHARLIE.into(),
				stable_asset_1,
				10000 * UNITS as i128,
			));
			assert_ok!(Stableswap::sell(
				RuntimeOrigin::signed(CHARLIE.into()),
				pool_id,
				stable_asset_1,
				stable_asset_2,
				10000 * UNITS,
				0,
			));

			init_omnipol();
			assert_ok!(Currencies::update_balance(
				RuntimeOrigin::root(),
				Omnipool::protocol_account(),
				pool_id,
				30_000_000 * UNITS as i128,
			));

			assert_ok!(Omnipool::add_token(
				RuntimeOrigin::root(),
				pool_id,
				FixedU128::from_rational(50, 100),
				Permill::from_percent(100),
				AccountId::from(BOB),
			));
			set_zero_reward_for_referrals(pool_id);
			do_trade_to_populate_oracle(DAI, HDX, UNITS);

			set_relaychain_block_number(10);

			let alice_init_hdx_balance = 5000 * UNITS;
			assert_ok!(Balances::force_set_balance(
				RawOrigin::Root.into(),
				ALICE.into(),
				alice_init_hdx_balance,
			));

			let trades = vec![
				Trade {
					pool: PoolType::Omnipool,
					asset_in: HDX,
					asset_out: pool_id,
				},
				Trade {
					pool: PoolType::Stableswap(pool_id),
					asset_in: pool_id,
					asset_out: stable_asset_1,
				},
			];

			assert_ok!(Router::sell(
				RuntimeOrigin::signed(ALICE.into()),
				HDX,
				stable_asset_1,
				amount_to_sell,
				0,
				trades
			));

			//Assert
			assert_balance!(ALICE.into(), HDX, alice_init_hdx_balance - amount_to_sell);
			assert_balance!(ALICE.into(), stable_asset_1, amount_to_receive);
		});
	}

	#[test]
	fn sell_should_work_with_stable_trades_and_omnipool() {
		let amount_to_sell = 100 * UNITS;
		let amount_to_receive_1 = 70868187814642;
		let amount_to_receive = 70832735995328;
		TestNet::reset();
		Hydra::execute_with(|| {
			//Arrange
			let (pool_id, stable_asset_1, stable_asset_2) = init_stableswap().unwrap();

			//To populate stableswap oracle
			assert_ok!(Currencies::update_balance(
				RuntimeOrigin::root(),
				CHARLIE.into(),
				stable_asset_1,
				10000 * UNITS as i128,
			));
			assert_ok!(Stableswap::sell(
				RuntimeOrigin::signed(CHARLIE.into()),
				pool_id,
				stable_asset_1,
				stable_asset_2,
				100 * UNITS,
				0,
			));

			//Set stable asset 1 as accepted payment currency
			assert_ok!(hydradx_runtime::MultiTransactionPayment::add_currency(
				RuntimeOrigin::root(),
				stable_asset_1,
				FixedU128::from_rational(50, 100),
			));

			//Init omnipool and add pool id as token
			init_omnipol();
			assert_ok!(Currencies::update_balance(
				RuntimeOrigin::root(),
				Omnipool::protocol_account(),
				pool_id,
				3000 * UNITS as i128,
			));

			assert_ok!(Omnipool::add_token(
				RuntimeOrigin::root(),
				pool_id,
				FixedU128::from_rational(50, 100),
				Permill::from_percent(100),
				AccountId::from(BOB),
			));
			set_zero_reward_for_referrals(pool_id);
			//Populate oracle with omnipool source
			assert_ok!(Tokens::set_balance(
				RawOrigin::Root.into(),
				CHARLIE.into(),
				pool_id,
				1000 * UNITS,
				0,
			));

			assert_ok!(Omnipool::sell(
				RuntimeOrigin::signed(CHARLIE.into()),
				pool_id,
				HDX,
				500 * UNITS,
				Balance::MIN
			));

			set_relaychain_block_number(1000);

			let alice_init_stable1_balance = 5000 * UNITS;
			assert_ok!(Currencies::update_balance(
				RuntimeOrigin::root(),
				ALICE.into(),
				stable_asset_1,
				alice_init_stable1_balance as i128,
			));

			let trades = vec![
				Trade {
					pool: PoolType::Stableswap(pool_id),
					asset_in: stable_asset_1,
					asset_out: pool_id,
				},
				Trade {
					pool: PoolType::Omnipool,
					asset_in: pool_id,
					asset_out: HDX,
				},
			];
			let dca_budget = 1100 * UNITS;

			let schedule = Schedule {
				owner: AccountId::from(ALICE),
				period: 3u32,
				total_amount: dca_budget,
				max_retries: None,
				stability_threshold: None,
				slippage: Some(Permill::from_percent(10)),
				order: Order::Sell {
					asset_in: stable_asset_1,
					asset_out: HDX,
					amount_in: amount_to_sell,
					min_amount_out: Balance::MIN,
					route: create_bounded_vec(trades),
				},
			};

			create_schedule(ALICE, schedule);

			assert_balance!(ALICE.into(), stable_asset_1, alice_init_stable1_balance - dca_budget);
			assert_balance!(ALICE.into(), HDX, ALICE_INITIAL_NATIVE_BALANCE);
			assert_reserved_balance!(&ALICE.into(), stable_asset_1, dca_budget);
			assert_balance!(&Treasury::account_id(), stable_asset_1, 0);

			//Act
			set_relaychain_block_number(1001);

			//Assert
			let fee = Currencies::free_balance(stable_asset_1, &Treasury::account_id());
			assert!(fee > 0, "The treasury did not receive the fee");
			assert_balance!(ALICE.into(), stable_asset_1, alice_init_stable1_balance - dca_budget);
			assert_balance!(ALICE.into(), HDX, ALICE_INITIAL_NATIVE_BALANCE + amount_to_receive_1);

			assert_reserved_balance!(&ALICE.into(), stable_asset_1, dca_budget - amount_to_sell - fee);
		});

		//Do the same in with pool trades
		TestNet::reset();
		Hydra::execute_with(|| {
			//Arrange
			let (pool_id, stable_asset_1, stable_asset_2) = init_stableswap().unwrap();

			//To populate stableswap oracle
			assert_ok!(Currencies::update_balance(
				RuntimeOrigin::root(),
				CHARLIE.into(),
				stable_asset_1,
				10000 * UNITS as i128,
			));
			assert_ok!(Stableswap::sell(
				RuntimeOrigin::signed(CHARLIE.into()),
				pool_id,
				stable_asset_1,
				stable_asset_2,
				100 * UNITS,
				0,
			));

			init_omnipol();

			assert_ok!(Currencies::update_balance(
				RuntimeOrigin::root(),
				Omnipool::protocol_account(),
				pool_id,
				3000 * UNITS as i128,
			));

			assert_ok!(Omnipool::add_token(
				RuntimeOrigin::root(),
				pool_id,
				FixedU128::from_rational(50, 100),
				Permill::from_percent(100),
				AccountId::from(BOB),
			));
			set_zero_reward_for_referrals(pool_id);

			//Populate oracle with omnipool source
			assert_ok!(Tokens::set_balance(
				RawOrigin::Root.into(),
				CHARLIE.into(),
				pool_id,
				1000 * UNITS,
				0,
			));
			assert_ok!(Omnipool::sell(
				RuntimeOrigin::signed(CHARLIE.into()),
				pool_id,
				HDX,
				500 * UNITS,
				Balance::MIN
			));

			let alice_init_stable1_balance = 5000 * UNITS;
			assert_ok!(Currencies::update_balance(
				RuntimeOrigin::root(),
				ALICE.into(),
				stable_asset_1,
				alice_init_stable1_balance as i128,
			));

			assert_balance!(ALICE.into(), pool_id, 0);

			set_relaychain_block_number(10);

			//Act
			assert_ok!(Stableswap::add_liquidity(
				RuntimeOrigin::signed(ALICE.into()),
				pool_id,
				vec![AssetAmount {
					asset_id: stable_asset_1,
					amount: amount_to_sell,
				}],
			));
			let alice_pool_id_balance = Currencies::free_balance(pool_id, &AccountId::from(ALICE));

			assert_ok!(Omnipool::sell(
				RuntimeOrigin::signed(ALICE.into()),
				pool_id,
				HDX,
				alice_pool_id_balance,
				0,
			));

			//Assert
			assert_balance!(
				ALICE.into(),
				stable_asset_1,
				alice_init_stable1_balance - amount_to_sell
			);
			assert_balance!(ALICE.into(), HDX, ALICE_INITIAL_NATIVE_BALANCE + amount_to_receive);
		});

		//Do the same with plain router
		TestNet::reset();
		Hydra::execute_with(|| {
			//Arrange
			let (pool_id, stable_asset_1, stable_asset_2) = init_stableswap().unwrap();

			//To populate stableswap oracle
			assert_ok!(Currencies::update_balance(
				RuntimeOrigin::root(),
				CHARLIE.into(),
				stable_asset_1,
				10000 * UNITS as i128,
			));
			assert_ok!(Stableswap::sell(
				RuntimeOrigin::signed(CHARLIE.into()),
				pool_id,
				stable_asset_1,
				stable_asset_2,
				100 * UNITS,
				0,
			));

			init_omnipol();

			assert_ok!(Currencies::update_balance(
				RuntimeOrigin::root(),
				Omnipool::protocol_account(),
				pool_id,
				3000 * UNITS as i128,
			));

			assert_ok!(Omnipool::add_token(
				RuntimeOrigin::root(),
				pool_id,
				FixedU128::from_rational(50, 100),
				Permill::from_percent(100),
				AccountId::from(BOB),
			));
			set_zero_reward_for_referrals(pool_id);

			//Populate oracle with omnipool source
			assert_ok!(Tokens::set_balance(
				RawOrigin::Root.into(),
				CHARLIE.into(),
				pool_id,
				1000 * UNITS,
				0,
			));
			assert_ok!(Omnipool::sell(
				RuntimeOrigin::signed(CHARLIE.into()),
				pool_id,
				HDX,
				500 * UNITS,
				Balance::MIN
			));

			let alice_init_stable1_balance = 5000 * UNITS;
			assert_ok!(Currencies::update_balance(
				RuntimeOrigin::root(),
				ALICE.into(),
				stable_asset_1,
				alice_init_stable1_balance as i128,
			));

			assert_balance!(ALICE.into(), pool_id, 0);

			set_relaychain_block_number(10);

			//Act
			let trades = vec![
				Trade {
					pool: PoolType::Stableswap(pool_id),
					asset_in: stable_asset_1,
					asset_out: pool_id,
				},
				Trade {
					pool: PoolType::Omnipool,
					asset_in: pool_id,
					asset_out: HDX,
				},
			];
			assert_ok!(Router::sell(
				RuntimeOrigin::signed(ALICE.into()),
				stable_asset_1,
				HDX,
				amount_to_sell,
				0,
				trades
			));

			//Assert
			assert_balance!(
				ALICE.into(),
				stable_asset_1,
				alice_init_stable1_balance - amount_to_sell
			);
			assert_balance!(ALICE.into(), HDX, ALICE_INITIAL_NATIVE_BALANCE + amount_to_receive);
		});
	}

	#[test]
	fn buy_should_work_with_omnipool_and_stable_trades() {
		let amount_to_buy = 200 * UNITS;
		//With DCA
		TestNet::reset();
		Hydra::execute_with(|| {
			//Arrange
			let (pool_id, stable_asset_1, stable_asset_2) = init_stableswap().unwrap();

			//To populate stableswap oracle
			assert_ok!(Currencies::update_balance(
				RuntimeOrigin::root(),
				CHARLIE.into(),
				stable_asset_1,
				10000 * UNITS as i128,
			));
			assert_ok!(Stableswap::sell(
				RuntimeOrigin::signed(CHARLIE.into()),
				pool_id,
				stable_asset_1,
				stable_asset_2,
				3000 * UNITS,
				0,
			));

			init_omnipol();
			assert_ok!(Currencies::update_balance(
				RuntimeOrigin::root(),
				Omnipool::protocol_account(),
				pool_id,
				3000 * UNITS as i128,
			));

			assert_ok!(Omnipool::add_token(
				RuntimeOrigin::root(),
				pool_id,
				FixedU128::from_rational(50, 100),
				Permill::from_percent(100),
				AccountId::from(BOB),
			));
			do_trade_to_populate_oracle(DAI, HDX, UNITS);
			set_zero_reward_for_referrals(pool_id);

			set_relaychain_block_number(10);

			let alice_init_hdx_balance = 5000 * UNITS;
			assert_ok!(Balances::force_set_balance(
				RawOrigin::Root.into(),
				ALICE.into(),
				alice_init_hdx_balance,
			));

			let trades = vec![
				Trade {
					pool: PoolType::Omnipool,
					asset_in: HDX,
					asset_out: pool_id,
				},
				Trade {
					pool: PoolType::Stableswap(pool_id),
					asset_in: pool_id,
					asset_out: stable_asset_1,
				},
			];
			let dca_budget = 1100 * UNITS;

			let schedule = Schedule {
				owner: AccountId::from(ALICE),
				period: 3u32,
				total_amount: dca_budget,
				max_retries: None,
				stability_threshold: None,
				slippage: Some(Permill::from_percent(10)),
				order: Order::Buy {
					asset_in: HDX,
					asset_out: stable_asset_1,
					amount_out: amount_to_buy,
					max_amount_in: Balance::MAX,
					route: create_bounded_vec(trades),
				},
			};

			create_schedule(ALICE, schedule);

			assert_balance!(ALICE.into(), HDX, alice_init_hdx_balance - dca_budget);
			assert_balance!(ALICE.into(), stable_asset_1, 0);
			assert_reserved_balance!(&ALICE.into(), HDX, dca_budget);
			assert_balance!(&Treasury::account_id(), HDX, TREASURY_ACCOUNT_INIT_BALANCE);

			//Act
			set_relaychain_block_number(11);

			//Assert
			let fee = Currencies::free_balance(HDX, &Treasury::account_id()) - TREASURY_ACCOUNT_INIT_BALANCE;
			assert!(fee > 0, "The treasury did not receive the fee");
			assert_balance!(ALICE.into(), HDX, alice_init_hdx_balance - dca_budget);
			assert_balance!(ALICE.into(), stable_asset_1, amount_to_buy);
		});
	}

	#[test]
	fn buy_should_work_when_two_stableassets_swapped() {
		TestNet::reset();
		Hydra::execute_with(|| {
			//Arrange
			let (pool_id, asset_a, asset_b) = init_stableswap().unwrap();

			assert_ok!(hydradx_runtime::MultiTransactionPayment::add_currency(
				RuntimeOrigin::root(),
				asset_a,
				FixedU128::from_rational(88, 100),
			));

			let alice_init_asset_a_balance = 5000 * UNITS;
			assert_ok!(Currencies::update_balance(
				RuntimeOrigin::root(),
				ALICE.into(),
				asset_a,
				alice_init_asset_a_balance as i128,
			));

			assert_ok!(Currencies::update_balance(
				RuntimeOrigin::root(),
				CHARLIE.into(),
				asset_a,
				5000 * UNITS as i128,
			));
			assert_ok!(Stableswap::sell(
				RuntimeOrigin::signed(CHARLIE.into()),
				pool_id,
				asset_a,
				asset_b,
				100 * UNITS,
				0u128,
			));

			let dca_budget = 1100 * UNITS;
			let amount_to_buy = 100 * UNITS;
			let schedule1 = schedule_fake_with_buy_order(
				PoolType::Stableswap(pool_id),
				asset_a,
				asset_b,
				amount_to_buy,
				dca_budget,
			);
			set_relaychain_block_number(10);

			create_schedule(ALICE, schedule1);

			assert_balance!(ALICE.into(), asset_a, alice_init_asset_a_balance - dca_budget);
			assert_balance!(ALICE.into(), asset_b, 0);
			assert_reserved_balance!(&ALICE.into(), asset_a, dca_budget);
			assert_balance!(&Treasury::account_id(), asset_a, 0);

			//Act
			set_relaychain_block_number(11);

			//Assert
			let fee = Currencies::free_balance(asset_a, &Treasury::account_id());
			assert!(fee > 0, "The treasury did not receive the fee");
			assert_balance!(ALICE.into(), asset_a, alice_init_asset_a_balance - dca_budget);
			assert_balance!(ALICE.into(), asset_b, amount_to_buy);
		});
	}

	#[test]
	fn buy_should_work_with_stable_trades_and_omnipool() {
		let amount_to_buy = 100 * UNITS;
		TestNet::reset();
		Hydra::execute_with(|| {
			//Arrange
			let (pool_id, stable_asset_1, stable_asset_2) = init_stableswap().unwrap();

			//Set stable asset 1 as accepted payment currency
			assert_ok!(hydradx_runtime::MultiTransactionPayment::add_currency(
				RuntimeOrigin::root(),
				stable_asset_1,
				FixedU128::from_rational(50, 100),
			));

			//For populating oracle
			assert_ok!(Currencies::update_balance(
				RuntimeOrigin::root(),
				CHARLIE.into(),
				stable_asset_1,
				5000 * UNITS as i128,
			));
			assert_ok!(Stableswap::sell(
				RuntimeOrigin::signed(CHARLIE.into()),
				pool_id,
				stable_asset_1,
				stable_asset_2,
				1000 * UNITS,
				0u128,
			));

			//Init omnipool and add pool id as token
			init_omnipol();
			assert_ok!(Currencies::update_balance(
				RuntimeOrigin::root(),
				Omnipool::protocol_account(),
				pool_id,
				3000 * UNITS as i128,
			));

			assert_ok!(Omnipool::add_token(
				RuntimeOrigin::root(),
				pool_id,
				FixedU128::from_rational(50, 100),
				Permill::from_percent(100),
				AccountId::from(BOB),
			));
			set_zero_reward_for_referrals(pool_id);
			do_trade_to_populate_oracle(pool_id, HDX, 100 * UNITS);

			set_relaychain_block_number(10);

			let alice_init_stable1_balance = 5000 * UNITS;
			assert_ok!(Currencies::update_balance(
				RuntimeOrigin::root(),
				ALICE.into(),
				stable_asset_1,
				alice_init_stable1_balance as i128,
			));

			let trades = vec![
				Trade {
					pool: PoolType::Stableswap(pool_id),
					asset_in: stable_asset_1,
					asset_out: pool_id,
				},
				Trade {
					pool: PoolType::Omnipool,
					asset_in: pool_id,
					asset_out: HDX,
				},
			];
			let dca_budget = 1100 * UNITS;

			let schedule = Schedule {
				owner: AccountId::from(ALICE),
				period: 3u32,
				total_amount: dca_budget,
				max_retries: None,
				stability_threshold: None,
				slippage: Some(Permill::from_percent(70)),
				order: Order::Buy {
					asset_in: stable_asset_1,
					asset_out: HDX,
					amount_out: amount_to_buy,
					max_amount_in: Balance::MAX,
					route: create_bounded_vec(trades),
				},
			};

			create_schedule(ALICE, schedule);

			assert_balance!(ALICE.into(), stable_asset_1, alice_init_stable1_balance - dca_budget);
			assert_balance!(ALICE.into(), HDX, ALICE_INITIAL_NATIVE_BALANCE);
			assert_reserved_balance!(&ALICE.into(), stable_asset_1, dca_budget);
			assert_balance!(&Treasury::account_id(), stable_asset_1, 0);

			//Act
			set_relaychain_block_number(11);

			//Assert
			let fee = Currencies::free_balance(stable_asset_1, &Treasury::account_id());
			assert!(fee > 0, "The treasury did not receive the fee");
			assert_balance!(ALICE.into(), stable_asset_1, alice_init_stable1_balance - dca_budget);
			assert_balance!(ALICE.into(), HDX, ALICE_INITIAL_NATIVE_BALANCE + amount_to_buy);
		});
	}
}

mod xyk {
	use super::*;

	#[test]
	fn sell_should_work_for_xyk() {
		TestNet::reset();
		Hydra::execute_with(|| {
			//Arrange
			assert_ok!(Balances::force_set_balance(
				RuntimeOrigin::root(),
				BOB.into(),
				5000 * UNITS,
			));

			assert_ok!(Tokens::set_balance(
				RawOrigin::Root.into(),
				BOB.into(),
				DAI,
				5000 * UNITS,
				0,
			));

			assert_ok!(XYK::create_pool(
				RuntimeOrigin::signed(BOB.into()),
				HDX,
				1000 * UNITS,
				DAI,
				2000 * UNITS,
			));

			//For populating oracle
			assert_ok!(XYK::sell(
				RuntimeOrigin::signed(BOB.into()),
				HDX,
				DAI,
				100 * UNITS,
				0,
				false
			));

			let alice_init_hdx_balance = 5000 * UNITS;
			assert_ok!(Balances::force_set_balance(
				RuntimeOrigin::root(),
				ALICE.into(),
				alice_init_hdx_balance,
			));

			set_relaychain_block_number(10);

			let dca_budget = 1100 * UNITS;
			let amount_to_sell = 100 * UNITS;
			let schedule1 = schedule_fake_with_sell_order(ALICE, PoolType::XYK, dca_budget, HDX, DAI, amount_to_sell);
			create_schedule(ALICE, schedule1);

			assert_balance!(ALICE.into(), HDX, alice_init_hdx_balance - dca_budget);
			assert_balance!(ALICE.into(), DAI, ALICE_INITIAL_DAI_BALANCE);
			assert_reserved_balance!(&ALICE.into(), HDX, dca_budget);
			let treasury_init_balance = Balances::free_balance(Treasury::account_id());

			//Act
			set_relaychain_block_number(11);

			//Assert
			let amount_out = 151105924242426;
			let fee = Currencies::free_balance(HDX, &Treasury::account_id()) - treasury_init_balance;

			assert_balance!(ALICE.into(), DAI, ALICE_INITIAL_DAI_BALANCE + amount_out);
			assert_balance!(ALICE.into(), HDX, alice_init_hdx_balance - dca_budget);
			assert_reserved_balance!(&ALICE.into(), HDX, dca_budget - amount_to_sell - fee);
		});
	}

	#[test]
	fn buy_should_work_for_xyk() {
		TestNet::reset();
		Hydra::execute_with(|| {
			//Arrange
			crate_xyk_pool(HDX, 1000 * UNITS, DAI, 2000 * UNITS);

			//For populating oracle
			assert_ok!(Currencies::update_balance(
				RawOrigin::Root.into(),
				BOB.into(),
				HDX,
				200 * UNITS as i128,
			));
			assert_ok!(XYK::sell(
				RuntimeOrigin::signed(BOB.into()),
				HDX,
				DAI,
				100 * UNITS,
				0,
				false
			));

			let alice_init_hdx_balance = 5000 * UNITS;
			assert_ok!(Balances::force_set_balance(
				RuntimeOrigin::root(),
				ALICE.into(),
				alice_init_hdx_balance,
			));

			set_relaychain_block_number(10);

			let dca_budget = 1100 * UNITS;
			let amount_to_buy = 100 * UNITS;
			let schedule1 = schedule_fake_with_buy_order(PoolType::XYK, HDX, DAI, amount_to_buy, dca_budget);
			create_schedule(ALICE, schedule1);

			assert_balance!(ALICE.into(), HDX, alice_init_hdx_balance - dca_budget);
			assert_balance!(ALICE.into(), DAI, ALICE_INITIAL_DAI_BALANCE);
			assert_reserved_balance!(&ALICE.into(), HDX, dca_budget);

			//Act
			set_relaychain_block_number(11);

			//Assert
			assert_balance!(ALICE.into(), DAI, ALICE_INITIAL_DAI_BALANCE + amount_to_buy);
		});
	}
}

mod all_pools {
	use super::*;

	#[test]
	fn sell_should_work_with_3_different_pools() {
		let amount_to_sell = 200 * UNITS;

		TestNet::reset();
		Hydra::execute_with(|| {
			//Arrange
			//Create stableswap and populate oracle
			let (pool_id, stable_asset_1, stable_asset_2) = init_stableswap().unwrap();

			assert_ok!(Currencies::update_balance(
				RuntimeOrigin::root(),
				CHARLIE.into(),
				stable_asset_1,
				10000 * UNITS as i128,
			));
			assert_ok!(Stableswap::sell(
				RuntimeOrigin::signed(CHARLIE.into()),
				pool_id,
				stable_asset_1,
				stable_asset_2,
				1000 * UNITS,
				0,
			));

			//Create omnipool and populate oracle
			init_omnipol();
			assert_ok!(Currencies::update_balance(
				RuntimeOrigin::root(),
				Omnipool::protocol_account(),
				pool_id,
				1000000 * UNITS as i128,
			));

			assert_ok!(Omnipool::add_token(
				RuntimeOrigin::root(),
				pool_id,
				FixedU128::from_rational(50, 100),
				Permill::from_percent(100),
				AccountId::from(BOB),
			));
			set_zero_reward_for_referrals(pool_id);
			do_trade_to_populate_oracle(DAI, HDX, UNITS);

			//Create xyk and populate oracle
			crate_xyk_pool(stable_asset_1, 10000 * UNITS, DAI, 20000 * UNITS);
			assert_ok!(Currencies::update_balance(
				RawOrigin::Root.into(),
				BOB.into(),
				stable_asset_1,
				200 * UNITS as i128,
			));
			assert_ok!(XYK::sell(
				RuntimeOrigin::signed(BOB.into()),
				stable_asset_1,
				DAI,
				100 * UNITS,
				0,
				false
			));

			set_relaychain_block_number(10);

			let alice_init_hdx_balance = 5000 * UNITS;
			assert_ok!(Balances::force_set_balance(
				RawOrigin::Root.into(),
				ALICE.into(),
				alice_init_hdx_balance,
			));

			let trades = vec![
				Trade {
					pool: PoolType::Omnipool,
					asset_in: HDX,
					asset_out: pool_id,
				},
				Trade {
					pool: PoolType::Stableswap(pool_id),
					asset_in: pool_id,
					asset_out: stable_asset_1,
				},
				Trade {
					pool: PoolType::XYK,
					asset_in: stable_asset_1,
					asset_out: DAI,
				},
			];
			let dca_budget = 1100 * UNITS;

			let schedule = Schedule {
				owner: AccountId::from(ALICE),
				period: 3u32,
				total_amount: dca_budget,
				max_retries: None,
				stability_threshold: None,
				slippage: Some(Permill::from_percent(15)),
				order: Order::Sell {
					asset_in: HDX,
					asset_out: DAI,
					amount_in: amount_to_sell,
					min_amount_out: Balance::MIN,
					route: create_bounded_vec(trades),
				},
			};

			create_schedule(ALICE, schedule);

			assert_balance!(ALICE.into(), HDX, alice_init_hdx_balance - dca_budget);
			assert_balance!(ALICE.into(), DAI, ALICE_INITIAL_DAI_BALANCE);
			assert_reserved_balance!(&ALICE.into(), HDX, dca_budget);
			assert_balance!(&Treasury::account_id(), HDX, TREASURY_ACCOUNT_INIT_BALANCE);

			//Act
			set_relaychain_block_number(11);

			//Assert
			let amount_to_receive = 380211607465242;

			assert_balance!(ALICE.into(), HDX, alice_init_hdx_balance - dca_budget);
			assert_balance!(ALICE.into(), DAI, ALICE_INITIAL_DAI_BALANCE + amount_to_receive);
		});
	}
}

fn crate_xyk_pool(asset_a: AssetId, amount_a: Balance, asset_b: AssetId, amount_b: Balance) {
	//Arrange
	assert_ok!(Currencies::update_balance(
		RawOrigin::Root.into(),
		DAVE.into(),
		asset_a,
		amount_a as i128,
	));

	assert_ok!(Currencies::update_balance(
		RawOrigin::Root.into(),
		DAVE.into(),
		asset_b,
		amount_b as i128,
	));

	assert_ok!(XYK::create_pool(
		RuntimeOrigin::signed(DAVE.into()),
		asset_a,
		amount_a,
		asset_b,
		amount_b,
	));
}

mod with_onchain_route {
	use super::*;
	use hydradx_traits::router::PoolType;

	#[test]
	fn buy_should_work_with_omnipool_and_stable_with_onchain_routes() {
		let amount_to_buy = 200 * UNITS;
		//With DCA
		TestNet::reset();
		Hydra::execute_with(|| {
			//Arrange
			let (pool_id, stable_asset_1, stable_asset_2) = init_stableswap().unwrap();

			//To populate stableswap oracle
			assert_ok!(Currencies::update_balance(
				RuntimeOrigin::root(),
				CHARLIE.into(),
				stable_asset_1,
				10000 * UNITS as i128,
			));
			assert_ok!(Stableswap::sell(
				RuntimeOrigin::signed(CHARLIE.into()),
				pool_id,
				stable_asset_1,
				stable_asset_2,
				3000 * UNITS,
				0,
			));

			init_omnipol();
			assert_ok!(Currencies::update_balance(
				RuntimeOrigin::root(),
				Omnipool::protocol_account(),
				pool_id,
				300_000_000 * UNITS as i128,
			));

			assert_ok!(Omnipool::add_token(
				RuntimeOrigin::root(),
				pool_id,
				FixedU128::from_rational(50, 100),
				Permill::from_percent(100),
				AccountId::from(BOB),
			));
			set_zero_reward_for_referrals(pool_id);
			do_trade_to_populate_oracle(DAI, HDX, UNITS);

			set_relaychain_block_number(10);

			let alice_init_hdx_balance = 5000 * UNITS;
			assert_ok!(Balances::force_set_balance(
				RawOrigin::Root.into(),
				ALICE.into(),
				alice_init_hdx_balance,
			));

			let trades = vec![
				Trade {
					pool: PoolType::Omnipool,
					asset_in: HDX,
					asset_out: pool_id,
				},
				Trade {
					pool: PoolType::Stableswap(pool_id),
					asset_in: pool_id,
					asset_out: stable_asset_1,
				},
			];

			let asset_pair = AssetPair::new(HDX, stable_asset_1);
			assert_ok!(Router::set_route(
				hydradx_runtime::RuntimeOrigin::signed(ALICE.into()),
				asset_pair,
				trades.clone()
			));
			assert_eq!(Router::route(asset_pair).unwrap(), trades);

			let dca_budget = 1100 * UNITS;

			let schedule = Schedule {
				owner: AccountId::from(ALICE),
				period: 3u32,
				total_amount: dca_budget,
				max_retries: None,
				stability_threshold: None,
				slippage: Some(Permill::from_percent(10)),
				order: Order::Buy {
					asset_in: HDX,
					asset_out: stable_asset_1,
					amount_out: amount_to_buy,
					max_amount_in: Balance::MAX,
					route: create_bounded_vec(vec![]),
				},
			};

			create_schedule(ALICE, schedule);

			assert_balance!(ALICE.into(), HDX, alice_init_hdx_balance - dca_budget);
			assert_balance!(ALICE.into(), stable_asset_1, 0);
			assert_reserved_balance!(&ALICE.into(), HDX, dca_budget);
			assert_balance!(&Treasury::account_id(), HDX, TREASURY_ACCOUNT_INIT_BALANCE);

			//Act
			set_relaychain_block_number(11);

			//Assert
			assert_balance!(ALICE.into(), HDX, alice_init_hdx_balance - dca_budget);
			assert_balance!(ALICE.into(), stable_asset_1, amount_to_buy);

			assert_balance!(Router::router_account(), HDX, 0);
			assert_balance!(Router::router_account(), stable_asset_1, 0);
		});
	}

	#[test]
	fn sell_should_work_with_omnipool_and_stable_trades_with_onchain_routes() {
		let amount_to_sell = 200 * UNITS;
		let amount_to_receive = 187172768546667;

		TestNet::reset();
		Hydra::execute_with(|| {
			//Arrange
			let (pool_id, stable_asset_1, stable_asset_2) = init_stableswap().unwrap();

			assert_ok!(Currencies::update_balance(
				RuntimeOrigin::root(),
				CHARLIE.into(),
				stable_asset_1,
				10000 * UNITS as i128,
			));
			assert_ok!(Stableswap::sell(
				RuntimeOrigin::signed(CHARLIE.into()),
				pool_id,
				stable_asset_1,
				stable_asset_2,
				10000 * UNITS,
				0,
			));

			init_omnipol();
			assert_ok!(Currencies::update_balance(
				RuntimeOrigin::root(),
				Omnipool::protocol_account(),
				pool_id,
				300_000_000 * UNITS as i128,
			));

			assert_ok!(Omnipool::add_token(
				RuntimeOrigin::root(),
				pool_id,
				FixedU128::from_rational(50, 100),
				Permill::from_percent(100),
				AccountId::from(BOB),
			));
			set_zero_reward_for_referrals(pool_id);
			do_trade_to_populate_oracle(DAI, HDX, UNITS);

			set_relaychain_block_number(10);

			let alice_init_hdx_balance = 5000 * UNITS;
			assert_ok!(Balances::force_set_balance(
				RawOrigin::Root.into(),
				ALICE.into(),
				alice_init_hdx_balance,
			));

			let trades = vec![
				Trade {
					pool: PoolType::Omnipool,
					asset_in: HDX,
					asset_out: pool_id,
				},
				Trade {
					pool: PoolType::Stableswap(pool_id),
					asset_in: pool_id,
					asset_out: stable_asset_1,
				},
			];

			let asset_pair = AssetPair::new(HDX, stable_asset_1);
			assert_ok!(Router::set_route(
				hydradx_runtime::RuntimeOrigin::signed(ALICE.into()),
				asset_pair,
				trades.clone()
			));
			assert_eq!(Router::route(asset_pair).unwrap(), trades);

			let dca_budget = 1100 * UNITS;

			let schedule = Schedule {
				owner: AccountId::from(ALICE),
				period: 3u32,
				total_amount: dca_budget,
				max_retries: None,
				stability_threshold: None,
				slippage: Some(Permill::from_percent(10)),
				order: Order::Sell {
					asset_in: HDX,
					asset_out: stable_asset_1,
					amount_in: amount_to_sell,
					min_amount_out: Balance::MIN,
					route: create_bounded_vec(vec![]),
				},
			};

			create_schedule(ALICE, schedule);

			assert_balance!(ALICE.into(), HDX, alice_init_hdx_balance - dca_budget);
			assert_balance!(ALICE.into(), stable_asset_1, 0);
			assert_reserved_balance!(&ALICE.into(), HDX, dca_budget);
			assert_balance!(&Treasury::account_id(), HDX, TREASURY_ACCOUNT_INIT_BALANCE);

			//Act
			set_relaychain_block_number(11);

			//Assert
			let fee = Currencies::free_balance(HDX, &Treasury::account_id()) - TREASURY_ACCOUNT_INIT_BALANCE;
			assert!(fee > 0, "The treasury did not receive the fee");
			assert_balance!(ALICE.into(), HDX, alice_init_hdx_balance - dca_budget);
			assert_balance!(ALICE.into(), stable_asset_1, amount_to_receive);
			assert_reserved_balance!(&ALICE.into(), HDX, dca_budget - amount_to_sell - fee);

			assert_balance!(Router::router_account(), HDX, 0);
			assert_balance!(Router::router_account(), stable_asset_1, 0);
		});
	}

	#[test]
	fn schedule_should_work_when_fee_asset_is_nonnative_omni_asset() {
		let amount_to_sell = 2000 * UNITS;

		TestNet::reset();
		Hydra::execute_with(|| {
			//Arrange
			init_omnipol();
			assert_ok!(Currencies::update_balance(
				RuntimeOrigin::root(),
				Omnipool::protocol_account(),
				DOT,
				1_000_000 * UNITS as i128,
			));

			assert_ok!(hydradx_runtime::MultiTransactionPayment::add_currency(
				hydradx_runtime::RuntimeOrigin::root(),
				DOT,
				FixedU128::from_rational(50, 100),
			));

			assert_ok!(Omnipool::add_token(
				RuntimeOrigin::root(),
				DOT,
				FixedU128::from_rational(10, 100),
				Permill::from_percent(100),
				AccountId::from(BOB),
			));
			set_zero_reward_for_referrals(DOT);
			do_trade_to_populate_oracle(DAI, HDX, UNITS);

			assert_ok!(Currencies::update_balance(
				RuntimeOrigin::root(),
				ALICE.into(),
				DOT,
				50000 * UNITS as i128,
			));
			let alice_init_dot_balance = 50000 * UNITS + ALICE_INITIAL_DOT_BALANCE;

			set_relaychain_block_number(10);

			let dca_budget = 10000 * UNITS;

			let schedule = Schedule {
				owner: AccountId::from(ALICE),
				period: 3u32,
				total_amount: dca_budget,
				max_retries: None,
				stability_threshold: None,
				slippage: Some(Permill::from_percent(10)),
				order: Order::Sell {
					asset_in: DOT,
					asset_out: HDX,
					amount_in: amount_to_sell,
					min_amount_out: Balance::MIN,
					route: create_bounded_vec(vec![]),
				},
			};

			//We verify the price diff between hdx and stable asset.
			//If we sell 3703744780645, we receive 18462849173515,
			// so something like 5x more, so fee should be 5x than normal HDX
			let _dot_amount = with_transaction::<_, _, _>(|| {
				let amount_to_sell = 3703744780645;
				assert_ok!(Router::sell(
					hydradx_runtime::RuntimeOrigin::signed(ALICE.into()),
					HDX,
					DOT,
					amount_to_sell,
					0,
					vec![]
				));
				let alice_received_dot =
					Currencies::free_balance(DOT, &AccountId::from(ALICE)) - alice_init_dot_balance;

				TransactionOutcome::Rollback(Ok::<u128, DispatchError>(alice_received_dot))
			})
			.unwrap();

			assert_balance!(ALICE.into(), DOT, alice_init_dot_balance);

			create_schedule(ALICE, schedule);

			assert_balance!(ALICE.into(), DOT, alice_init_dot_balance - dca_budget);
			assert_reserved_balance!(&ALICE.into(), DOT, dca_budget);
			assert_balance!(ALICE.into(), HDX, ALICE_INITIAL_NATIVE_BALANCE);

			//Act
			set_relaychain_block_number(11);

			//Assert
			let fee = Currencies::free_balance(DOT, &Treasury::account_id());
			assert!(fee > 0, "The treasury did not receive the fee");

			assert_balance!(ALICE.into(), DOT, alice_init_dot_balance - dca_budget);
			assert_balance!(ALICE.into(), HDX, ALICE_INITIAL_NATIVE_BALANCE + 398004528624916);

			assert_reserved_balance!(&ALICE.into(), DOT, dca_budget - amount_to_sell - fee);
		});
	}

	#[test]
	fn schedule_should_work_when_stable_asset_used_as_fee_asset() {
		let amount_to_sell = 200 * UNITS;

		TestNet::reset();
		Hydra::execute_with(|| {
			//Arrange
			let (pool_id, stable_asset_1, stable_asset_2) = init_stableswap().unwrap();

			assert_ok!(hydradx_runtime::MultiTransactionPayment::add_currency(
				hydradx_runtime::RuntimeOrigin::root(),
				stable_asset_1,
				FixedU128::from_rational(50, 100),
			));

			assert_ok!(Currencies::update_balance(
				RuntimeOrigin::root(),
				CHARLIE.into(),
				stable_asset_1,
				10000 * UNITS as i128,
			));
			assert_ok!(Stableswap::sell(
				RuntimeOrigin::signed(CHARLIE.into()),
				pool_id,
				stable_asset_1,
				stable_asset_2,
				10000 * UNITS,
				0,
			));

			init_omnipol();
			assert_ok!(Currencies::update_balance(
				RuntimeOrigin::root(),
				Omnipool::protocol_account(),
				pool_id,
				300_000_000 * UNITS as i128,
			));

			assert_ok!(Omnipool::add_token(
				RuntimeOrigin::root(),
				pool_id,
				FixedU128::from_rational(50, 100),
				Permill::from_percent(100),
				AccountId::from(BOB),
			));
			set_zero_reward_for_referrals(pool_id);
			do_trade_to_populate_oracle(pool_id, HDX, 10000000 * UNITS);

			set_relaychain_block_number(10);

			let alice_init_hdx_balance = 5000 * UNITS;
			assert_ok!(Balances::force_set_balance(
				RawOrigin::Root.into(),
				ALICE.into(),
				alice_init_hdx_balance,
			));

			let alice_init_stable_balance = 5000 * UNITS;
			assert_ok!(Currencies::update_balance(
				RuntimeOrigin::root(),
				ALICE.into(),
				stable_asset_1,
				alice_init_stable_balance as i128,
			));

			let trades = vec![
				Trade {
					pool: PoolType::Omnipool,
					asset_in: HDX,
					asset_out: pool_id,
				},
				Trade {
					pool: PoolType::Stableswap(pool_id),
					asset_in: pool_id,
					asset_out: stable_asset_1,
				},
			];

			let asset_pair = AssetPair::new(HDX, stable_asset_1);
			assert_ok!(Router::set_route(
				hydradx_runtime::RuntimeOrigin::signed(ALICE.into()),
				asset_pair,
				trades.clone()
			));
			assert_eq!(Router::route(asset_pair).unwrap(), trades);

			let dca_budget = 1100 * UNITS;

			let schedule = Schedule {
				owner: AccountId::from(ALICE),
				period: 3u32,
				total_amount: dca_budget,
				max_retries: None,
				stability_threshold: None,
				slippage: Some(Permill::from_percent(10)),
				order: Order::Sell {
					asset_in: stable_asset_1,
					asset_out: HDX,
					amount_in: amount_to_sell,
					min_amount_out: Balance::MIN,
					route: create_bounded_vec(vec![]),
				},
			};

			//We verify the price diff between hdx and stable asset.
			//If we sell 6503744780645, we receive 5385180382312
			//So fee should be like 0.8x normal HDX fee
			let _stable_amount = with_transaction::<_, _, _>(|| {
				let amount_to_sell = 6503744780645;
				assert_ok!(Router::sell(
					hydradx_runtime::RuntimeOrigin::signed(ALICE.into()),
					HDX,
					stable_asset_1,
					amount_to_sell,
					0,
					vec![]
				));
				let alice_received_stable =
					Currencies::free_balance(stable_asset_1, &AccountId::from(ALICE)) - alice_init_stable_balance;

				TransactionOutcome::Rollback(Ok::<u128, DispatchError>(alice_received_stable))
			})
			.unwrap();

			create_schedule(ALICE, schedule);

			//Act
			set_relaychain_block_number(11);

			//Assert
			let fee = Currencies::free_balance(stable_asset_1, &Treasury::account_id());
			assert!(fee > 0, "The treasury did not receive the fee");

			assert_balance!(ALICE.into(), stable_asset_1, alice_init_stable_balance - dca_budget);
			assert!(Currencies::free_balance(HDX, &ALICE.into()) > alice_init_hdx_balance);

			assert_reserved_balance!(&ALICE.into(), stable_asset_1, dca_budget - amount_to_sell - fee);
		});
	}

	#[test]
	fn schedule_should_work_when_xyk_asset_used_as_fee_asset() {
		let amount_to_sell = 200 * UNITS;

		TestNet::reset();
		Hydra::execute_with(|| {
			//Arrange
			init_omnipol();

			do_trade_to_populate_oracle(DAI, HDX, 10000000 * UNITS);

			create_xyk_pool_with_amounts(DAI, 10000000000 * UNITS, DOT, 10000000000 * UNITS);
			assert_ok!(hydradx_runtime::MultiTransactionPayment::add_currency(
				hydradx_runtime::RuntimeOrigin::root(),
				DOT,
				FixedU128::from_rational(50, 100),
			));

			//Populate xyk
			assert_ok!(Currencies::update_balance(
				hydradx_runtime::RuntimeOrigin::root(),
				DAVE.into(),
				DAI,
				10000000 * UNITS as i128,
			));
			assert_ok!(XYK::sell(
				RuntimeOrigin::signed(DAVE.into()),
				DAI,
				DOT,
				10000000 * UNITS,
				u128::MIN,
				false
			));

			set_relaychain_block_number(10);

			let alice_init_hdx_balance = 5000 * UNITS;
			assert_ok!(Balances::force_set_balance(
				RawOrigin::Root.into(),
				ALICE.into(),
				alice_init_hdx_balance,
			));

			let trades = vec![
				Trade {
					pool: PoolType::Omnipool,
					asset_in: HDX,
					asset_out: DAI,
				},
				Trade {
					pool: PoolType::XYK,
					asset_in: DAI,
					asset_out: DOT,
				},
			];

			let asset_pair = AssetPair::new(HDX, DOT);
			assert_ok!(Router::set_route(
				hydradx_runtime::RuntimeOrigin::signed(ALICE.into()),
				asset_pair,
				trades.clone()
			));
			assert_eq!(Router::route(asset_pair).unwrap(), trades);

			let dca_budget = 1100 * UNITS;

			let schedule = Schedule {
				owner: AccountId::from(ALICE),
				period: 3u32,
				total_amount: dca_budget,
				max_retries: None,
				stability_threshold: None,
				slippage: Some(Permill::from_percent(10)),
				order: Order::Sell {
					asset_in: DOT,
					asset_out: HDX,
					amount_in: amount_to_sell,
					min_amount_out: Balance::MIN,
					route: create_bounded_vec(vec![]),
				},
			};

			//Just to verify the price difference between HDX and DOT
			//Selling 3795361512418 HDX results 2694204333872 DOT
			//So fee should be 0.7x normal HDX feee
			let _dot_amount_out = with_transaction::<_, _, _>(|| {
				let fee_in_hdx = 3795361512418;
				assert_ok!(Router::sell(
					hydradx_runtime::RuntimeOrigin::signed(ALICE.into()),
					HDX,
					DOT,
					fee_in_hdx,
					0,
					vec![]
				));
				let alice_received_dot =
					Currencies::free_balance(DOT, &AccountId::from(ALICE)) - ALICE_INITIAL_DOT_BALANCE;

				TransactionOutcome::Rollback(Ok::<u128, DispatchError>(alice_received_dot))
			})
			.unwrap();

			create_schedule(ALICE, schedule);

			//Act
			set_relaychain_block_number(11);

			//Assert
			let fee = Currencies::free_balance(DOT, &Treasury::account_id());
			assert!(fee > 0, "The treasury did not receive the fee");

<<<<<<< HEAD
			assert_balance!(ALICE.into(), HDX, alice_init_hdx_balance + 277_955_496_295_825);
=======
			assert_balance!(ALICE.into(), HDX, alice_init_hdx_balance + 277_875_160_724_971);
>>>>>>> 98bd2f1c
			assert_reserved_balance!(&ALICE.into(), DOT, dca_budget - amount_to_sell - fee);
		});
	}
}

fn create_xyk_pool_with_amounts(asset_a: u32, amount_a: u128, asset_b: u32, amount_b: u128) {
	assert_ok!(Currencies::update_balance(
		hydradx_runtime::RuntimeOrigin::root(),
		DAVE.into(),
		asset_a,
		amount_a as i128,
	));
	assert_ok!(Currencies::update_balance(
		hydradx_runtime::RuntimeOrigin::root(),
		DAVE.into(),
		asset_b,
		amount_b as i128,
	));

	assert_ok!(XYK::create_pool(
		RuntimeOrigin::signed(DAVE.into()),
		asset_a,
		amount_a,
		asset_b,
		amount_b,
	));
}

fn create_schedule(owner: [u8; 32], schedule1: Schedule<AccountId, AssetId, u32>) {
	assert_ok!(DCA::schedule(RuntimeOrigin::signed(owner.into()), schedule1, None));
}

fn schedule_fake_with_buy_order(
	pool: PoolType<AssetId>,
	asset_in: AssetId,
	asset_out: AssetId,
	amount: Balance,
	budget: Balance,
) -> Schedule<AccountId, AssetId, u32> {
	schedule_fake_with_buy_order_with_route(
		asset_in,
		asset_out,
		amount,
		budget,
		vec![Trade {
			pool,
			asset_in,
			asset_out,
		}],
	)
}

fn schedule_fake_with_buy_order_with_route(
	asset_in: AssetId,
	asset_out: AssetId,
	amount: Balance,
	budget: Balance,
	route: Vec<Trade<AssetId>>,
) -> Schedule<AccountId, AssetId, u32> {
	Schedule {
		owner: AccountId::from(ALICE),
		period: 2u32,
		total_amount: budget,
		max_retries: None,
		stability_threshold: None,
		slippage: Some(Permill::from_percent(10)),
		order: Order::Buy {
			asset_in,
			asset_out,
			amount_out: amount,
			max_amount_in: Balance::MAX,
			route: create_bounded_vec(route),
		},
	}
}

fn schedule_fake_with_sell_order(
	owner: [u8; 32],
	pool: PoolType<AssetId>,
	total_amount: Balance,
	asset_in: AssetId,
	asset_out: AssetId,
	amount: Balance,
) -> Schedule<AccountId, AssetId, u32> {
	schedule_fake_with_sell_order_with_route(
		owner,
		total_amount,
		asset_in,
		asset_out,
		amount,
		vec![Trade {
			pool,
			asset_in,
			asset_out,
		}],
	)
}

fn schedule_fake_with_sell_order_with_route(
	owner: [u8; 32],
	total_amount: Balance,
	asset_in: AssetId,
	asset_out: AssetId,
	amount: Balance,
	route: Vec<Trade<AssetId>>,
) -> Schedule<AccountId, AssetId, u32> {
	Schedule {
		owner: AccountId::from(owner),
		period: 3u32,
		total_amount,
		max_retries: None,
		stability_threshold: None,
		slippage: Some(Permill::from_percent(10)),
		order: Order::Sell {
			asset_in,
			asset_out,
			amount_in: amount,
			min_amount_out: Balance::MIN,
			route: create_bounded_vec(route),
		},
	}
}

fn set_alice_lrna_balance(alice_init_lrna_balance: Balance) {
	assert_ok!(Tokens::set_balance(
		RawOrigin::Root.into(),
		ALICE.into(),
		LRNA,
		alice_init_lrna_balance,
		0
	));
}

pub fn create_bounded_vec(trades: Vec<Trade<AssetId>>) -> BoundedVec<Trade<AssetId>, ConstU32<5>> {
	let bounded_vec: BoundedVec<Trade<AssetId>, sp_runtime::traits::ConstU32<5>> = trades.try_into().unwrap();
	bounded_vec
}

pub fn init_omnipol() {
	let native_price = FixedU128::from_float(0.5);
	let stable_price = FixedU128::from_float(0.7);
	let acc = Omnipool::protocol_account();

	let stable_amount: Balance = 5_000_000_000_000_000_000_000u128;
	let native_amount: Balance = 5_000_000_000_000_000_000_000u128;
	assert_ok!(Tokens::set_balance(
		RawOrigin::Root.into(),
		acc.clone(),
		DAI,
		stable_amount,
		0
	));
	assert_ok!(Currencies::update_balance(
		RuntimeOrigin::root(),
		acc,
		HDX,
		native_amount as i128,
	));

	assert_ok!(hydradx_runtime::Omnipool::add_token(
		hydradx_runtime::RuntimeOrigin::root(),
		HDX,
		native_price,
		Permill::from_percent(60),
		hydradx_runtime::Omnipool::protocol_account(),
	));

	assert_ok!(hydradx_runtime::Omnipool::add_token(
		hydradx_runtime::RuntimeOrigin::root(),
		DAI,
		stable_price,
		Permill::from_percent(60),
		hydradx_runtime::Omnipool::protocol_account(),
	));

	assert_ok!(Balances::force_set_balance(
		RawOrigin::Root.into(),
		Treasury::account_id(),
		TREASURY_ACCOUNT_INIT_BALANCE,
	));

	set_zero_reward_for_referrals(HDX);
	set_zero_reward_for_referrals(DAI);
}

fn init_omnipool_with_oracle_for_block_10() {
	init_omnipol();
	do_trade_to_populate_oracle(DAI, HDX, UNITS);
	set_relaychain_block_number(10);
	do_trade_to_populate_oracle(DAI, HDX, UNITS);
}

fn do_trade_to_populate_oracle(asset_1: AssetId, asset_2: AssetId, amount: Balance) {
	assert_ok!(Tokens::set_balance(
		RawOrigin::Root.into(),
		CHARLIE.into(),
		LRNA,
		1000000000000 * UNITS,
		0,
	));

	assert_ok!(Omnipool::sell(
		RuntimeOrigin::signed(CHARLIE.into()),
		LRNA,
		asset_1,
		amount,
		Balance::MIN
	));

	assert_ok!(Omnipool::sell(
		RuntimeOrigin::signed(CHARLIE.into()),
		LRNA,
		asset_2,
		amount,
		Balance::MIN
	));
}

pub fn run_to_block(from: BlockNumber, to: BlockNumber) {
	for b in from..=to {
		do_trade_to_populate_oracle(DAI, HDX, UNITS);
		set_relaychain_block_number(b);
		do_trade_to_populate_oracle(DAI, HDX, UNITS);
	}
}

pub fn check_if_no_failed_events() {
	let failed_events = count_failed_trade_events();
	assert_eq!(0, failed_events);
}

pub fn check_if_dcas_completed_without_failed_or_terminated_events() {
	let failed_events = count_failed_trade_events();
	let terminated_events = count_terminated_trade_events();
	let completed_events = count_completed_event();
	assert_eq!(
		0, failed_events,
		"There has been some dca::TradeFailed events, but not expected"
	);
	assert_eq!(
		0, terminated_events,
		"There has been some dca::Terminated events, but not expected"
	);
	assert!(completed_events > 0, "There has been no dca::Completed events");
}

pub fn get_last_schedule_ids_from_trade_executed_events() -> Vec<u32> {
	let last_events: Vec<RuntimeEvent> = last_hydra_events(1000);
	let mut schedule_ids = vec![];

	for event in last_events {
		let e = event.clone();
		if let RuntimeEvent::DCA(pallet_dca::Event::TradeExecuted { id, .. }) = e {
			schedule_ids.push(id);
		}
	}

	schedule_ids
}

pub fn count_failed_trade_events() -> u32 {
	count_dca_event!(pallet_dca::Event::TradeFailed { .. })
}

pub fn count_terminated_trade_events() -> u32 {
	count_dca_event!(pallet_dca::Event::Terminated { .. })
}

pub fn count_completed_event() -> u32 {
	count_dca_event!(pallet_dca::Event::Completed { .. })
}
#[macro_export]
macro_rules! count_dca_event {
	($pattern:pat) => {{
		let last_events: Vec<RuntimeEvent> = last_hydra_events(100000);

		let mut counter: u32 = 0;
		for event in last_events {
			let e = event.clone();
			if matches!(e, RuntimeEvent::DCA($pattern)) {
				counter += 1;
			}
		}

		counter
	}};
}

pub fn init_stableswap() -> Result<(AssetId, AssetId, AssetId), DispatchError> {
	let initial_liquidity = 1_000_000_000_000_000_000_000u128;

	let mut initial: Vec<AssetAmount<<Runtime as pallet_stableswap::Config>::AssetId>> = vec![];
	let mut asset_ids: Vec<<Runtime as pallet_stableswap::Config>::AssetId> = Vec::new();
	for idx in 0u32..MAX_ASSETS_IN_POOL {
		let name: Vec<u8> = idx.to_ne_bytes().to_vec();
		//let asset_id = regi_asset(name.clone(), 1_000_000, 10000 + idx as u32)?;
		let asset_id = AssetRegistry::create_asset(&name, 1u128)?;
		AssetRegistry::set_metadata(RuntimeOrigin::root(), asset_id, b"xDUM".to_vec(), 18u8)?;
		asset_ids.push(asset_id);
		Currencies::update_balance(
			RuntimeOrigin::root(),
			AccountId::from(BOB),
			asset_id,
			initial_liquidity as i128,
		)?;
		initial.push(AssetAmount::new(asset_id, initial_liquidity));
	}
	let pool_id = AssetRegistry::create_asset(&b"pool".to_vec(), 1u128)?;

	let amplification = 100u16;
	let fee = Permill::from_percent(1);

	let asset_in: AssetId = *asset_ids.last().unwrap();
	let asset_out: AssetId = *asset_ids.first().unwrap();

	Stableswap::create_pool(RuntimeOrigin::root(), pool_id, asset_ids, amplification, fee)?;

	Stableswap::add_liquidity(RuntimeOrigin::signed(BOB.into()), pool_id, initial)?;

	Ok((pool_id, asset_in, asset_out))
}

pub fn init_stableswap_with_three_assets_having_different_decimals(
) -> Result<(AssetId, AssetId, AssetId), DispatchError> {
	let initial_liquidity = 1_000_000_000_000_000u128;
	let liquidity_added = 300_000_000_000_000u128;

	let mut initial: Vec<AssetAmount<<Runtime as pallet_stableswap::Config>::AssetId>> = vec![];
	let mut added_liquidity: Vec<AssetAmount<<Runtime as pallet_stableswap::Config>::AssetId>> = vec![];

	let mut asset_ids: Vec<<Runtime as pallet_stableswap::Config>::AssetId> = Vec::new();
	let decimals_for_each_asset = vec![12u8, 6u8, 6u8];
	for idx in 0u32..3 {
		let name: Vec<u8> = idx.to_ne_bytes().to_vec();
		let asset_id = AssetRegistry::create_asset(&name, 1u128)?;
		AssetRegistry::set_metadata(
			RuntimeOrigin::root(),
			asset_id,
			b"xDUM".to_vec(),
			decimals_for_each_asset[idx as usize],
		)?;
		asset_ids.push(asset_id);
		Currencies::update_balance(
			RuntimeOrigin::root(),
			AccountId::from(BOB),
			asset_id,
			1_000_000_000_000_000i128,
		)?;
		Currencies::update_balance(
			RuntimeOrigin::root(),
			AccountId::from(CHARLIE),
			asset_id,
			1_000_000_000_000_000_000_000i128,
		)?;
		initial.push(AssetAmount::new(asset_id, initial_liquidity));
		added_liquidity.push(AssetAmount::new(asset_id, liquidity_added));
	}
	let pool_id = AssetRegistry::create_asset(&b"pool".to_vec(), 1u128)?;

	let amplification = 100u16;
	let fee = Permill::from_percent(1);

	let asset_in: AssetId = asset_ids[1];
	let asset_out: AssetId = asset_ids[2];

	Stableswap::create_pool(RuntimeOrigin::root(), pool_id, asset_ids, amplification, fee)?;

	Stableswap::add_liquidity(RuntimeOrigin::signed(BOB.into()), pool_id, initial)?;

	Ok((pool_id, asset_in, asset_out))
}<|MERGE_RESOLUTION|>--- conflicted
+++ resolved
@@ -2958,11 +2958,7 @@
 			let fee = Currencies::free_balance(DOT, &Treasury::account_id());
 			assert!(fee > 0, "The treasury did not receive the fee");
 
-<<<<<<< HEAD
-			assert_balance!(ALICE.into(), HDX, alice_init_hdx_balance + 277_955_496_295_825);
-=======
-			assert_balance!(ALICE.into(), HDX, alice_init_hdx_balance + 277_875_160_724_971);
->>>>>>> 98bd2f1c
+			assert_balance!(ALICE.into(), HDX, alice_init_hdx_balance + 277_665_116_680_343);
 			assert_reserved_balance!(&ALICE.into(), DOT, dca_budget - amount_to_sell - fee);
 		});
 	}
