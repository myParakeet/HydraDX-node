#![cfg(test)]
use crate::polkadot_test_net::*;
use frame_support::assert_ok;
use frame_system::RawOrigin;
use hydradx_runtime::{Currencies, Omnipool, Referrals, Runtime, RuntimeOrigin, Staking, Tokens};
use orml_traits::MultiCurrency;
use pallet_referrals::{FeeDistribution, ReferralCode};
use primitives::AccountId;
use sp_core::crypto::Ss58AddressFormat;
use sp_runtime::FixedU128;
use sp_runtime::Permill;
use xcm_emulator::TestExt;

#[test]
fn registering_a_code_should_charge_registration_fee() {
	Hydra::execute_with(|| {
		let code =
			ReferralCode::<<Runtime as pallet_referrals::Config>::CodeLength>::truncate_from(b"BALLS69".to_vec());
		let (reg_asset, reg_fee, reg_account) = <Runtime as pallet_referrals::Config>::RegistrationFee::get();
		let balance = Currencies::free_balance(reg_asset, &reg_account);
		assert_ok!(Referrals::register_code(RuntimeOrigin::signed(ALICE.into()), code));
		let balance_after = Currencies::free_balance(reg_asset, &reg_account);
		let diff = balance_after - balance;
		assert_eq!(diff, reg_fee);
	});
}

#[test]
fn trading_in_omnipool_should_transfer_portion_of_fee_to_reward_pot() {
	Hydra::execute_with(|| {
		init_omnipool_with_oracle_for_block_12();
		let code =
			ReferralCode::<<Runtime as pallet_referrals::Config>::CodeLength>::truncate_from(b"BALLS69".to_vec());
		assert_ok!(Referrals::register_code(
			RuntimeOrigin::signed(ALICE.into()),
			code.clone()
		));
		assert_ok!(Referrals::link_code(RuntimeOrigin::signed(BOB.into()), code));
		assert_ok!(Omnipool::sell(
			RuntimeOrigin::signed(BOB.into()),
			HDX,
			DAI,
			1_000_000_000_000,
			0
		));
		let pot_balance = Currencies::free_balance(DAI, &Referrals::pot_account_id());
		assert_eq!(pot_balance, 29_307_364_722_907_532);
	});
}

#[test]
fn buying_in_omnipool_should_transfer_portion_of_asset_out_fee_to_reward_pot() {
	Hydra::execute_with(|| {
		init_omnipool_with_oracle_for_block_12();
		let code =
			ReferralCode::<<Runtime as pallet_referrals::Config>::CodeLength>::truncate_from(b"BALLS69".to_vec());
		assert_ok!(Referrals::register_code(
			RuntimeOrigin::signed(ALICE.into()),
			code.clone()
		));
		assert_ok!(Referrals::link_code(RuntimeOrigin::signed(BOB.into()), code));
		assert_ok!(Omnipool::buy(
			RuntimeOrigin::signed(BOB.into()),
			DAI,
			HDX,
			1_000_000_000_000_000_000,
			u128::MAX,
		));
		let pot_balance = Currencies::free_balance(DAI, &Referrals::pot_account_id());
		assert_eq!(pot_balance, 30_594_591_369_789_397);
	});
}

#[test]
fn trading_lrna_omnipool_should_not_transfer_portion_of_fee_to_reward_pot() {
	Hydra::execute_with(|| {
		init_omnipool_with_oracle_for_block_12();
		let code =
			ReferralCode::<<Runtime as pallet_referrals::Config>::CodeLength>::truncate_from(b"BALLS69".to_vec());
		assert_ok!(Referrals::register_code(
			RuntimeOrigin::signed(ALICE.into()),
			code.clone()
		));
		assert_ok!(Referrals::link_code(RuntimeOrigin::signed(BOB.into()), code));
		assert_ok!(Omnipool::buy(
			RuntimeOrigin::signed(BOB.into()),
			DAI,
			LRNA,
			1_000_000_000_000_000_000,
			u128::MAX,
		));
		let pot_balance = Currencies::free_balance(LRNA, &Referrals::pot_account_id());
		assert_eq!(pot_balance, 0);
	});
}

#[test]
fn trading_in_omnipool_should_increase_referrer_shares() {
	Hydra::execute_with(|| {
		init_omnipool_with_oracle_for_block_12();
		let code =
			ReferralCode::<<Runtime as pallet_referrals::Config>::CodeLength>::truncate_from(b"BALLS69".to_vec());
		assert_ok!(Referrals::register_code(
			RuntimeOrigin::signed(ALICE.into()),
			code.clone()
		));
		assert_ok!(Referrals::link_code(RuntimeOrigin::signed(BOB.into()), code));
		assert_ok!(Omnipool::sell(
			RuntimeOrigin::signed(BOB.into()),
			HDX,
			DAI,
			1_000_000_000_000,
			0
		));
		let referrer_shares = Referrals::referrer_shares::<AccountId>(ALICE.into());
		assert_eq!(referrer_shares, 131_950_592);
	});
}
#[test]
fn trading_in_omnipool_should_increase_trader_shares() {
	Hydra::execute_with(|| {
		init_omnipool_with_oracle_for_block_12();
		let code =
			ReferralCode::<<Runtime as pallet_referrals::Config>::CodeLength>::truncate_from(b"BALLS69".to_vec());
		assert_ok!(Referrals::register_code(
			RuntimeOrigin::signed(ALICE.into()),
			code.clone()
		));
		assert_ok!(Referrals::link_code(RuntimeOrigin::signed(BOB.into()), code));
		assert_ok!(Omnipool::sell(
			RuntimeOrigin::signed(BOB.into()),
			HDX,
			DAI,
			1_000_000_000_000,
			0
		));
		let trader_shares = Referrals::trader_shares::<AccountId>(BOB.into());
		assert_eq!(trader_shares, 263_901_185);
	});
}
#[test]
fn trading_in_omnipool_should_increase_external_shares() {
	Hydra::execute_with(|| {
		init_omnipool_with_oracle_for_block_12();
		let code =
			ReferralCode::<<Runtime as pallet_referrals::Config>::CodeLength>::truncate_from(b"BALLS69".to_vec());
		assert_ok!(Referrals::register_code(
			RuntimeOrigin::signed(ALICE.into()),
			code.clone()
		));
		assert_ok!(Referrals::link_code(RuntimeOrigin::signed(BOB.into()), code));
		assert_ok!(Omnipool::sell(
			RuntimeOrigin::signed(BOB.into()),
			HDX,
			DAI,
			1_000_000_000_000,
			0
		));
<<<<<<< HEAD
		let external_shares = Referrals::trader_shares::<AccountId>(Staking::pot_account_id());
		assert_eq!(external_shares, 1_067_610_243_609);
=======

		let external_shares = Referrals::trader_shares::<AccountId>(Staking::pot_account_id());
		assert_eq!(external_shares, 1_096_284_866_630);
>>>>>>> 98bd2f1c
	});
}

#[test]
fn trading_in_omnipool_should_increase_total_shares_correctly() {
	Hydra::execute_with(|| {
		init_omnipool_with_oracle_for_block_12();
		let code =
			ReferralCode::<<Runtime as pallet_referrals::Config>::CodeLength>::truncate_from(b"BALLS69".to_vec());
		assert_ok!(Referrals::register_code(
			RuntimeOrigin::signed(ALICE.into()),
			code.clone()
		));
		assert_ok!(Referrals::link_code(RuntimeOrigin::signed(BOB.into()), code));
		assert_ok!(Omnipool::sell(
			RuntimeOrigin::signed(BOB.into()),
			HDX,
			DAI,
			1_000_000_000_000,
			0
		));
		let total_shares = Referrals::total_shares();
		assert_eq!(total_shares, 1_096_680_718_407);
	});
}

#[test]
fn claiming_rewards_should_convert_all_assets_to_reward_asset() {
	Hydra::execute_with(|| {
		init_omnipool_with_oracle_for_block_12();
		let code =
			ReferralCode::<<Runtime as pallet_referrals::Config>::CodeLength>::truncate_from(b"BALLS69".to_vec());
		assert_ok!(Referrals::register_code(
			RuntimeOrigin::signed(ALICE.into()),
			code.clone()
		));
		assert_ok!(Referrals::link_code(RuntimeOrigin::signed(BOB.into()), code));
		assert_ok!(Omnipool::sell(
			RuntimeOrigin::signed(BOB.into()),
			HDX,
			DAI,
			1_000_000_000_000,
			0
		));
		let pot_balance = Currencies::free_balance(DAI, &Referrals::pot_account_id());
		assert!(pot_balance > 0);

		assert_ok!(Referrals::claim_rewards(RuntimeOrigin::signed(ALICE.into())));
		let pot_balance = Currencies::free_balance(DAI, &Referrals::pot_account_id());
		assert_eq!(pot_balance, 0);
	});
}

#[test]
fn trading_hdx_in_omnipool_should_skip_referrals_program() {
	Hydra::execute_with(|| {
		init_omnipool_with_oracle_for_block_12();
		let code =
			ReferralCode::<<Runtime as pallet_referrals::Config>::CodeLength>::truncate_from(b"BALLS69".to_vec());
		assert_ok!(Referrals::register_code(
			RuntimeOrigin::signed(ALICE.into()),
			code.clone()
		));
		assert_ok!(Referrals::link_code(RuntimeOrigin::signed(BOB.into()), code));
		assert_ok!(Omnipool::sell(
			RuntimeOrigin::signed(BOB.into()),
			DAI,
			HDX,
			10_000_000_000_000_000_000,
			0
		));
		let referrer_shares = Referrals::referrer_shares::<AccountId>(BOB.into());
		assert_eq!(referrer_shares, 0);
	});
}

#[test]
fn trading_in_omnipool_should_transfer_some_portion_of_fee_when_no_code_linked() {
	Hydra::execute_with(|| {
		init_omnipool_with_oracle_for_block_12();
		assert_ok!(Omnipool::sell(
			RuntimeOrigin::signed(BOB.into()),
			HDX,
			DAI,
			1_000_000_000_000,
			0
		));
		let pot_balance = Currencies::free_balance(DAI, &Referrals::pot_account_id());
		assert_eq!(pot_balance, 29_307_364_722_907_532);
		let external_shares = Referrals::trader_shares::<AccountId>(Staking::pot_account_id());
		let total_shares = Referrals::total_shares();
		assert_eq!(total_shares, external_shares);
	});
}

#[test]
fn trading_in_omnipool_should_use_global_rewards_when_not_set() {
	Hydra::execute_with(|| {
		init_omnipool_with_oracle_for_block_12();
		let code =
			ReferralCode::<<Runtime as pallet_referrals::Config>::CodeLength>::truncate_from(b"BALLS69".to_vec());
		assert_ok!(Referrals::register_code(
			RuntimeOrigin::signed(ALICE.into()),
			code.clone()
		));
		assert_ok!(Referrals::link_code(RuntimeOrigin::signed(BOB.into()), code));
		assert_ok!(Omnipool::sell(
			RuntimeOrigin::signed(BOB.into()),
			HDX,
			DAI,
			1_000_000_000_000,
			0
		));
		let referrer_shares = Referrals::referrer_shares::<AccountId>(ALICE.into());
		assert_eq!(referrer_shares, 131_950_592);
		let trader_shares = Referrals::trader_shares::<AccountId>(BOB.into());
		assert_eq!(trader_shares, 263_901_185);
		let external_shares = Referrals::trader_shares::<AccountId>(Staking::pot_account_id());
		assert_eq!(external_shares, 1_096_284_866_630);
		let total_shares = Referrals::total_shares();
		assert_eq!(total_shares, referrer_shares + trader_shares + external_shares);
	});
}

#[test]
fn trading_in_omnipool_should_use_asset_rewards_when_set() {
	Hydra::execute_with(|| {
		init_omnipool_with_oracle_for_block_12();
		assert_ok!(Referrals::set_reward_percentage(
			RuntimeOrigin::root(),
			DAI,
			pallet_referrals::Level::Tier0,
			FeeDistribution {
				referrer: Permill::from_percent(2),
				trader: Permill::from_percent(1),
				external: Permill::from_percent(10),
			}
		));
		let code =
			ReferralCode::<<Runtime as pallet_referrals::Config>::CodeLength>::truncate_from(b"BALLS69".to_vec());
		assert_ok!(Referrals::register_code(
			RuntimeOrigin::signed(ALICE.into()),
			code.clone()
		));
		assert_ok!(Referrals::link_code(RuntimeOrigin::signed(BOB.into()), code));
		assert_ok!(Omnipool::sell(
			RuntimeOrigin::signed(BOB.into()),
			HDX,
			DAI,
			1_000_000_000_000,
			0
		));
		let referrer_shares = Referrals::referrer_shares::<AccountId>(ALICE.into());
		assert_eq!(referrer_shares, 52_780_237);
		let trader_shares = Referrals::trader_shares::<AccountId>(BOB.into());
		assert_eq!(trader_shares, 26_390_118);
		let external_shares = Referrals::trader_shares::<AccountId>(Staking::pot_account_id());
		assert_eq!(external_shares, 1_095_625_113_667);
		let total_shares = Referrals::total_shares();
		assert_eq!(total_shares, referrer_shares + trader_shares + external_shares);
	});
}

#[test]
fn buying_hdx_in_omnipool_should_transfer_correct_fee() {
	Hydra::execute_with(|| {
		init_omnipool_with_oracle_for_block_12();
		assert_ok!(Staking::initialize_staking(RawOrigin::Root.into()));
		let staking_acc = Staking::pot_account_id();
		let ref_account = Referrals::pot_account_id();
		let orig_balance = Currencies::free_balance(DAI, &ref_account);
		let stak_orig_balance = Currencies::free_balance(HDX, &staking_acc);
		assert_ok!(Omnipool::buy(
			RuntimeOrigin::signed(BOB.into()),
			HDX,
			DAI,
			1_000_000_000_000,
			u128::MAX,
		));

		expect_hydra_events(vec![pallet_omnipool::Event::BuyExecuted {
			who: BOB.into(),
			asset_in: DAI,
			asset_out: HDX,
			amount_in: 26_835_579_541_620_354,
			amount_out: 1_000_000_000_000,
			hub_amount_in: 1_209_746_177,
			hub_amount_out: 1_209_141_304,
			asset_fee_amount: 2_794_789_078,
			protocol_fee_amount: 604_873,
		}
		.into()]);

		let ref_dai_balance = Currencies::free_balance(DAI, &ref_account);
		let staking_balance = Currencies::free_balance(HDX, &staking_acc);
		assert_eq!(ref_dai_balance.abs_diff(orig_balance), 0);
		assert_eq!(staking_balance.abs_diff(stak_orig_balance), 2_794_789_077);
	});
}

#[test]
fn buying_with_hdx_in_omnipool_should_transfer_correct_fee() {
	Hydra::execute_with(|| {
		init_omnipool_with_oracle_for_block_12();
		assert_ok!(Staking::initialize_staking(RawOrigin::Root.into()));
		let staking_acc = Staking::pot_account_id();
		let ref_account = Referrals::pot_account_id();
		let orig_balance = Currencies::free_balance(DAI, &ref_account);
		let stak_orig_balance = Currencies::free_balance(HDX, &staking_acc);
		assert_ok!(Omnipool::buy(
			RuntimeOrigin::signed(BOB.into()),
			DAI,
			HDX,
			1_000_000_000_000_000_000,
			u128::MAX,
		));

		expect_hydra_events(vec![pallet_omnipool::Event::BuyExecuted {
			who: BOB.into(),
			asset_in: HDX,
			asset_out: DAI,
			amount_in: 37_506_757_329_085,
			amount_out: 1_000_000_000_000_000_000,
			hub_amount_in: 45_222_713_080,
			hub_amount_out: 45_200_101_724,
			asset_fee_amount: 2_644_977_450_514_458,
			protocol_fee_amount: 22_611_356,
		}
		.into()]);

		let ref_dai_balance = Currencies::free_balance(DAI, &ref_account);
		let staking_balance = Currencies::free_balance(HDX, &staking_acc);
		assert_eq!(ref_dai_balance.abs_diff(orig_balance), 2_644_977_450_514_458 / 2 - 1);
		assert_eq!(staking_balance.abs_diff(stak_orig_balance), 0);
	});
}

#[test]
fn trading_in_omnipool_should_increase_staking_shares_when_no_code_linked() {
	Hydra::execute_with(|| {
		init_omnipool_with_oracle_for_block_12();
		assert_ok!(Omnipool::sell(
			RuntimeOrigin::signed(BOB.into()),
			HDX,
			DAI,
			1_000_000_000_000,
			0
		));
		let staking_acc = Staking::pot_account_id();
<<<<<<< HEAD
		let staking_shares = Referrals::trader_shares::<AccountId>(staking_acc);
		assert_eq!(staking_shares, 1_067_995_741_461);
=======

		let staking_shares = Referrals::trader_shares::<AccountId>(staking_acc);
		assert_eq!(staking_shares, 1_096_680_718_408);
>>>>>>> 98bd2f1c
		let total_shares = Referrals::total_shares();
		assert_eq!(total_shares, staking_shares);
	});
}

fn init_omnipool() {
	let native_price = FixedU128::from_inner(1201500000000000);
	let stable_price = FixedU128::from_inner(45_000_000_000);

	let native_position_id = hydradx_runtime::Omnipool::next_position_id();

	assert_ok!(hydradx_runtime::Omnipool::add_token(
		hydradx_runtime::RuntimeOrigin::root(),
		HDX,
		native_price,
		Permill::from_percent(10),
		AccountId::from(ALICE),
	));

	let stable_position_id = hydradx_runtime::Omnipool::next_position_id();

	assert_ok!(hydradx_runtime::Omnipool::add_token(
		hydradx_runtime::RuntimeOrigin::root(),
		DAI,
		stable_price,
		Permill::from_percent(100),
		AccountId::from(ALICE),
	));

	assert_ok!(hydradx_runtime::Omnipool::sacrifice_position(
		hydradx_runtime::RuntimeOrigin::signed(ALICE.into()),
		native_position_id,
	));

	assert_ok!(hydradx_runtime::Omnipool::sacrifice_position(
		hydradx_runtime::RuntimeOrigin::signed(ALICE.into()),
		stable_position_id,
	));
}

fn init_omnipool_with_oracle_for_block_12() {
	init_omnipool();
	do_trade_to_populate_oracle(DAI, HDX, UNITS);
	set_relaychain_block_number(12);
	do_trade_to_populate_oracle(DAI, HDX, UNITS);
}

fn do_trade_to_populate_oracle(asset_1: AssetId, asset_2: AssetId, amount: Balance) {
	assert_ok!(Tokens::set_balance(
		RawOrigin::Root.into(),
		CHARLIE.into(),
		LRNA,
		1000000000000 * UNITS,
		0,
	));

	assert_ok!(Omnipool::sell(
		RuntimeOrigin::signed(CHARLIE.into()),
		LRNA,
		asset_1,
		amount,
		Balance::MIN
	));

	assert_ok!(Omnipool::sell(
		RuntimeOrigin::signed(CHARLIE.into()),
		LRNA,
		asset_2,
		amount,
		Balance::MIN
	));
	seed_pot_account();
}

fn seed_pot_account() {
	assert_ok!(Currencies::update_balance(
		RawOrigin::Root.into(),
		Referrals::pot_account_id(),
		HDX,
		(10 * UNITS) as i128,
	));
}

use sp_core::crypto::Ss58Codec;
pub const PARACHAIN_CODES: [(&str, &str); 12] = [
	("MOONBEAM", "7LCt6dFmtiRrwZv2YyEgQWW3GxsGX3Krmgzv9Xj7GQ9tG2j8"),
	("ASSETHUB", "7LCt6dFqtxzdKVB2648jWW9d85doiFfLSbZJDNAMVJNxh5rJ"),
	("INTERLAY", "7LCt6dFsW7xwUutdYad3oeQ1zfQvZ9THXbBupWLqpd72bmnM"),
	("CENTRIFUGE", "7LCt6dFsJVukxnxpix9KcTkwu2kWQnXARsy6BuBHEL54NcS6"),
	("ASTAR", "7LCt6dFnHxYDyomeCEC8nsnBUEC6omC6y7SZQk4ESzDpiDYo"),
	("BIFROST", "7LCt6dFs6sraSg31uKfbRH7soQ66GRb3LAkGZJ1ie3369crq"),
	("ZEITGEIST", "7LCt6dFCEKr7CctCKBb6CcQdV9iHDue3JcpxkkFCqJZbk3Xk"),
	("PHALA", "7LCt6dFt6z8V3Gg41U4EPCKEHZQAzEFepirNiKqXbWCwHECN"),
	("UNIQUE", "7LCt6dFtWEEr5WXfej1gmZbNUpj1Gx7u29J1yYAen6GsjQTj"),
	("NODLE", "7LCt6dFrJPdrNCKncokgeYZbQsSRgyrYwKrz2sMUGruDF9gJ"),
	("SUBSOCIAL", "7LCt6dFE2vLjshEThqtdwGAGMqg2XA39C1pMSCjG9wsKnR2Q"),
	("POLKADOT", "7KQx4f7yU3hqZHfvDVnSfe6mpgAT8Pxyr67LXHV6nsbZo3Tm"),
];

#[test]
fn verify_preregisters_codes() {
	Hydra::execute_with(|| {
		pallet_referrals::migration::preregister_parachain_codes::<hydradx_runtime::Runtime>();
		for (code, account) in PARACHAIN_CODES.into_iter() {
			let code =
				ReferralCode::<<Runtime as pallet_referrals::Config>::CodeLength>::try_from(code.as_bytes().to_vec())
					.unwrap();
			let a = Referrals::referral_account(code);
			assert_eq!(
				a.unwrap().to_ss58check_with_version(Ss58AddressFormat::custom(63)),
				account
			);
		}
	});
}<|MERGE_RESOLUTION|>--- conflicted
+++ resolved
@@ -156,14 +156,9 @@
 			1_000_000_000_000,
 			0
 		));
-<<<<<<< HEAD
-		let external_shares = Referrals::trader_shares::<AccountId>(Staking::pot_account_id());
-		assert_eq!(external_shares, 1_067_610_243_609);
-=======
 
 		let external_shares = Referrals::trader_shares::<AccountId>(Staking::pot_account_id());
 		assert_eq!(external_shares, 1_096_284_866_630);
->>>>>>> 98bd2f1c
 	});
 }
 
@@ -413,14 +408,10 @@
 			0
 		));
 		let staking_acc = Staking::pot_account_id();
-<<<<<<< HEAD
-		let staking_shares = Referrals::trader_shares::<AccountId>(staking_acc);
-		assert_eq!(staking_shares, 1_067_995_741_461);
-=======
 
 		let staking_shares = Referrals::trader_shares::<AccountId>(staking_acc);
 		assert_eq!(staking_shares, 1_096_680_718_408);
->>>>>>> 98bd2f1c
+
 		let total_shares = Referrals::total_shares();
 		assert_eq!(total_shares, staking_shares);
 	});
