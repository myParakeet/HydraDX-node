#![cfg(test)]

use crate::polkadot_test_net::*;
use frame_support::assert_ok;
use frame_system::RawOrigin;
use hydradx_runtime::{Currencies, Omnipool, Referrals, Runtime, RuntimeOrigin, Staking, Tokens};
use orml_traits::MultiCurrency;
use pallet_broadcast::types::Asset;
use pallet_broadcast::types::Destination;
use pallet_broadcast::types::Fee;
use pallet_broadcast::types::Filler;
use pallet_broadcast::types::TradeOperation;
use pallet_referrals::{FeeDistribution, ReferralCode};
use primitives::AccountId;
use sp_core::crypto::Ss58AddressFormat;
use sp_runtime::FixedU128;
use sp_runtime::Permill;
use std::vec;
use xcm_emulator::TestExt;
#[test]
fn registering_a_code_should_charge_registration_fee() {
	Hydra::execute_with(|| {
		let code =
			ReferralCode::<<Runtime as pallet_referrals::Config>::CodeLength>::truncate_from(b"BALLS69".to_vec());
		let (reg_asset, reg_fee, reg_account) = <Runtime as pallet_referrals::Config>::RegistrationFee::get();
		let balance = Currencies::free_balance(reg_asset, &reg_account);
		assert_ok!(Referrals::register_code(RuntimeOrigin::signed(ALICE.into()), code));
		let balance_after = Currencies::free_balance(reg_asset, &reg_account);
		let diff = balance_after - balance;
		assert_eq!(diff, reg_fee);
	});
}

#[test]
fn trading_in_omnipool_should_transfer_portion_of_fee_to_reward_pot() {
	Hydra::execute_with(|| {
		init_omnipool_with_oracle_for_block_12();
		let code =
			ReferralCode::<<Runtime as pallet_referrals::Config>::CodeLength>::truncate_from(b"BALLS69".to_vec());
		assert_ok!(Referrals::register_code(
			RuntimeOrigin::signed(ALICE.into()),
			code.clone()
		));
		assert_ok!(Referrals::link_code(RuntimeOrigin::signed(BOB.into()), code));
		assert_ok!(Omnipool::sell(
			RuntimeOrigin::signed(BOB.into()),
			HDX,
			DAI,
			1_000_000_000_000,
			0
		));
		let pot_balance = Currencies::free_balance(DAI, &Referrals::pot_account_id());
		assert_eq!(pot_balance, 29_307_364_722_907_532);
	});
}

#[test]
fn buying_in_omnipool_should_transfer_portion_of_asset_out_fee_to_reward_pot() {
	Hydra::execute_with(|| {
		init_omnipool_with_oracle_for_block_12();
		let code =
			ReferralCode::<<Runtime as pallet_referrals::Config>::CodeLength>::truncate_from(b"BALLS69".to_vec());
		assert_ok!(Referrals::register_code(
			RuntimeOrigin::signed(ALICE.into()),
			code.clone()
		));
		assert_ok!(Referrals::link_code(RuntimeOrigin::signed(BOB.into()), code));
		assert_ok!(Omnipool::buy(
			RuntimeOrigin::signed(BOB.into()),
			DAI,
			HDX,
			1_000_000_000_000_000_000,
			u128::MAX,
		));
		let pot_balance = Currencies::free_balance(DAI, &Referrals::pot_account_id());
		assert_eq!(pot_balance, 30_594_591_369_789_397);
	});
}

#[test]
fn trading_lrna_omnipool_should_not_transfer_portion_of_fee_to_reward_pot() {
	Hydra::execute_with(|| {
		init_omnipool_with_oracle_for_block_12();
		let code =
			ReferralCode::<<Runtime as pallet_referrals::Config>::CodeLength>::truncate_from(b"BALLS69".to_vec());
		assert_ok!(Referrals::register_code(
			RuntimeOrigin::signed(ALICE.into()),
			code.clone()
		));
		assert_ok!(Referrals::link_code(RuntimeOrigin::signed(BOB.into()), code));
		assert_ok!(Omnipool::buy(
			RuntimeOrigin::signed(BOB.into()),
			DAI,
			LRNA,
			1_000_000_000_000_000_000,
			u128::MAX,
		));
		let pot_balance = Currencies::free_balance(LRNA, &Referrals::pot_account_id());
		assert_eq!(pot_balance, 0);
	});
}

#[test]
fn trading_in_omnipool_should_increase_referrer_shares() {
	Hydra::execute_with(|| {
		init_omnipool_with_oracle_for_block_12();
		let code =
			ReferralCode::<<Runtime as pallet_referrals::Config>::CodeLength>::truncate_from(b"BALLS69".to_vec());
		assert_ok!(Referrals::register_code(
			RuntimeOrigin::signed(ALICE.into()),
			code.clone()
		));
		assert_ok!(Referrals::link_code(RuntimeOrigin::signed(BOB.into()), code));
		assert_ok!(Omnipool::sell(
			RuntimeOrigin::signed(BOB.into()),
			HDX,
			DAI,
			1_000_000_000_000,
			0
		));
		let referrer_shares = Referrals::referrer_shares::<AccountId>(ALICE.into());
		assert_eq!(referrer_shares, 131_950_592);
	});
}
#[test]
fn trading_in_omnipool_should_increase_trader_shares() {
	Hydra::execute_with(|| {
		init_omnipool_with_oracle_for_block_12();
		let code =
			ReferralCode::<<Runtime as pallet_referrals::Config>::CodeLength>::truncate_from(b"BALLS69".to_vec());
		assert_ok!(Referrals::register_code(
			RuntimeOrigin::signed(ALICE.into()),
			code.clone()
		));
		assert_ok!(Referrals::link_code(RuntimeOrigin::signed(BOB.into()), code));
		assert_ok!(Omnipool::sell(
			RuntimeOrigin::signed(BOB.into()),
			HDX,
			DAI,
			1_000_000_000_000,
			0
		));
		let trader_shares = Referrals::trader_shares::<AccountId>(BOB.into());
		assert_eq!(trader_shares, 263_901_185);
	});
}
#[test]
fn trading_in_omnipool_should_increase_external_shares() {
	Hydra::execute_with(|| {
		init_omnipool_with_oracle_for_block_12();
		let code =
			ReferralCode::<<Runtime as pallet_referrals::Config>::CodeLength>::truncate_from(b"BALLS69".to_vec());
		assert_ok!(Referrals::register_code(
			RuntimeOrigin::signed(ALICE.into()),
			code.clone()
		));
		assert_ok!(Referrals::link_code(RuntimeOrigin::signed(BOB.into()), code));
		assert_ok!(Omnipool::sell(
			RuntimeOrigin::signed(BOB.into()),
			HDX,
			DAI,
			1_000_000_000_000,
			0
		));

		let external_shares = Referrals::trader_shares::<AccountId>(Staking::pot_account_id());
		assert_eq!(external_shares, 1_096_284_866_630);
	});
}

#[test]
fn trading_in_omnipool_should_increase_total_shares_correctly() {
	Hydra::execute_with(|| {
		init_omnipool_with_oracle_for_block_12();
		let code =
			ReferralCode::<<Runtime as pallet_referrals::Config>::CodeLength>::truncate_from(b"BALLS69".to_vec());
		assert_ok!(Referrals::register_code(
			RuntimeOrigin::signed(ALICE.into()),
			code.clone()
		));
		assert_ok!(Referrals::link_code(RuntimeOrigin::signed(BOB.into()), code));
		assert_ok!(Omnipool::sell(
			RuntimeOrigin::signed(BOB.into()),
			HDX,
			DAI,
			1_000_000_000_000,
			0
		));
		let total_shares = Referrals::total_shares();
		assert_eq!(total_shares, 1_096_680_718_407);
	});
}

#[test]
fn claiming_rewards_should_convert_all_assets_to_reward_asset() {
	Hydra::execute_with(|| {
		init_omnipool_with_oracle_for_block_12();
		let code =
			ReferralCode::<<Runtime as pallet_referrals::Config>::CodeLength>::truncate_from(b"BALLS69".to_vec());
		assert_ok!(Referrals::register_code(
			RuntimeOrigin::signed(ALICE.into()),
			code.clone()
		));
		assert_ok!(Referrals::link_code(RuntimeOrigin::signed(BOB.into()), code));
		assert_ok!(Omnipool::sell(
			RuntimeOrigin::signed(BOB.into()),
			HDX,
			DAI,
			1_000_000_000_000,
			0
		));
		let pot_balance = Currencies::free_balance(DAI, &Referrals::pot_account_id());
		assert!(pot_balance > 0);

		assert_ok!(Referrals::claim_rewards(RuntimeOrigin::signed(ALICE.into())));
		let pot_balance = Currencies::free_balance(DAI, &Referrals::pot_account_id());
		assert_eq!(pot_balance, 0);
	});
}

#[test]
fn trading_hdx_in_omnipool_should_skip_referrals_program() {
	Hydra::execute_with(|| {
		init_omnipool_with_oracle_for_block_12();
		let code =
			ReferralCode::<<Runtime as pallet_referrals::Config>::CodeLength>::truncate_from(b"BALLS69".to_vec());
		assert_ok!(Referrals::register_code(
			RuntimeOrigin::signed(ALICE.into()),
			code.clone()
		));
		assert_ok!(Referrals::link_code(RuntimeOrigin::signed(BOB.into()), code));
		assert_ok!(Omnipool::sell(
			RuntimeOrigin::signed(BOB.into()),
			DAI,
			HDX,
			10_000_000_000_000_000_000,
			0
		));
		let referrer_shares = Referrals::referrer_shares::<AccountId>(BOB.into());
		assert_eq!(referrer_shares, 0);
	});
}

#[test]
fn trading_in_omnipool_should_transfer_some_portion_of_fee_when_no_code_linked() {
	Hydra::execute_with(|| {
		init_omnipool_with_oracle_for_block_12();
		assert_ok!(Omnipool::sell(
			RuntimeOrigin::signed(BOB.into()),
			HDX,
			DAI,
			1_000_000_000_000,
			0
		));
		let pot_balance = Currencies::free_balance(DAI, &Referrals::pot_account_id());
		assert_eq!(pot_balance, 29_307_364_722_907_532);
		let external_shares = Referrals::trader_shares::<AccountId>(Staking::pot_account_id());
		let total_shares = Referrals::total_shares();
		assert_eq!(total_shares, external_shares);
	});
}

#[test]
fn trading_in_omnipool_should_use_global_rewards_when_not_set() {
	Hydra::execute_with(|| {
		init_omnipool_with_oracle_for_block_12();
		let code =
			ReferralCode::<<Runtime as pallet_referrals::Config>::CodeLength>::truncate_from(b"BALLS69".to_vec());
		assert_ok!(Referrals::register_code(
			RuntimeOrigin::signed(ALICE.into()),
			code.clone()
		));
		assert_ok!(Referrals::link_code(RuntimeOrigin::signed(BOB.into()), code));
		assert_ok!(Omnipool::sell(
			RuntimeOrigin::signed(BOB.into()),
			HDX,
			DAI,
			1_000_000_000_000,
			0
		));
		let referrer_shares = Referrals::referrer_shares::<AccountId>(ALICE.into());
		assert_eq!(referrer_shares, 131_950_592);
		let trader_shares = Referrals::trader_shares::<AccountId>(BOB.into());
		assert_eq!(trader_shares, 263_901_185);
		let external_shares = Referrals::trader_shares::<AccountId>(Staking::pot_account_id());
		assert_eq!(external_shares, 1_096_284_866_630);
		let total_shares = Referrals::total_shares();
		assert_eq!(total_shares, referrer_shares + trader_shares + external_shares);
	});
}

#[test]
fn trading_in_omnipool_should_use_asset_rewards_when_set() {
	Hydra::execute_with(|| {
		init_omnipool_with_oracle_for_block_12();
		assert_ok!(Referrals::set_reward_percentage(
			RuntimeOrigin::root(),
			DAI,
			pallet_referrals::Level::Tier0,
			FeeDistribution {
				referrer: Permill::from_percent(2),
				trader: Permill::from_percent(1),
				external: Permill::from_percent(10),
			}
		));
		let code =
			ReferralCode::<<Runtime as pallet_referrals::Config>::CodeLength>::truncate_from(b"BALLS69".to_vec());
		assert_ok!(Referrals::register_code(
			RuntimeOrigin::signed(ALICE.into()),
			code.clone()
		));
		assert_ok!(Referrals::link_code(RuntimeOrigin::signed(BOB.into()), code));
		assert_ok!(Omnipool::sell(
			RuntimeOrigin::signed(BOB.into()),
			HDX,
			DAI,
			1_000_000_000_000,
			0
		));
		let referrer_shares = Referrals::referrer_shares::<AccountId>(ALICE.into());
		assert_eq!(referrer_shares, 52_780_237);
		let trader_shares = Referrals::trader_shares::<AccountId>(BOB.into());
		assert_eq!(trader_shares, 26_390_118);
		let external_shares = Referrals::trader_shares::<AccountId>(Staking::pot_account_id());
		assert_eq!(external_shares, 1_095_625_113_667);
		let total_shares = Referrals::total_shares();
		assert_eq!(total_shares, referrer_shares + trader_shares + external_shares);

		let swapped_events = get_last_swapped_events();
		let last_two_swapped_events = &swapped_events[swapped_events.len() - 2..];
		pretty_assertions::assert_eq!(
			*last_two_swapped_events,
			vec![
				pallet_broadcast::Event::Swapped {
					swapper: BOB.into(),
					filler: Omnipool::protocol_account(),
					filler_type: Filler::Omnipool,
					operation: TradeOperation::ExactIn,
					inputs: vec![Asset::new(HDX, 1000000000000)],
					outputs: vec![Asset::new(LRNA, 1205768843)],
					fees: vec![Fee::new(LRNA, 602884, Destination::Burned)],
					operation_stack: vec![ExecutionType::Omnipool(0)],
				},
				pallet_broadcast::Event::Swapped {
					swapper: BOB.into(),
					filler: Omnipool::protocol_account(),
					filler_type: Filler::Omnipool,
					operation: TradeOperation::ExactIn,
					inputs: vec![Asset::new(LRNA, 1205165959)],
					outputs: vec![Asset::new(DAI, 26663424573622008)],
					fees: vec![
						Fee::new(DAI, 61356016373131, Destination::Account(Omnipool::protocol_account())),
						Fee::new(DAI, 9168140377593, Destination::Account(Referrals::pot_account_id()))
					],
					operation_stack: vec![ExecutionType::Omnipool(0)],
<<<<<<< HEAD
				}
=======
				},
>>>>>>> 3b4eabee
			]
		);
	});
}

#[test]
fn buying_hdx_in_omnipool_should_transfer_correct_fee() {
	Hydra::execute_with(|| {
		init_omnipool_with_oracle_for_block_12();
		assert_ok!(Staking::initialize_staking(RawOrigin::Root.into()));
		let staking_acc = Staking::pot_account_id();
		let ref_account = Referrals::pot_account_id();
		let orig_balance = Currencies::free_balance(DAI, &ref_account);
		let stak_orig_balance = Currencies::free_balance(HDX, &staking_acc);
		assert_ok!(Omnipool::buy(
			RuntimeOrigin::signed(BOB.into()),
			HDX,
			DAI,
			1_000_000_000_000,
			u128::MAX,
		));

		expect_hydra_last_events(vec![
			pallet_omnipool::Event::BuyExecuted {
				who: BOB.into(),
				asset_in: DAI,
				asset_out: HDX,
				amount_in: 26_835_579_541_620_354,
				amount_out: 1_000_000_000_000,
				hub_amount_in: 1_209_746_177,
				hub_amount_out: 1_209_141_304,
				asset_fee_amount: 2_794_789_078,
				protocol_fee_amount: 604_873,
			}
			.into(),
			pallet_broadcast::Event::Swapped {
				swapper: BOB.into(),
				filler: Omnipool::protocol_account(),
				filler_type: Filler::Omnipool,
				operation: TradeOperation::ExactOut,
				inputs: vec![Asset::new(DAI, 26_835_579_541_620_354)],
				outputs: vec![Asset::new(LRNA, 1_209_746_177)],
				fees: vec![Fee::new(LRNA, 604_873, Destination::Burned)],
				operation_stack: vec![ExecutionType::Omnipool(0)],
			}
			.into(),
			pallet_broadcast::Event::Swapped {
				swapper: BOB.into(),
				filler: Omnipool::protocol_account(),
				filler_type: Filler::Omnipool,
				operation: TradeOperation::ExactOut,
				inputs: vec![Asset::new(LRNA, 1_209_141_304)],
				outputs: vec![Asset::new(HDX, 1_000_000_000_000)],
				fees: vec![
					Fee::new(HDX, 1, Destination::Account(Omnipool::protocol_account())),
					Fee::new(HDX, 2794789077, Destination::Account(Staking::pot_account_id())),
				],
				operation_stack: vec![ExecutionType::Omnipool(0)],
			}
			.into(),
		]);

		let ref_dai_balance = Currencies::free_balance(DAI, &ref_account);
		let staking_balance = Currencies::free_balance(HDX, &staking_acc);
		assert_eq!(ref_dai_balance.abs_diff(orig_balance), 0);
		assert_eq!(staking_balance.abs_diff(stak_orig_balance), 2_794_789_077);
	});
}

#[test]
fn buying_with_hdx_in_omnipool_should_transfer_correct_fee() {
	Hydra::execute_with(|| {
		init_omnipool_with_oracle_for_block_12();
		assert_ok!(Staking::initialize_staking(RawOrigin::Root.into()));
		let staking_acc = Staking::pot_account_id();
		let ref_account = Referrals::pot_account_id();
		let orig_balance = Currencies::free_balance(DAI, &ref_account);
		let stak_orig_balance = Currencies::free_balance(HDX, &staking_acc);
		assert_ok!(Omnipool::buy(
			RuntimeOrigin::signed(BOB.into()),
			DAI,
			HDX,
			1_000_000_000_000_000_000,
			u128::MAX,
		));

		expect_hydra_last_events(vec![
			pallet_omnipool::Event::BuyExecuted {
				who: BOB.into(),
				asset_in: HDX,
				asset_out: DAI,
				amount_in: 37_506_757_329_085,
				amount_out: 1_000_000_000_000_000_000,
				hub_amount_in: 45_222_713_080,
				hub_amount_out: 45_200_101_724,
				asset_fee_amount: 2_644_977_450_514_458,
				protocol_fee_amount: 22_611_356,
			}
			.into(),
			pallet_broadcast::Event::Swapped {
				swapper: BOB.into(),
				filler: Omnipool::protocol_account(),
				filler_type: pallet_broadcast::types::Filler::Omnipool,
				operation: pallet_broadcast::types::TradeOperation::ExactOut,
				inputs: vec![Asset::new(HDX, 37_506_757_329_085)],
				outputs: vec![Asset::new(LRNA, 45_222_713_080)],
				fees: vec![Fee::new(LRNA, 22_611_356, Destination::Burned)],
				operation_stack: vec![ExecutionType::Omnipool(0)],
			}
			.into(),
			pallet_broadcast::Event::Swapped {
				swapper: BOB.into(),
				filler: Omnipool::protocol_account(),
				filler_type: pallet_broadcast::types::Filler::Omnipool,
				operation: pallet_broadcast::types::TradeOperation::ExactOut,
				inputs: vec![Asset::new(LRNA, 45_200_101_724)],
				outputs: vec![Asset::new(DAI, 1_000_000_000_000_000_000)],
				fees: vec![
					Fee::new(
						DAI,
						1322488725257230,
						Destination::Account(Omnipool::protocol_account()),
					),
					Fee::new(DAI, 1322488725257228, Destination::Account(Referrals::pot_account_id())),
				],
				operation_stack: vec![ExecutionType::Omnipool(0)],
			}
			.into(),
		]);

		let ref_dai_balance = Currencies::free_balance(DAI, &ref_account);
		let staking_balance = Currencies::free_balance(HDX, &staking_acc);
		assert_eq!(ref_dai_balance.abs_diff(orig_balance), 2_644_977_450_514_458 / 2 - 1);
		assert_eq!(staking_balance.abs_diff(stak_orig_balance), 0);
	});
}

#[test]
fn trading_in_omnipool_should_increase_staking_shares_when_no_code_linked() {
	Hydra::execute_with(|| {
		init_omnipool_with_oracle_for_block_12();
		assert_ok!(Omnipool::sell(
			RuntimeOrigin::signed(BOB.into()),
			HDX,
			DAI,
			1_000_000_000_000,
			0
		));
		let staking_acc = Staking::pot_account_id();

		let staking_shares = Referrals::trader_shares::<AccountId>(staking_acc);
		assert_eq!(staking_shares, 1_096_680_718_408);

		let total_shares = Referrals::total_shares();
		assert_eq!(total_shares, staking_shares);
	});
}

#[test]
fn transfer_using_mutate_should_emit_event() {
	// In our 1.1.0 upgrade, we introduced in issue where events weren't emitted
	// for the native asset from fungibles::Mutate trait.
	// This tests verifies the fix.
	use frame_support::traits::fungibles::Mutate;
	use frame_support::traits::tokens::Preservation;

	Hydra::execute_with(|| {
		assert_ok!(<Runtime as pallet_referrals::Config>::Currency::transfer(
			HDX,
			&ALICE.into(),
			&BOB.into(),
			1_000_000_000_000,
			Preservation::Preserve
		));

		expect_hydra_last_events(vec![pallet_balances::Event::Transfer {
			from: ALICE.into(),
			to: BOB.into(),
			amount: 1_000_000_000_000,
		}
		.into()])
	});
}

fn init_omnipool() {
	let native_price = FixedU128::from_inner(1201500000000000);
	let stable_price = FixedU128::from_inner(45_000_000_000);

	let native_position_id = hydradx_runtime::Omnipool::next_position_id();

	assert_ok!(hydradx_runtime::Omnipool::add_token(
		hydradx_runtime::RuntimeOrigin::root(),
		HDX,
		native_price,
		Permill::from_percent(10),
		AccountId::from(ALICE),
	));

	let stable_position_id = hydradx_runtime::Omnipool::next_position_id();

	assert_ok!(hydradx_runtime::Omnipool::add_token(
		hydradx_runtime::RuntimeOrigin::root(),
		DAI,
		stable_price,
		Permill::from_percent(100),
		AccountId::from(ALICE),
	));

	assert_ok!(hydradx_runtime::Omnipool::add_token(
		hydradx_runtime::RuntimeOrigin::root(),
		ETH,
		stable_price,
		Permill::from_percent(100),
		AccountId::from(ALICE),
	));

	assert_ok!(hydradx_runtime::Omnipool::sacrifice_position(
		hydradx_runtime::RuntimeOrigin::signed(ALICE.into()),
		native_position_id,
	));

	assert_ok!(hydradx_runtime::Omnipool::sacrifice_position(
		hydradx_runtime::RuntimeOrigin::signed(ALICE.into()),
		stable_position_id,
	));
}

fn init_omnipool_with_oracle_for_block_12() {
	init_omnipool();
	do_trade_to_populate_oracle(DAI, HDX, UNITS);
	set_relaychain_block_number(12);
	do_trade_to_populate_oracle(DAI, HDX, UNITS);
}

fn do_trade_to_populate_oracle(asset_1: AssetId, asset_2: AssetId, amount: Balance) {
	assert_ok!(Tokens::set_balance(
		RawOrigin::Root.into(),
		CHARLIE.into(),
		LRNA,
		1000000000000 * UNITS,
		0,
	));

	assert_ok!(Omnipool::sell(
		RuntimeOrigin::signed(CHARLIE.into()),
		LRNA,
		asset_1,
		amount,
		Balance::MIN
	));

	assert_ok!(Omnipool::sell(
		RuntimeOrigin::signed(CHARLIE.into()),
		LRNA,
		asset_2,
		amount,
		Balance::MIN
	));
	seed_pot_account();
}

fn seed_pot_account() {
	assert_ok!(Currencies::update_balance(
		RawOrigin::Root.into(),
		Referrals::pot_account_id(),
		HDX,
		(10 * UNITS) as i128,
	));
}

use pallet_broadcast::types::ExecutionType;
use scraper::ALICE;
use sp_core::crypto::Ss58Codec;

pub const PARACHAIN_CODES: [(&str, &str); 12] = [
	("MOONBEAM", "7LCt6dFmtiRrwZv2YyEgQWW3GxsGX3Krmgzv9Xj7GQ9tG2j8"),
	("ASSETHUB", "7LCt6dFqtxzdKVB2648jWW9d85doiFfLSbZJDNAMVJNxh5rJ"),
	("INTERLAY", "7LCt6dFsW7xwUutdYad3oeQ1zfQvZ9THXbBupWLqpd72bmnM"),
	("CENTRIFUGE", "7LCt6dFsJVukxnxpix9KcTkwu2kWQnXARsy6BuBHEL54NcS6"),
	("ASTAR", "7LCt6dFnHxYDyomeCEC8nsnBUEC6omC6y7SZQk4ESzDpiDYo"),
	("BIFROST", "7LCt6dFs6sraSg31uKfbRH7soQ66GRb3LAkGZJ1ie3369crq"),
	("ZEITGEIST", "7LCt6dFCEKr7CctCKBb6CcQdV9iHDue3JcpxkkFCqJZbk3Xk"),
	("PHALA", "7LCt6dFt6z8V3Gg41U4EPCKEHZQAzEFepirNiKqXbWCwHECN"),
	("UNIQUE", "7LCt6dFtWEEr5WXfej1gmZbNUpj1Gx7u29J1yYAen6GsjQTj"),
	("NODLE", "7LCt6dFrJPdrNCKncokgeYZbQsSRgyrYwKrz2sMUGruDF9gJ"),
	("SUBSOCIAL", "7LCt6dFE2vLjshEThqtdwGAGMqg2XA39C1pMSCjG9wsKnR2Q"),
	("POLKADOT", "7KQx4f7yU3hqZHfvDVnSfe6mpgAT8Pxyr67LXHV6nsbZo3Tm"),
];

#[test]
fn verify_preregisters_codes() {
	Hydra::execute_with(|| {
		pallet_referrals::migration::preregister_parachain_codes::<hydradx_runtime::Runtime>();
		for (code, account) in PARACHAIN_CODES.into_iter() {
			let code =
				ReferralCode::<<Runtime as pallet_referrals::Config>::CodeLength>::try_from(code.as_bytes().to_vec())
					.unwrap();
			let a = Referrals::referral_account(code);
			assert_eq!(
				a.unwrap().to_ss58check_with_version(Ss58AddressFormat::custom(63)),
				account
			);
		}
	});
}<|MERGE_RESOLUTION|>--- conflicted
+++ resolved
@@ -353,11 +353,7 @@
 						Fee::new(DAI, 9168140377593, Destination::Account(Referrals::pot_account_id()))
 					],
 					operation_stack: vec![ExecutionType::Omnipool(0)],
-<<<<<<< HEAD
-				}
-=======
 				},
->>>>>>> 3b4eabee
 			]
 		);
 	});
