--- conflicted
+++ resolved
@@ -361,22 +361,13 @@
 					trades
 				));
 
-<<<<<<< HEAD
 				//Assert
 				assert_eq!(
-					hydradx_runtime::Balances::free_balance(&AccountId::from(ALICE)),
+					hydradx_runtime::Balances::free_balance(AccountId::from(ALICE)),
 					ALICE_INITIAL_NATIVE_BALANCE - amount_to_sell
 				);
-
 				TransactionOutcome::Commit(DispatchResult::Ok(()))
 			});
-=======
-			//Assert
-			assert_eq!(
-				hydradx_runtime::Balances::free_balance(AccountId::from(ALICE)),
-				ALICE_INITIAL_NATIVE_BALANCE - amount_to_sell
-			);
->>>>>>> 9d16f6b4
 		});
 	}
 
@@ -432,19 +423,11 @@
 					trades
 				));
 
-<<<<<<< HEAD
 				//Assert
 				assert_eq!(
-					hydradx_runtime::Balances::free_balance(&AccountId::from(ALICE)),
+					hydradx_runtime::Balances::free_balance(AccountId::from(ALICE)),
 					ALICE_INITIAL_NATIVE_BALANCE - amount_to_sell
 				);
-=======
-			//Assert
-			assert_eq!(
-				hydradx_runtime::Balances::free_balance(AccountId::from(ALICE)),
-				ALICE_INITIAL_NATIVE_BALANCE - amount_to_sell
-			);
->>>>>>> 9d16f6b4
 
 				assert_balance!(ALICE.into(), pool_id, 4638992258357);
 
@@ -2440,7 +2423,6 @@
 					));
 					assert_eq!(Router::route(asset_pair).unwrap(), route1);
 
-<<<<<<< HEAD
 					//We set the cheaper one so it should replace
 					assert_ok!(Router::set_route(
 						hydradx_runtime::RuntimeOrigin::signed(ALICE.into()),
@@ -2451,25 +2433,13 @@
 
 					//We try to set back the more expensive but did not replace
 					assert_noop!(
-						Router::set_route(
-							hydradx_runtime::RuntimeOrigin::signed(ALICE.into()),
-							asset_pair,
-							route1.clone()
-						),
+						Router::set_route(hydradx_runtime::RuntimeOrigin::signed(ALICE.into()), asset_pair, route1),
 						pallet_route_executor::Error::<hydradx_runtime::Runtime>::RouteUpdateIsNotSuccessful
 					);
 					assert_eq!(Router::route(asset_pair).unwrap(), route2_cheaper);
 
 					TransactionOutcome::Commit(DispatchResult::Ok(()))
 				});
-=======
-				//We try to set back the more expensive but did not replace
-				assert_noop!(
-					Router::set_route(hydradx_runtime::RuntimeOrigin::signed(ALICE.into()), asset_pair, route1),
-					pallet_route_executor::Error::<hydradx_runtime::Runtime>::RouteUpdateIsNotSuccessful
-				);
-				assert_eq!(Router::route(asset_pair).unwrap(), route2_cheaper);
->>>>>>> 9d16f6b4
 			});
 		}
 	}
