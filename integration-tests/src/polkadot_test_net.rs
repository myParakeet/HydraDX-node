#![cfg(test)]
pub use hydradx_runtime::{AccountId, VestingPalletId};

use frame_support::PalletId;
use pallet_transaction_multi_payment::Price;
use primitives::{AssetId, Balance};

pub const ALICE: [u8; 32] = [4u8; 32];
pub const BOB: [u8; 32] = [5u8; 32];
pub const CHARLIE: [u8; 32] = [6u8; 32];
pub const DAVE: [u8; 32] = [7u8; 32];

pub const UNITS: Balance = 1_000_000_000_000;
pub const LRNA: AssetId = 1;
pub const ASSET_2: AssetId = 2;

pub const ACALA_PARA_ID: u32 = 2_000;
pub const HYDRA_PARA_ID: u32 = 2_034;

pub const ALICE_INITIAL_NATIVE_BALANCE_ON_OTHER_PARACHAIN: Balance = 200 * UNITS;
pub const ALICE_INITIAL_NATIVE_BALANCE: Balance = 200 * UNITS;
pub const ALICE_INITIAL_ASSET_1_BALANCE: Balance = 500 * UNITS;
pub const BOB_INITIAL_NATIVE_BALANCE: Balance = 1_000 * UNITS;

//pub const HDX: AssetId = 0;
pub const LRNA: AssetId = 1;
pub const DAI: AssetId = 2;
pub const DOT: AssetId = 3;

use cumulus_primitives_core::ParaId;
//use cumulus_primitives_core::relay_chain::AccountId;
use frame_support::traits::GenesisBuild;
use frame_support::weights::Weight;
use polkadot_primitives::v2::{BlockNumber, MAX_CODE_SIZE, MAX_POV_SIZE};
use polkadot_runtime_parachains::configuration::HostConfiguration;
use sp_runtime::traits::AccountIdConversion;

use hydradx_runtime::NativeExistentialDeposit;
use xcm_emulator::{decl_test_network, decl_test_parachain, decl_test_relay_chain};

decl_test_relay_chain! {
	pub struct PolkadotRelay {
		Runtime = polkadot_runtime::Runtime,
		XcmConfig = polkadot_runtime::xcm_config::XcmConfig,
		new_ext = polkadot_ext(),
	}
}

decl_test_parachain! {
	pub struct Hydra{
		Runtime = hydradx_runtime::Runtime,
		Origin = hydradx_runtime::Origin,
		XcmpMessageHandler = hydradx_runtime::XcmpQueue,
		DmpMessageHandler = hydradx_runtime::DmpQueue,
		new_ext = hydra_ext(),
	}
}

decl_test_parachain! {
	pub struct Acala{
		Runtime = hydradx_runtime::Runtime,
		Origin = hydradx_runtime::Origin,
		XcmpMessageHandler = hydradx_runtime::XcmpQueue,
		DmpMessageHandler = hydradx_runtime::DmpQueue,
		new_ext = acala_ext(),
	}
}

decl_test_network! {
	pub struct TestNet {
		relay_chain = PolkadotRelay,
		parachains = vec![
			(2000, Acala),
			(2034, Hydra),
		],
	}
}

fn default_parachains_host_configuration() -> HostConfiguration<BlockNumber> {
	HostConfiguration {
		minimum_validation_upgrade_delay: 5,
		validation_upgrade_cooldown: 5u32,
		validation_upgrade_delay: 5,
		code_retention_period: 1200,
		max_code_size: MAX_CODE_SIZE,
		max_pov_size: MAX_POV_SIZE,
		max_head_data_size: 32 * 1024,
		group_rotation_frequency: 20,
		chain_availability_period: 4,
		thread_availability_period: 4,
		max_upward_queue_count: 8,
		max_upward_queue_size: 1024 * 1024,
		max_downward_message_size: 1024,
		ump_service_total_weight: Weight::from_ref_time(4 * 1_000_000_000),
		max_upward_message_size: 50 * 1024,
		max_upward_message_num_per_candidate: 5,
		hrmp_sender_deposit: 0,
		hrmp_recipient_deposit: 0,
		hrmp_channel_max_capacity: 8,
		hrmp_channel_max_total_size: 8 * 1024,
		hrmp_max_parachain_inbound_channels: 4,
		hrmp_max_parathread_inbound_channels: 4,
		hrmp_channel_max_message_size: 1024 * 1024,
		hrmp_max_parachain_outbound_channels: 4,
		hrmp_max_parathread_outbound_channels: 4,
		hrmp_max_message_num_per_candidate: 5,
		dispute_period: 6,
		no_show_slots: 2,
		n_delay_tranches: 25,
		needed_approvals: 2,
		relay_vrf_modulo_samples: 2,
		zeroth_delay_tranche_width: 0,
		..Default::default()
	}
}

pub fn polkadot_ext() -> sp_io::TestExternalities {
	use polkadot_runtime::{Runtime, System};

	let mut t = frame_system::GenesisConfig::default()
		.build_storage::<Runtime>()
		.unwrap();

	pallet_balances::GenesisConfig::<Runtime> {
		balances: vec![
			(AccountId::from(ALICE), 2_002 * UNITS),
			(ParaId::from(HYDRA_PARA_ID).into_account_truncating(), 10 * UNITS),
		],
	}
	.assimilate_storage(&mut t)
	.unwrap();

	polkadot_runtime_parachains::configuration::GenesisConfig::<Runtime> {
		config: default_parachains_host_configuration(),
	}
	.assimilate_storage(&mut t)
	.unwrap();

	<pallet_xcm::GenesisConfig as GenesisBuild<Runtime>>::assimilate_storage(
		&pallet_xcm::GenesisConfig {
			safe_xcm_version: Some(2),
		},
		&mut t,
	)
	.unwrap();

	let mut ext = sp_io::TestExternalities::new(t);
	ext.execute_with(|| System::set_block_number(1));
	ext
}

pub fn hydra_ext() -> sp_io::TestExternalities {
	use frame_support::traits::OnInitialize;
	use hydradx_runtime::{MultiTransactionPayment, Runtime, System};

	let stable_amount = 50_000 * UNITS * 1_000_000;
	let native_amount = 936_329_588_000_000_000;
	let dot_amount = 87_719_298_250_000_u128;
	let omnipool_account = hydradx_runtime::Omnipool::protocol_account();

	let existential_deposit = NativeExistentialDeposit::get();

	let mut t = frame_system::GenesisConfig::default()
		.build_storage::<Runtime>()
		.unwrap();

	pallet_balances::GenesisConfig::<Runtime> {
		balances: vec![
			(AccountId::from(ALICE), ALICE_INITIAL_NATIVE_BALANCE),
			(AccountId::from(BOB), BOB_INITIAL_NATIVE_BALANCE),
			(AccountId::from(CHARLIE), 1_000 * UNITS),
			(AccountId::from(DAVE), 1_000 * UNITS),
			(omnipool_account.clone(), native_amount),
			(vesting_account(), 10_000 * UNITS),
			(omnipool_protocol_account(), 1_000 * UNITS),
		],
	}
	.assimilate_storage(&mut t)
	.unwrap();

	pallet_asset_registry::GenesisConfig::<Runtime> {
		asset_names: vec![
			(b"LRNA".to_vec(), 1_000u128),
			(b"DAI".to_vec(), 1_000u128),
			(b"USDC".to_vec(), 1_000u128),
		],
		native_asset_name: b"HDX".to_vec(),
		native_existential_deposit: existential_deposit,
	}
	.assimilate_storage(&mut t)
	.unwrap();

	<parachain_info::GenesisConfig as GenesisBuild<Runtime>>::assimilate_storage(
		&parachain_info::GenesisConfig {
			parachain_id: HYDRA_PARA_ID.into(),
		},
		&mut t,
	)
	.unwrap();
	orml_tokens::GenesisConfig::<Runtime> {
		balances: vec![
<<<<<<< HEAD
			(AccountId::from(ALICE), LRNA, ALICE_INITIAL_ASSET_1_BALANCE),
			(AccountId::from(ALICE), ASSET_2, 200 * UNITS),
			(AccountId::from(BOB), LRNA, 1_000 * UNITS),
			(AccountId::from(CHARLIE), LRNA, 1_000 * UNITS),
			(AccountId::from(DAVE), LRNA, 1_000 * UNITS),
			(omnipool_protocol_account(), ASSET_2, 1_000 * UNITS),
=======
			(AccountId::from(ALICE), 1, 200 * UNITS),
			(AccountId::from(ALICE), 2, 200 * UNITS),
			(AccountId::from(BOB), 1, 1_000 * UNITS),
			(AccountId::from(BOB), DAI, 1_000 * UNITS * 1_000_000),
			(AccountId::from(CHARLIE), 1, 1_000 * UNITS),
			(AccountId::from(DAVE), 1, 1_000 * UNITS),
			(AccountId::from(DAVE), DAI, 1_000 * UNITS * 1_000_000),
			(omnipool_account.clone(), DAI, stable_amount),
			(omnipool_account, DOT, dot_amount),
>>>>>>> 7f22f114
		],
	}
	.assimilate_storage(&mut t)
	.unwrap();

	<pallet_xcm::GenesisConfig as GenesisBuild<Runtime>>::assimilate_storage(
		&pallet_xcm::GenesisConfig {
			safe_xcm_version: Some(2),
		},
		&mut t,
	)
	.unwrap();

	pallet_transaction_multi_payment::GenesisConfig::<Runtime> {
		currencies: vec![(1, Price::from(1)), (DAI, Price::from(1))],
		account_currencies: vec![],
	}
	.assimilate_storage(&mut t)
	.unwrap();

	let mut ext = sp_io::TestExternalities::new(t);
	ext.execute_with(|| {
		System::set_block_number(1);
		// Make sure the prices are up-to-date.
		MultiTransactionPayment::on_initialize(1);
	});
	ext
}

pub fn acala_ext() -> sp_io::TestExternalities {
	use hydradx_runtime::{Runtime, System};

	let mut t = frame_system::GenesisConfig::default()
		.build_storage::<Runtime>()
		.unwrap();

	pallet_balances::GenesisConfig::<Runtime> {
		balances: vec![(AccountId::from(ALICE), ALICE_INITIAL_NATIVE_BALANCE_ON_OTHER_PARACHAIN)],
	}
	.assimilate_storage(&mut t)
	.unwrap();

	<parachain_info::GenesisConfig as GenesisBuild<Runtime>>::assimilate_storage(
		&parachain_info::GenesisConfig {
			parachain_id: ACALA_PARA_ID.into(),
		},
		&mut t,
	)
	.unwrap();

	<pallet_xcm::GenesisConfig as GenesisBuild<Runtime>>::assimilate_storage(
		&pallet_xcm::GenesisConfig {
			safe_xcm_version: Some(2),
		},
		&mut t,
	)
	.unwrap();

	let mut ext = sp_io::TestExternalities::new(t);
	ext.execute_with(|| System::set_block_number(1));
	ext
}

pub fn vesting_account() -> AccountId {
	VestingPalletId::get().into_account_truncating()
}

pub fn omnipool_protocol_account() -> AccountId {
	PalletId(*b"omnipool").into_account_truncating()
}

fn last_hydra_events(n: usize) -> Vec<hydradx_runtime::Event> {
	frame_system::Pallet::<hydradx_runtime::Runtime>::events()
		.into_iter()
		.rev()
		.take(n)
		.rev()
		.map(|e| e.event)
		.collect()
}

pub fn expect_hydra_events(e: Vec<hydradx_runtime::Event>) {
	assert_eq!(last_hydra_events(e.len()), e);
}<|MERGE_RESOLUTION|>--- conflicted
+++ resolved
@@ -1,7 +1,6 @@
 #![cfg(test)]
 pub use hydradx_runtime::{AccountId, VestingPalletId};
 
-use frame_support::PalletId;
 use pallet_transaction_multi_payment::Price;
 use primitives::{AssetId, Balance};
 
@@ -11,15 +10,12 @@
 pub const DAVE: [u8; 32] = [7u8; 32];
 
 pub const UNITS: Balance = 1_000_000_000_000;
-pub const LRNA: AssetId = 1;
-pub const ASSET_2: AssetId = 2;
 
 pub const ACALA_PARA_ID: u32 = 2_000;
 pub const HYDRA_PARA_ID: u32 = 2_034;
 
 pub const ALICE_INITIAL_NATIVE_BALANCE_ON_OTHER_PARACHAIN: Balance = 200 * UNITS;
 pub const ALICE_INITIAL_NATIVE_BALANCE: Balance = 200 * UNITS;
-pub const ALICE_INITIAL_ASSET_1_BALANCE: Balance = 500 * UNITS;
 pub const BOB_INITIAL_NATIVE_BALANCE: Balance = 1_000 * UNITS;
 
 //pub const HDX: AssetId = 0;
@@ -172,7 +168,6 @@
 			(AccountId::from(DAVE), 1_000 * UNITS),
 			(omnipool_account.clone(), native_amount),
 			(vesting_account(), 10_000 * UNITS),
-			(omnipool_protocol_account(), 1_000 * UNITS),
 		],
 	}
 	.assimilate_storage(&mut t)
@@ -199,24 +194,15 @@
 	.unwrap();
 	orml_tokens::GenesisConfig::<Runtime> {
 		balances: vec![
-<<<<<<< HEAD
-			(AccountId::from(ALICE), LRNA, ALICE_INITIAL_ASSET_1_BALANCE),
-			(AccountId::from(ALICE), ASSET_2, 200 * UNITS),
+			(AccountId::from(ALICE), LRNA, 200 * UNITS),
+			(AccountId::from(ALICE), DAI, 200 * UNITS),
 			(AccountId::from(BOB), LRNA, 1_000 * UNITS),
+			(AccountId::from(BOB), DAI, 1_000 * UNITS * 1_000_000),
 			(AccountId::from(CHARLIE), LRNA, 1_000 * UNITS),
 			(AccountId::from(DAVE), LRNA, 1_000 * UNITS),
-			(omnipool_protocol_account(), ASSET_2, 1_000 * UNITS),
-=======
-			(AccountId::from(ALICE), 1, 200 * UNITS),
-			(AccountId::from(ALICE), 2, 200 * UNITS),
-			(AccountId::from(BOB), 1, 1_000 * UNITS),
-			(AccountId::from(BOB), DAI, 1_000 * UNITS * 1_000_000),
-			(AccountId::from(CHARLIE), 1, 1_000 * UNITS),
-			(AccountId::from(DAVE), 1, 1_000 * UNITS),
 			(AccountId::from(DAVE), DAI, 1_000 * UNITS * 1_000_000),
 			(omnipool_account.clone(), DAI, stable_amount),
 			(omnipool_account, DOT, dot_amount),
->>>>>>> 7f22f114
 		],
 	}
 	.assimilate_storage(&mut t)
@@ -282,10 +268,6 @@
 
 pub fn vesting_account() -> AccountId {
 	VestingPalletId::get().into_account_truncating()
-}
-
-pub fn omnipool_protocol_account() -> AccountId {
-	PalletId(*b"omnipool").into_account_truncating()
 }
 
 fn last_hydra_events(n: usize) -> Vec<hydradx_runtime::Event> {
