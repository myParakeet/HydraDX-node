#![cfg(test)]
use frame_support::{
	assert_ok,
	dispatch::{Dispatchable, GetCallMetadata},
	sp_runtime::{
		traits::{AccountIdConversion, Block as BlockT},
		FixedU128, Permill,
	},
	traits::GenesisBuild,
	weights::Weight,
};
pub use hydradx_runtime::{AccountId, Currencies, NativeExistentialDeposit, Treasury, VestingPalletId};
use pallet_transaction_multi_payment::Price;
pub use primitives::{constants::chain::CORE_ASSET_ID, AssetId, Balance, Moment};

use cumulus_primitives_core::ParaId;
use cumulus_test_relay_sproof_builder::RelayStateSproofBuilder;
//use cumulus_primitives_core::relay_chain::AccountId;
use polkadot_primitives::v2::{BlockNumber, MAX_CODE_SIZE, MAX_POV_SIZE};
use polkadot_runtime_parachains::configuration::HostConfiguration;
use xcm_emulator::{decl_test_network, decl_test_parachain, decl_test_relay_chain};

pub const ALICE: [u8; 32] = [4u8; 32];
pub const BOB: [u8; 32] = [5u8; 32];
pub const CHARLIE: [u8; 32] = [6u8; 32];
pub const DAVE: [u8; 32] = [7u8; 32];
//This account received insufficient asset before sufficiency check.
pub const GRANDFATHERED_UNPAID_ED: [u8; 32] = [8u8; 32];

pub const UNITS: Balance = 1_000_000_000_000;

pub const ACALA_PARA_ID: u32 = 2_000;
pub const HYDRA_PARA_ID: u32 = 2_034;
pub const MOONBEAM_PARA_ID: u32 = 2_004;
pub const INTERLAY_PARA_ID: u32 = 2_032;

pub const ALICE_INITIAL_NATIVE_BALANCE: Balance = 1_000 * UNITS;
pub const ALICE_INITIAL_DAI_BALANCE: Balance = 2_000 * UNITS;
pub const ALICE_INITIAL_LRNA_BALANCE: Balance = 200 * UNITS;
pub const ALICE_INITIAL_DOT_BALANCE: Balance = 2_000 * UNITS;
pub const BOB_INITIAL_DAI_BALANCE: Balance = 1_000_000_000 * UNITS;
pub const BOB_INITIAL_NATIVE_BALANCE: Balance = 1_000 * UNITS;
pub const CHARLIE_INITIAL_LRNA_BALANCE: Balance = 1_000 * UNITS;

pub fn parachain_reserve_account() -> AccountId {
	polkadot_parachain::primitives::Sibling::from(ACALA_PARA_ID).into_account_truncating()
}

pub const HDX: AssetId = 0;
pub const LRNA: AssetId = 1;
pub const DAI: AssetId = 2;
pub const DOT: AssetId = 3;
pub const ETH: AssetId = 4;
pub const BTC: AssetId = 5;
pub const ACA: AssetId = 6;
pub const PEPE: AssetId = 420;

pub const NOW: Moment = 1689844300000; // unix time in milliseconds

decl_test_relay_chain! {
	pub struct PolkadotRelay {
		Runtime = polkadot_runtime::Runtime,
		XcmConfig = polkadot_runtime::xcm_config::XcmConfig,
		new_ext = polkadot_ext(),
	}
}

decl_test_parachain! {
	pub struct Hydra{
		Runtime = hydradx_runtime::Runtime,
		RuntimeOrigin = hydradx_runtime::RuntimeOrigin,
		XcmpMessageHandler = hydradx_runtime::XcmpQueue,
		DmpMessageHandler = hydradx_runtime::DmpQueue,
		new_ext = hydra_ext(),
	}
}

decl_test_parachain! {
	pub struct Acala{
		Runtime = hydradx_runtime::Runtime,
		RuntimeOrigin = hydradx_runtime::RuntimeOrigin,
		XcmpMessageHandler = hydradx_runtime::XcmpQueue,
		DmpMessageHandler = hydradx_runtime::DmpQueue,
		new_ext = para_ext(ACALA_PARA_ID),
	}
}

decl_test_parachain! {
	pub struct Moonbeam{
		Runtime = hydradx_runtime::Runtime,
		RuntimeOrigin = hydradx_runtime::RuntimeOrigin,
		XcmpMessageHandler = hydradx_runtime::XcmpQueue,
		DmpMessageHandler = hydradx_runtime::DmpQueue,
		new_ext = para_ext(MOONBEAM_PARA_ID),
	}
}

decl_test_parachain! {
	pub struct Interlay {
		Runtime = hydradx_runtime::Runtime,
		RuntimeOrigin = hydradx_runtime::RuntimeOrigin,
		XcmpMessageHandler = hydradx_runtime::XcmpQueue,
		DmpMessageHandler = hydradx_runtime::DmpQueue,
		new_ext = para_ext(INTERLAY_PARA_ID),
	}
}

decl_test_network! {
	pub struct TestNet {
		relay_chain = PolkadotRelay,
		parachains = vec![
			(2000, Acala),
			(2004, Moonbeam),
			(2032, Interlay),
			(2034, Hydra),
		],
	}
}

fn default_parachains_host_configuration() -> HostConfiguration<BlockNumber> {
	HostConfiguration {
		minimum_validation_upgrade_delay: 5,
		validation_upgrade_cooldown: 5u32,
		validation_upgrade_delay: 5,
		code_retention_period: 1200,
		max_code_size: MAX_CODE_SIZE,
		max_pov_size: MAX_POV_SIZE,
		max_head_data_size: 32 * 1024,
		group_rotation_frequency: 20,
		chain_availability_period: 4,
		thread_availability_period: 4,
		max_upward_queue_count: 8,
		max_upward_queue_size: 1024 * 1024,
		max_downward_message_size: 1024,
		ump_service_total_weight: Weight::from_ref_time(4 * 1_000_000_000),
		max_upward_message_size: 50 * 1024,
		max_upward_message_num_per_candidate: 5,
		hrmp_sender_deposit: 0,
		hrmp_recipient_deposit: 0,
		hrmp_channel_max_capacity: 8,
		hrmp_channel_max_total_size: 8 * 1024,
		hrmp_max_parachain_inbound_channels: 4,
		hrmp_max_parathread_inbound_channels: 4,
		hrmp_channel_max_message_size: 1024 * 1024,
		hrmp_max_parachain_outbound_channels: 4,
		hrmp_max_parathread_outbound_channels: 4,
		hrmp_max_message_num_per_candidate: 5,
		dispute_period: 6,
		no_show_slots: 2,
		n_delay_tranches: 25,
		needed_approvals: 2,
		relay_vrf_modulo_samples: 2,
		zeroth_delay_tranche_width: 0,
		..Default::default()
	}
}

pub fn polkadot_ext() -> sp_io::TestExternalities {
	use polkadot_runtime::{Runtime, System};

	let mut t = frame_system::GenesisConfig::default()
		.build_storage::<Runtime>()
		.unwrap();

	pallet_balances::GenesisConfig::<Runtime> {
		balances: vec![
			(AccountId::from(ALICE), 2_002 * UNITS),
			(ParaId::from(HYDRA_PARA_ID).into_account_truncating(), 10 * UNITS),
		],
	}
	.assimilate_storage(&mut t)
	.unwrap();

	polkadot_runtime_parachains::configuration::GenesisConfig::<Runtime> {
		config: default_parachains_host_configuration(),
	}
	.assimilate_storage(&mut t)
	.unwrap();

	<pallet_xcm::GenesisConfig as GenesisBuild<Runtime>>::assimilate_storage(
		&pallet_xcm::GenesisConfig {
			safe_xcm_version: Some(3),
		},
		&mut t,
	)
	.unwrap();

	let mut ext = sp_io::TestExternalities::new(t);
	ext.execute_with(|| System::set_block_number(1));
	ext
}

pub fn hydra_ext() -> sp_io::TestExternalities {
	use frame_support::traits::OnInitialize;
	use hydradx_runtime::{MultiTransactionPayment, Runtime, System, Timestamp};

	let stable_amount = 50_000 * UNITS * 1_000_000;
	let native_amount = 936_329_588_000_000_000;
	let dot_amount = 87_719_298_250_000_u128;
	let eth_amount = 63_750_000_000_000_000_000u128;
	let btc_amount = 1_000_000_000u128;
	let omnipool_account = hydradx_runtime::Omnipool::protocol_account();
	let staking_account = pallet_staking::Pallet::<hydradx_runtime::Runtime>::pot_account_id();

	let existential_deposit = NativeExistentialDeposit::get();

	let mut t = frame_system::GenesisConfig::default()
		.build_storage::<Runtime>()
		.unwrap();

	pallet_balances::GenesisConfig::<Runtime> {
		balances: vec![
			(AccountId::from(ALICE), ALICE_INITIAL_NATIVE_BALANCE),
			(AccountId::from(BOB), BOB_INITIAL_NATIVE_BALANCE),
			(AccountId::from(CHARLIE), 1_000 * UNITS),
			(AccountId::from(DAVE), 1_000 * UNITS),
			(omnipool_account.clone(), native_amount),
			(vesting_account(), 10_000 * UNITS),
			(staking_account, UNITS),
		],
	}
	.assimilate_storage(&mut t)
	.unwrap();

	pallet_asset_registry::GenesisConfig::<Runtime> {
		registered_assets: vec![
<<<<<<< HEAD
			(Some(LRNA), Some(b"LRNA".to_vec()), 1_000u128, None, None, None, true),
			(Some(DAI), Some(b"DAI".to_vec()), 1_000u128, None, None, None, true),
			(Some(DOT), Some(b"DOT".to_vec()), 1_000u128, None, None, None, true),
			(Some(ETH), Some(b"ETH".to_vec()), 1_000u128, None, None, None, true),
			(Some(BTC), Some(b"BTC".to_vec()), 1_000u128, None, None, None, true),
			(Some(ACA), Some(b"ACA".to_vec()), 1_000u128, None, None, None, true),
=======
			(b"LRNA".to_vec(), 1_000u128, Some(LRNA)),
			(b"DAI".to_vec(), 1_000u128, Some(DAI)),
			(b"DOT".to_vec(), 1_000u128, Some(DOT)),
			(b"ETH".to_vec(), 1_000u128, Some(ETH)),
			(b"BTC".to_vec(), 1_000u128, Some(BTC)),
			(b"ACA".to_vec(), 1_000u128, Some(ACA)),
			(b"PEPE".to_vec(), 1_000u128, Some(PEPE)),
>>>>>>> a578bc00
			// workaround for next_asset_id() to return correct values
			(None, Some(b"DUMMY".to_vec()), 1_000u128, None, None, None, false),
		],
		native_asset_name: b"HDX".to_vec(),
		native_existential_deposit: existential_deposit,
		native_symbol: b"HDX".to_vec(),
		native_decimals: 12,
	}
	.assimilate_storage(&mut t)
	.unwrap();

	<parachain_info::GenesisConfig as GenesisBuild<Runtime>>::assimilate_storage(
		&parachain_info::GenesisConfig {
			parachain_id: HYDRA_PARA_ID.into(),
		},
		&mut t,
	)
	.unwrap();
	orml_tokens::GenesisConfig::<Runtime> {
		balances: vec![
			(AccountId::from(ALICE), LRNA, ALICE_INITIAL_LRNA_BALANCE),
			(AccountId::from(ALICE), DAI, ALICE_INITIAL_DAI_BALANCE),
			(AccountId::from(ALICE), DOT, ALICE_INITIAL_DOT_BALANCE),
			(AccountId::from(BOB), LRNA, 1_000 * UNITS),
			(AccountId::from(BOB), DAI, 1_000_000_000 * UNITS),
			(AccountId::from(BOB), BTC, 1_000_000),
			(AccountId::from(CHARLIE), DAI, 80_000_000_000 * UNITS),
			(AccountId::from(BOB), PEPE, 1_000 * UNITS * 1_000_000),
			(AccountId::from(CHARLIE), LRNA, CHARLIE_INITIAL_LRNA_BALANCE),
			(AccountId::from(DAVE), LRNA, 1_000 * UNITS),
			(AccountId::from(DAVE), DAI, 1_000_000_000 * UNITS),
			(omnipool_account.clone(), DAI, stable_amount),
			(omnipool_account.clone(), ETH, eth_amount),
			(omnipool_account.clone(), BTC, btc_amount),
			(omnipool_account, DOT, dot_amount),
			//Special account for insufficient assets ED tests
			(AccountId::from(GRANDFATHERED_UNPAID_ED), 1_000_001, 1_000 * UNITS),
		],
	}
	.assimilate_storage(&mut t)
	.unwrap();

	<pallet_xcm::GenesisConfig as GenesisBuild<Runtime>>::assimilate_storage(
		&pallet_xcm::GenesisConfig {
			safe_xcm_version: Some(3),
		},
		&mut t,
	)
	.unwrap();

	pallet_transaction_multi_payment::GenesisConfig::<Runtime> {
		currencies: vec![
			(LRNA, Price::from(1)),
			(DAI, Price::from(1)),
			(ACA, Price::from(1)),
			(BTC, Price::from_inner(134_000_000)),
		],
		account_currencies: vec![],
	}
	.assimilate_storage(&mut t)
	.unwrap();

	//add duster
	pallet_duster::GenesisConfig::<Runtime> {
		account_blacklist: vec![Treasury::account_id()],
		reward_account: Some(Treasury::account_id()),
		dust_account: Some(Treasury::account_id()),
	}
	.assimilate_storage(&mut t)
	.unwrap();

	<pallet_omnipool_liquidity_mining::GenesisConfig as GenesisBuild<Runtime>>::assimilate_storage(
		&pallet_omnipool_liquidity_mining::GenesisConfig::default(),
		&mut t,
	)
	.unwrap();

	let mut ext = sp_io::TestExternalities::new(t);
	ext.execute_with(|| {
		System::set_block_number(1);
		Timestamp::set_timestamp(NOW);
		// Make sure the prices are up-to-date.
		MultiTransactionPayment::on_initialize(1);
	});
	ext
}

pub fn para_ext(para_id: u32) -> sp_io::TestExternalities {
	use hydradx_runtime::{Runtime, System};

	let mut t = frame_system::GenesisConfig::default()
		.build_storage::<Runtime>()
		.unwrap();

	pallet_balances::GenesisConfig::<Runtime> {
		balances: vec![(AccountId::from(ALICE), ALICE_INITIAL_NATIVE_BALANCE)],
	}
	.assimilate_storage(&mut t)
	.unwrap();

	<parachain_info::GenesisConfig as GenesisBuild<Runtime>>::assimilate_storage(
		&parachain_info::GenesisConfig {
			parachain_id: para_id.into(),
		},
		&mut t,
	)
	.unwrap();

	<pallet_xcm::GenesisConfig as GenesisBuild<Runtime>>::assimilate_storage(
		&pallet_xcm::GenesisConfig {
			safe_xcm_version: Some(3),
		},
		&mut t,
	)
	.unwrap();

	let mut ext = sp_io::TestExternalities::new(t);
	ext.execute_with(|| System::set_block_number(1));
	ext
}

pub fn vesting_account() -> AccountId {
	VestingPalletId::get().into_account_truncating()
}

pub fn last_hydra_events(n: usize) -> Vec<hydradx_runtime::RuntimeEvent> {
	frame_system::Pallet::<hydradx_runtime::Runtime>::events()
		.into_iter()
		.rev()
		.take(n)
		.rev()
		.map(|e| e.event)
		.collect()
}

pub fn expect_hydra_events(e: Vec<hydradx_runtime::RuntimeEvent>) {
	pretty_assertions::assert_eq!(last_hydra_events(e.len()), e);
}

pub fn set_relaychain_block_number(number: BlockNumber) {
	use frame_support::traits::OnInitialize;
	use hydradx_runtime::{ParachainSystem, RuntimeOrigin};

	// We need to set block number this way as well because tarpaulin code coverage tool does not like the way
	// how we set the block number with `cumulus-test-relay-sproof-builder` package
	polkadot_run_to_block(number);

	ParachainSystem::on_initialize(number);

	let (relay_storage_root, proof) = RelayStateSproofBuilder::default().into_state_root_and_proof();

	assert_ok!(ParachainSystem::set_validation_data(
		RuntimeOrigin::none(),
		cumulus_primitives_parachain_inherent::ParachainInherentData {
			validation_data: cumulus_primitives_core::PersistedValidationData {
				parent_head: Default::default(),
				relay_parent_number: number,
				relay_parent_storage_root: relay_storage_root,
				max_pov_size: Default::default(),
			},
			relay_chain_state: proof,
			downward_messages: Default::default(),
			horizontal_messages: Default::default(),
		}
	));
}
pub fn polkadot_run_to_block(to: BlockNumber) {
	use frame_support::traits::{OnFinalize, OnInitialize};
	while hydradx_runtime::System::block_number() < to {
		let b = hydradx_runtime::System::block_number();

		hydradx_runtime::System::on_finalize(b);
		hydradx_runtime::MultiTransactionPayment::on_finalize(b);
		hydradx_runtime::EmaOracle::on_finalize(b);
		hydradx_runtime::DCA::on_finalize(b);
		hydradx_runtime::CircuitBreaker::on_finalize(b);

		hydradx_runtime::System::on_initialize(b + 1);
		hydradx_runtime::MultiTransactionPayment::on_initialize(b + 1);
		hydradx_runtime::EmaOracle::on_initialize(b + 1);
		hydradx_runtime::DCA::on_initialize(b + 1);
		hydradx_runtime::CircuitBreaker::on_initialize(b + 1);

		hydradx_runtime::System::set_block_number(b + 1);
	}
}

pub fn hydra_live_ext(
	path_to_snapshot: &str,
) -> frame_remote_externalities::RemoteExternalities<hydradx_runtime::Block> {
	let ext = tokio::runtime::Builder::new_current_thread()
		.enable_all()
		.build()
		.unwrap()
		.block_on(async {
			use frame_remote_externalities::*;

			let snapshot_config = SnapshotConfig::from(String::from(path_to_snapshot));
			let offline_config = OfflineConfig {
				state_snapshot: snapshot_config,
			};
			let mode = Mode::Offline(offline_config);

			let builder = Builder::<hydradx_runtime::Block>::new().mode(mode);

			builder.build().await.unwrap()
		});
	ext
}

#[allow(dead_code)]
pub fn apply_blocks_from_file(pallet_whitelist: Vec<&str>) {
	let blocks =
		scraper::load_blocks_snapshot::<hydradx_runtime::Block>(&std::path::PathBuf::from("../scraper/SNAPSHOT"))
			.unwrap();

	for block in blocks.iter() {
		for tx in block.extrinsics() {
			let call = &tx.function;
			let call_p = call.get_call_metadata().pallet_name;

			if pallet_whitelist.contains(&call_p) {
				let acc = &tx.signature.as_ref().unwrap().0;
				assert_ok!(call
					.clone()
					.dispatch(hydradx_runtime::RuntimeOrigin::signed(acc.clone())));
			}
		}
	}
}

pub fn init_omnipool() {
	let native_price = FixedU128::from_inner(1201500000000000);
	let stable_price = FixedU128::from_inner(45_000_000_000);

	assert_ok!(hydradx_runtime::Omnipool::set_tvl_cap(
		hydradx_runtime::RuntimeOrigin::root(),
		522_222_000_000_000_000_000_000,
	));

	assert_ok!(hydradx_runtime::Omnipool::initialize_pool(
		hydradx_runtime::RuntimeOrigin::root(),
		stable_price,
		native_price,
		Permill::from_percent(100),
		Permill::from_percent(10)
	));
}

#[macro_export]
macro_rules! assert_balance {
	( $who:expr, $asset:expr, $amount:expr) => {{
		assert_eq!(Currencies::free_balance($asset, &$who), $amount);
	}};
}

#[macro_export]
macro_rules! assert_reserved_balance {
	( $who:expr, $asset:expr, $amount:expr) => {{
		assert_eq!(Currencies::reserved_balance($asset, &$who), $amount);
	}};
}<|MERGE_RESOLUTION|>--- conflicted
+++ resolved
@@ -224,22 +224,13 @@
 
 	pallet_asset_registry::GenesisConfig::<Runtime> {
 		registered_assets: vec![
-<<<<<<< HEAD
 			(Some(LRNA), Some(b"LRNA".to_vec()), 1_000u128, None, None, None, true),
 			(Some(DAI), Some(b"DAI".to_vec()), 1_000u128, None, None, None, true),
 			(Some(DOT), Some(b"DOT".to_vec()), 1_000u128, None, None, None, true),
 			(Some(ETH), Some(b"ETH".to_vec()), 1_000u128, None, None, None, true),
 			(Some(BTC), Some(b"BTC".to_vec()), 1_000u128, None, None, None, true),
 			(Some(ACA), Some(b"ACA".to_vec()), 1_000u128, None, None, None, true),
-=======
-			(b"LRNA".to_vec(), 1_000u128, Some(LRNA)),
-			(b"DAI".to_vec(), 1_000u128, Some(DAI)),
-			(b"DOT".to_vec(), 1_000u128, Some(DOT)),
-			(b"ETH".to_vec(), 1_000u128, Some(ETH)),
-			(b"BTC".to_vec(), 1_000u128, Some(BTC)),
-			(b"ACA".to_vec(), 1_000u128, Some(ACA)),
-			(b"PEPE".to_vec(), 1_000u128, Some(PEPE)),
->>>>>>> a578bc00
+			(Some(PEPE), Some(b"PEPE".to_vec()), 1_000u128, None, None, None, true),
 			// workaround for next_asset_id() to return correct values
 			(None, Some(b"DUMMY".to_vec()), 1_000u128, None, None, None, false),
 		],
