#![cfg(test)]
use frame_support::{
	assert_ok,
	sp_runtime::{
		traits::{AccountIdConversion, Block as BlockT, Dispatchable},
		BuildStorage, FixedU128, Permill,
	},
	traits::{GetCallMetadata, OnInitialize},
};
pub use hydradx_runtime::{AccountId, Currencies, NativeExistentialDeposit, Treasury, VestingPalletId};
use pallet_transaction_multi_payment::Price;
pub use primitives::{constants::chain::CORE_ASSET_ID, AssetId, Balance, Moment};

use cumulus_primitives_core::ParaId;
use cumulus_test_relay_sproof_builder::RelayStateSproofBuilder;
pub use frame_system::RawOrigin;
use hex_literal::hex;
use hydradx_runtime::{evm::WETH_ASSET_LOCATION, Referrals, RuntimeOrigin};
pub use hydradx_traits::{evm::InspectEvmAccounts, registry::Mutate};
use pallet_referrals::{FeeDistribution, Level};
pub use polkadot_primitives::v6::{BlockNumber, MAX_CODE_SIZE, MAX_POV_SIZE};
use polkadot_runtime_parachains::configuration::HostConfiguration;
use sp_consensus_beefy::ecdsa_crypto::AuthorityId as BeefyId;
use sp_core::storage::Storage;
use sp_core::H160;
pub use xcm_emulator::Network;
use xcm_emulator::{decl_test_networks, decl_test_parachains, decl_test_relay_chains};

pub const ALICE: [u8; 32] = [4u8; 32];
pub const BOB: [u8; 32] = [5u8; 32];
pub const CHARLIE: [u8; 32] = [6u8; 32];
pub const DAVE: [u8; 32] = [7u8; 32];
pub const UNKNOWN: [u8; 32] = [8u8; 32];

// Private key: 42d8d953e4f9246093a33e9ca6daa078501012f784adfe4bbed57918ff13be14
// Address: 	0x222222ff7Be76052e023Ec1a306fCca8F9659D80
// Account Id: 	45544800222222ff7be76052e023ec1a306fcca8f9659d800000000000000000
// SS58(63): 	7KATdGakyhfBGnAt3XVgXTL7cYjzRXeSZHezKNtENcbwWibb
pub fn evm_address() -> H160 {
	hex!["222222ff7Be76052e023Ec1a306fCca8F9659D80"].into()
}
pub fn evm_account() -> AccountId {
	hydradx_runtime::EVMAccounts::truncated_account_id(evm_address())
}

pub fn evm_address2() -> H160 {
	hex!["222222ff7Be76052e023Ec1a306fCca8F9659D81"].into()
}
pub fn evm_account2() -> AccountId {
	hydradx_runtime::EVMAccounts::truncated_account_id(evm_address2())
}
pub fn evm_signed_origin(address: H160) -> RuntimeOrigin {
	// account has to be truncated to spoof it as an origin
	let mut account_truncated: [u8; 32] = [0; 32];
	account_truncated[..address.clone().as_bytes().len()].copy_from_slice(address.as_bytes());
	RuntimeOrigin::signed(AccountId::from(account_truncated))
}
pub fn to_ether(b: Balance) -> Balance {
	b * 10_u128.pow(18)
}

pub const UNITS: Balance = 1_000_000_000_000;

pub const ACALA_PARA_ID: u32 = 2_000;
pub const HYDRA_PARA_ID: u32 = 2_034;
pub const MOONBEAM_PARA_ID: u32 = 2_004;
pub const INTERLAY_PARA_ID: u32 = 2_032;

pub const ALICE_INITIAL_NATIVE_BALANCE: Balance = 1_000 * UNITS;
pub const ALICE_INITIAL_DAI_BALANCE: Balance = 2_000 * UNITS;
pub const ALICE_INITIAL_LRNA_BALANCE: Balance = 200 * UNITS;
pub const ALICE_INITIAL_DOT_BALANCE: Balance = 2_000 * UNITS;
pub const BOB_INITIAL_NATIVE_BALANCE: Balance = 1_000 * UNITS;
pub const BOB_INITIAL_LRNA_BALANCE: Balance = 1_000 * UNITS;
pub const BOB_INITIAL_DAI_BALANCE: Balance = 1_000_000_000 * UNITS;
pub const CHARLIE_INITIAL_LRNA_BALANCE: Balance = 1_000 * UNITS;

pub fn parachain_reserve_account() -> AccountId {
	polkadot_parachain::primitives::Sibling::from(ACALA_PARA_ID).into_account_truncating()
}

pub const HDX: AssetId = 0;
pub const LRNA: AssetId = 1;
pub const DAI: AssetId = 2;
pub const DOT: AssetId = 3;
pub const ETH: AssetId = 4;
pub const BTC: AssetId = 5;
pub const ACA: AssetId = 6;
pub const WETH: AssetId = 20;
pub const PEPE: AssetId = 420;
pub const INSUFFICIENT_ASSET: AssetId = 500;

pub const NOW: Moment = 1689844300000; // unix time in milliseconds

pub type Rococo = RococoRelayChain<TestNet>;
pub type Hydra = HydraParachain<TestNet>;
pub type Acala = AcalaParachain<TestNet>;
pub type Moonbeam = MoonbeamParachain<TestNet>;
pub type Interlay = InterlayParachain<TestNet>;

decl_test_networks! {
	pub struct TestNet {
		relay_chain = RococoRelayChain,
		parachains = vec![
			HydraParachain,
			AcalaParachain,
			MoonbeamParachain,
			InterlayParachain,
		],
		bridge = ()
	},
}

decl_test_relay_chains! {
	#[api_version(10)]
	pub struct RococoRelayChain {
		genesis = rococo::genesis(),
		on_init = {
			rococo_runtime::System::set_block_number(1);
		},
		runtime = rococo_runtime,
		core = {
			SovereignAccountOf: rococo_runtime::xcm_config::LocationConverter,
		},
		pallets = {
			XcmPallet: rococo_runtime::XcmPallet,
			Balances: rococo_runtime::Balances,
			Hrmp: rococo_runtime::Hrmp,
		}
	}
}

decl_test_parachains! {
	pub struct HydraParachain {
		genesis = hydra::genesis(),
		on_init = {
			hydradx_runtime::System::set_block_number(1);
			hydradx_runtime::Timestamp::set_timestamp(NOW);
			// Make sure the prices are up-to-date.
			hydradx_runtime::MultiTransactionPayment::on_initialize(1);
			hydradx_runtime::AssetRegistry::set_location(WETH, WETH_ASSET_LOCATION).unwrap();
		},
		runtime = hydradx_runtime,
		core = {
			XcmpMessageHandler: hydradx_runtime::XcmpQueue,
			LocationToAccountId: hydradx_runtime::xcm::LocationToAccountId,
			ParachainInfo: hydradx_runtime::ParachainInfo,
			MessageOrigin: cumulus_primitives_core::AggregateMessageOrigin,
		},
		pallets = {
			PolkadotXcm: hydradx_runtime::PolkadotXcm,
			Balances: hydradx_runtime::Balances,
		}
	},
	pub struct AcalaParachain {
		genesis = para::genesis(ACALA_PARA_ID),
		on_init = {
			hydradx_runtime::System::set_block_number(1);
		},
		runtime = hydradx_runtime,
		core = {
			XcmpMessageHandler: hydradx_runtime::XcmpQueue,
			LocationToAccountId: hydradx_runtime::xcm::LocationToAccountId,
			ParachainInfo: hydradx_runtime::ParachainInfo,
			MessageOrigin: cumulus_primitives_core::AggregateMessageOrigin,
		},
		pallets = {
			PolkadotXcm: hydradx_runtime::PolkadotXcm,
			Balances: hydradx_runtime::Balances,
		}
	},
	pub struct MoonbeamParachain {
		genesis = para::genesis(MOONBEAM_PARA_ID),
		on_init = {
			hydradx_runtime::System::set_block_number(1);
		},
		runtime = hydradx_runtime,
		core = {
			XcmpMessageHandler: hydradx_runtime::XcmpQueue,
			LocationToAccountId: hydradx_runtime::xcm::LocationToAccountId,
			ParachainInfo: hydradx_runtime::ParachainInfo,
			MessageOrigin: cumulus_primitives_core::AggregateMessageOrigin,
		},
		pallets = {
			PolkadotXcm: hydradx_runtime::PolkadotXcm,
			Balances: hydradx_runtime::Balances,
		}
	},
	pub struct InterlayParachain {
		genesis = para::genesis(INTERLAY_PARA_ID),
		on_init = {
			hydradx_runtime::System::set_block_number(1);
		},
		runtime = hydradx_runtime,
		core = {
			XcmpMessageHandler: hydradx_runtime::XcmpQueue,
			LocationToAccountId: hydradx_runtime::xcm::LocationToAccountId,
			ParachainInfo: hydradx_runtime::ParachainInfo,
			MessageOrigin: cumulus_primitives_core::AggregateMessageOrigin,
		},
		pallets = {
			PolkadotXcm: hydradx_runtime::PolkadotXcm,
			Balances: hydradx_runtime::Balances,
		}
	}
}

pub mod rococo {
	use super::*;

	fn get_host_configuration() -> HostConfiguration<BlockNumber> {
		HostConfiguration {
			minimum_validation_upgrade_delay: 5,
			validation_upgrade_cooldown: 5u32,
			validation_upgrade_delay: 5,
			code_retention_period: 1200,
			max_code_size: MAX_CODE_SIZE,
			max_pov_size: MAX_POV_SIZE,
			max_head_data_size: 32 * 1024,
			group_rotation_frequency: 20,
			paras_availability_period: 4,
			max_upward_queue_count: 8,
			max_upward_queue_size: 1024 * 1024,
			max_downward_message_size: 1024,
			max_upward_message_size: 50 * 1024,
			max_upward_message_num_per_candidate: 5,
			hrmp_sender_deposit: 0,
			hrmp_recipient_deposit: 0,
			hrmp_channel_max_capacity: 8,
			hrmp_channel_max_total_size: 8 * 1024,
			hrmp_max_parachain_inbound_channels: 4,
			hrmp_channel_max_message_size: 1024 * 1024,
			hrmp_max_parachain_outbound_channels: 4,
			hrmp_max_message_num_per_candidate: 5,
			dispute_period: 6,
			no_show_slots: 2,
			n_delay_tranches: 25,
			needed_approvals: 2,
			relay_vrf_modulo_samples: 2,
			zeroth_delay_tranche_width: 0,
			..Default::default()
		}
	}

	use sp_core::{Pair, Public};

	use polkadot_primitives::{AssignmentId, ValidatorId};
	use polkadot_service::chain_spec::get_authority_keys_from_seed_no_beefy;
	use sc_consensus_grandpa::AuthorityId as GrandpaId;
	use sp_authority_discovery::AuthorityId as AuthorityDiscoveryId;
	use sp_consensus_babe::AuthorityId as BabeId;

	/// Helper function to generate a crypto pair from seed
	fn get_from_seed<TPublic: Public>(seed: &str) -> <TPublic::Pair as Pair>::Public {
		TPublic::Pair::from_string(&format!("//{}", seed), None)
			.expect("static values are valid; qed")
			.public()
	}

	#[allow(clippy::type_complexity)]
	pub fn initial_authorities() -> Vec<(
		AccountId,
		AccountId,
		BabeId,
		GrandpaId,
		ValidatorId,
		AssignmentId,
		AuthorityDiscoveryId,
		BeefyId,
	)> {
		let no_beefy = get_authority_keys_from_seed_no_beefy("Alice");
		let with_beefy = (
			no_beefy.0,
			no_beefy.1,
			no_beefy.2,
			no_beefy.3,
			no_beefy.4,
			no_beefy.5,
			no_beefy.6,
			get_from_seed::<BeefyId>("Alice"),
		);
		vec![with_beefy]
	}

	fn session_keys(
		babe: BabeId,
		grandpa: GrandpaId,
		para_validator: ValidatorId,
		para_assignment: AssignmentId,
		authority_discovery: AuthorityDiscoveryId,
		beefy: BeefyId,
	) -> rococo_runtime::SessionKeys {
		rococo_runtime::SessionKeys {
			babe,
			grandpa,
			para_validator,
			para_assignment,
			authority_discovery,
			beefy,
		}
	}

	pub fn genesis() -> Storage {
		let genesis_config = rococo_runtime::RuntimeGenesisConfig {
			balances: rococo_runtime::BalancesConfig {
				balances: vec![
					(AccountId::from(ALICE), 2_002 * UNITS),
					(ParaId::from(HYDRA_PARA_ID).into_account_truncating(), 10 * UNITS),
				],
			},
			session: rococo_runtime::SessionConfig {
				keys: initial_authorities()
					.iter()
					.map(|x| {
						(
							x.0.clone(),
							x.0.clone(),
							session_keys(
								x.2.clone(),
								x.3.clone(),
								x.4.clone(),
								x.5.clone(),
								x.6.clone(),
								x.7.clone(),
							),
						)
					})
					.collect::<Vec<_>>(),
			},
			configuration: rococo_runtime::ConfigurationConfig {
				config: get_host_configuration(),
			},
			xcm_pallet: rococo_runtime::XcmPalletConfig {
				safe_xcm_version: Some(3),
				..Default::default()
			},
			babe: rococo_runtime::BabeConfig {
				authorities: Default::default(),
				epoch_config: Some(rococo_runtime::BABE_GENESIS_EPOCH_CONFIG),
				..Default::default()
			},
			..Default::default()
		};

		genesis_config.build_storage().unwrap()
	}
}

use sp_core::{sr25519, Pair, Public};
use sp_runtime::{
	traits::{IdentifyAccount, Verify},
	MultiSignature,
};
type AccountPublic = <MultiSignature as Verify>::Signer;

/// Helper function to generate a crypto pair from seed
fn get_from_seed<TPublic: Public>(seed: &str) -> <TPublic::Pair as Pair>::Public {
	TPublic::Pair::from_string(&format!("//{}", seed), None)
		.expect("static values are valid; qed")
		.public()
}

/// Helper function to generate an account ID from seed.
fn get_account_id_from_seed<TPublic: Public>(seed: &str) -> AccountId
where
	AccountPublic: From<<TPublic::Pair as Pair>::Public>,
{
	AccountPublic::from(get_from_seed::<TPublic>(seed)).into_account()
}

pub use sp_consensus_aura::sr25519::AuthorityId as AuraId;
pub mod collators {
	use super::*;

	pub fn invulnerables() -> Vec<(AccountId, AuraId)> {
		vec![
			(
				get_account_id_from_seed::<sr25519::Public>("Alice"),
				get_from_seed::<AuraId>("Alice"),
			),
			(
				get_account_id_from_seed::<sr25519::Public>("Bob"),
				get_from_seed::<AuraId>("Bob"),
			),
		]
	}
}

pub mod hydra {
	use super::*;

	pub fn genesis() -> Storage {
		let stable_amount = 50_000 * UNITS * 1_000_000;
		let native_amount = 936_329_588_000_000_000;
		let dot_amount = 87_719_298_250_000_u128;
		let eth_amount = 63_750_000_000_000_000_000u128;
		let btc_amount = 1_000_000_000u128;
		let omnipool_account = hydradx_runtime::Omnipool::protocol_account();
		let staking_account = pallet_staking::Pallet::<hydradx_runtime::Runtime>::pot_account_id();

		let existential_deposit = NativeExistentialDeposit::get();

		let genesis_config = hydradx_runtime::RuntimeGenesisConfig {
			balances: hydradx_runtime::BalancesConfig {
				balances: vec![
					(AccountId::from(ALICE), ALICE_INITIAL_NATIVE_BALANCE),
					(AccountId::from(BOB), BOB_INITIAL_NATIVE_BALANCE),
					(AccountId::from(CHARLIE), 1_000 * UNITS),
					(AccountId::from(DAVE), 1_000 * UNITS),
					(omnipool_account.clone(), native_amount),
					(vesting_account(), 10_000 * UNITS),
					(staking_account, UNITS),
				],
			},
			collator_selection: hydradx_runtime::CollatorSelectionConfig {
				invulnerables: collators::invulnerables().iter().cloned().map(|(acc, _)| acc).collect(),
				candidacy_bond: 2 * UNITS,
				..Default::default()
			},
			session: hydradx_runtime::SessionConfig {
				keys: collators::invulnerables()
					.into_iter()
					.map(|(acc, aura)| {
						(
							acc.clone(),                                   // account id
							acc,                                           // validator id
							hydradx_runtime::opaque::SessionKeys { aura }, // session keys
						)
					})
					.collect(),
			},
			asset_registry: hydradx_runtime::AssetRegistryConfig {
				registered_assets: vec![
					(
						Some(LRNA),
						Some(b"LRNA".to_vec().try_into().unwrap()),
						1_000u128,
						None,
						None,
						None,
						true,
					),
					(
						Some(DAI),
						Some(b"DAI".to_vec().try_into().unwrap()),
						1_000u128,
						None,
						None,
						None,
						true,
					),
					(
						Some(DOT),
						Some(b"DOT".to_vec().try_into().unwrap()),
						1_000_000u128,
						None,
						None,
						None,
						true,
					),
					(
						Some(ETH),
						Some(b"ETH".to_vec().try_into().unwrap()),
						1_000u128,
						None,
						None,
						None,
						true,
					),
					(
						Some(BTC),
						Some(b"BTC".to_vec().try_into().unwrap()),
						1_000u128,
						None,
						None,
						None,
						true,
					),
					(
						Some(ACA),
						Some(b"ACA".to_vec().try_into().unwrap()),
						1_000u128,
						None,
						None,
						None,
						true,
					),
					(
						Some(WETH),
						Some(b"WETH".to_vec().try_into().unwrap()),
						1_000u128,
						None,
						None,
						None,
						true,
					),
					(
						Some(PEPE),
						Some(b"PEPE".to_vec().try_into().unwrap()),
						1_000u128,
						None,
						None,
						None,
						true,
					),
					(Some(INSUFFICIENT_ASSET), None, 1_000u128, None, None, None, false),
					// workaround for next_asset_id() to return correct values
					(
						None,
						Some(b"DUMMY".to_vec().try_into().unwrap()),
						1_000u128,
						None,
						None,
						None,
						false,
					),
				],
				native_asset_name: b"HDX".to_vec().try_into().unwrap(),
				native_existential_deposit: existential_deposit,
				native_symbol: b"HDX".to_vec().try_into().unwrap(),
				native_decimals: 12,
			},
			parachain_info: hydradx_runtime::ParachainInfoConfig {
				parachain_id: HYDRA_PARA_ID.into(),
				..Default::default()
			},
			tokens: hydradx_runtime::TokensConfig {
				balances: vec![
					(AccountId::from(ALICE), LRNA, ALICE_INITIAL_LRNA_BALANCE),
					(AccountId::from(ALICE), DAI, ALICE_INITIAL_DAI_BALANCE),
					(AccountId::from(ALICE), DOT, ALICE_INITIAL_DOT_BALANCE),
					(AccountId::from(BOB), LRNA, BOB_INITIAL_LRNA_BALANCE),
					(AccountId::from(BOB), DAI, BOB_INITIAL_DAI_BALANCE),
					(AccountId::from(BOB), BTC, 1_000_000),
					(AccountId::from(CHARLIE), DAI, 80_000_000_000 * UNITS),
					(AccountId::from(BOB), PEPE, 1_000 * UNITS * 1_000_000),
					(AccountId::from(CHARLIE), LRNA, CHARLIE_INITIAL_LRNA_BALANCE),
					(AccountId::from(DAVE), LRNA, 1_000 * UNITS),
					(AccountId::from(DAVE), DAI, 1_000_000_000 * UNITS),
					(evm_account(), WETH, to_ether(1_000)),
					(omnipool_account.clone(), DAI, stable_amount),
					(omnipool_account.clone(), ETH, eth_amount),
					(omnipool_account.clone(), BTC, btc_amount),
					(omnipool_account, DOT, dot_amount),
				],
			},
			polkadot_xcm: hydradx_runtime::PolkadotXcmConfig {
				safe_xcm_version: Some(3),
				..Default::default()
			},
			multi_transaction_payment: hydradx_runtime::MultiTransactionPaymentConfig {
				currencies: vec![
					(LRNA, Price::from(1)),
					(DAI, Price::from(1)),
					(ACA, Price::from(1)),
					(BTC, Price::from_inner(134_000_000)),
					(WETH, pallet_dynamic_evm_fee::ETH_HDX_REFERENCE_PRICE),
				],
				account_currencies: vec![],
			},
			duster: hydradx_runtime::DusterConfig {
				account_blacklist: vec![Treasury::account_id()],
				reward_account: Some(Treasury::account_id()),
				dust_account: Some(Treasury::account_id()),
			},
			..Default::default()
		};
		genesis_config.build_storage().unwrap()
	}
}

pub mod para {
	use super::*;

	pub fn genesis(para_id: u32) -> Storage {
		let genesis_config = hydradx_runtime::RuntimeGenesisConfig {
			balances: hydradx_runtime::BalancesConfig {
				balances: vec![(AccountId::from(ALICE), ALICE_INITIAL_NATIVE_BALANCE)],
			},
			collator_selection: hydradx_runtime::CollatorSelectionConfig {
				invulnerables: collators::invulnerables().iter().cloned().map(|(acc, _)| acc).collect(),
				candidacy_bond: UNITS * 16,
				..Default::default()
			},
			session: hydradx_runtime::SessionConfig {
				keys: collators::invulnerables()
					.into_iter()
					.map(|(acc, aura)| {
						(
							acc.clone(),                                   // account id
							acc,                                           // validator id
							hydradx_runtime::opaque::SessionKeys { aura }, // session keys
						)
					})
					.collect(),
			},
			parachain_info: hydradx_runtime::ParachainInfoConfig {
				parachain_id: para_id.into(),
				..Default::default()
			},
			polkadot_xcm: hydradx_runtime::PolkadotXcmConfig {
				safe_xcm_version: Some(3),
				..Default::default()
			},
			duster: hydradx_runtime::DusterConfig {
				account_blacklist: vec![Treasury::account_id()],
				reward_account: Some(Treasury::account_id()),
				dust_account: Some(Treasury::account_id()),
			},
			..Default::default()
		};

		genesis_config.build_storage().unwrap()
	}
}

pub fn vesting_account() -> AccountId {
	VestingPalletId::get().into_account_truncating()
}

pub fn last_hydra_events(n: usize) -> Vec<hydradx_runtime::RuntimeEvent> {
	frame_system::Pallet::<hydradx_runtime::Runtime>::events()
		.into_iter()
		.rev()
		.take(n)
		.rev()
		.map(|e| e.event)
		.collect()
}

pub fn expect_hydra_events(e: Vec<hydradx_runtime::RuntimeEvent>) {
	pretty_assertions::assert_eq!(last_hydra_events(e.len()), e);
}

pub fn set_relaychain_block_number(number: BlockNumber) {
	use hydradx_runtime::ParachainSystem;

	// We need to set block number this way as well because tarpaulin code coverage tool does not like the way
	// how we set the block number with `cumulus-test-relay-sproof-builder` package
	rococo_run_to_block(number);

	ParachainSystem::on_initialize(number);

	let (relay_storage_root, proof) = RelayStateSproofBuilder::default().into_state_root_and_proof();

	assert_ok!(ParachainSystem::set_validation_data(
		RuntimeOrigin::none(),
		cumulus_primitives_parachain_inherent::ParachainInherentData {
			validation_data: cumulus_primitives_core::PersistedValidationData {
				parent_head: Default::default(),
				relay_parent_number: number,
				relay_parent_storage_root: relay_storage_root,
				max_pov_size: Default::default(),
			},
			relay_chain_state: proof,
			downward_messages: Default::default(),
			horizontal_messages: Default::default(),
		}
	));
}

pub fn hydradx_run_to_next_block() {
	use frame_support::traits::OnFinalize;

	let b = hydradx_runtime::System::block_number();

	hydradx_runtime::System::on_finalize(b);
	hydradx_runtime::EmaOracle::on_finalize(b);
	hydradx_runtime::MultiTransactionPayment::on_finalize(b);

	hydradx_runtime::System::on_initialize(b + 1);
	hydradx_runtime::EmaOracle::on_initialize(b + 1);
	hydradx_runtime::MultiTransactionPayment::on_initialize(b + 1);
	hydradx_runtime::DynamicEvmFee::on_initialize(b + 1);

	hydradx_runtime::System::set_block_number(b + 1);
}

pub fn hydradx_run_to_block(to: BlockNumber) {
	let b = hydradx_runtime::System::block_number();
	assert!(b <= to, "the current block number {:?} is higher than expected.", b);

	while hydradx_runtime::System::block_number() < to {
		hydradx_run_to_next_block();
	}
}

<<<<<<< HEAD
pub fn rococo_run_to_block(to: BlockNumber) {
=======
pub fn hydradx_finalize_block() {
	use frame_support::traits::OnFinalize;

	let b = hydradx_runtime::System::block_number();

	hydradx_runtime::System::on_finalize(b);
	hydradx_runtime::EmaOracle::on_finalize(b);
	hydradx_runtime::MultiTransactionPayment::on_finalize(b);
}

pub fn polkadot_run_to_block(to: BlockNumber) {
>>>>>>> 7402f8ef
	use frame_support::traits::OnFinalize;

	while hydradx_runtime::System::block_number() < to {
		let b = hydradx_runtime::System::block_number();

		hydradx_runtime::System::on_finalize(b);
		hydradx_runtime::MultiTransactionPayment::on_finalize(b);
		hydradx_runtime::EmaOracle::on_finalize(b);
		hydradx_runtime::DCA::on_finalize(b);
		hydradx_runtime::CircuitBreaker::on_finalize(b);

		hydradx_runtime::System::on_initialize(b + 1);
		hydradx_runtime::MultiTransactionPayment::on_initialize(b + 1);
		hydradx_runtime::EmaOracle::on_initialize(b + 1);
		hydradx_runtime::DCA::on_initialize(b + 1);
		hydradx_runtime::CircuitBreaker::on_initialize(b + 1);
		hydradx_runtime::DynamicEvmFee::on_initialize(b + 1);

		hydradx_runtime::System::set_block_number(b + 1);
	}
}

pub fn hydra_live_ext(
	path_to_snapshot: &str,
) -> frame_remote_externalities::RemoteExternalities<hydradx_runtime::Block> {
	let ext = tokio::runtime::Builder::new_current_thread()
		.enable_all()
		.build()
		.unwrap()
		.block_on(async {
			use frame_remote_externalities::*;

			let snapshot_config = SnapshotConfig::from(String::from(path_to_snapshot));
			let offline_config = OfflineConfig {
				state_snapshot: snapshot_config,
			};
			let mode = Mode::Offline(offline_config);

			let builder = Builder::<hydradx_runtime::Block>::new().mode(mode);

			builder.build().await.unwrap()
		});
	ext
}

#[allow(dead_code)]
pub fn apply_blocks_from_file(pallet_whitelist: Vec<&str>) {
	let blocks =
		scraper::load_blocks_snapshot::<hydradx_runtime::Block>(&std::path::PathBuf::from("../scraper/SNAPSHOT"))
			.unwrap();

	for block in blocks.iter() {
		for tx in block.extrinsics() {
			let call = &tx.0.function;
			let call_p = call.get_call_metadata().pallet_name;

			if pallet_whitelist.contains(&call_p) {
				let acc = &tx.0.signature.as_ref().unwrap().0;
				assert_ok!(call
					.clone()
					.dispatch(hydradx_runtime::RuntimeOrigin::signed(acc.clone())));
			}
		}
	}
}

pub fn init_omnipool() {
	let native_price = FixedU128::from_inner(1201500000000000);
	let stable_price = FixedU128::from_inner(45_000_000_000);

	let native_position_id = hydradx_runtime::Omnipool::next_position_id();

	assert_ok!(hydradx_runtime::Omnipool::add_token(
		hydradx_runtime::RuntimeOrigin::root(),
		HDX,
		native_price,
		Permill::from_percent(10),
		AccountId::from(ALICE),
	));

	let stable_position_id = hydradx_runtime::Omnipool::next_position_id();

	assert_ok!(hydradx_runtime::Omnipool::add_token(
		hydradx_runtime::RuntimeOrigin::root(),
		DAI,
		stable_price,
		Permill::from_percent(100),
		AccountId::from(ALICE),
	));

	assert_ok!(hydradx_runtime::Omnipool::sacrifice_position(
		hydradx_runtime::RuntimeOrigin::signed(ALICE.into()),
		native_position_id,
	));

	assert_ok!(hydradx_runtime::Omnipool::sacrifice_position(
		hydradx_runtime::RuntimeOrigin::signed(ALICE.into()),
		stable_position_id,
	));

	set_zero_reward_for_referrals(DAI);
	set_zero_reward_for_referrals(HDX);
}

pub fn set_zero_reward_for_referrals(asset_id: AssetId) {
	assert_ok!(Referrals::set_reward_percentage(
		RawOrigin::Root.into(),
		asset_id,
		Level::None,
		FeeDistribution::default(),
	));
}

use xcm_emulator::pallet_message_queue;

pub fn assert_xcm_message_processing_failed() {
	assert!(hydradx_runtime::System::events().iter().any(|r| matches!(
		r.event,
		hydradx_runtime::RuntimeEvent::MessageQueue(pallet_message_queue::Event::Processed { success: false, .. })
	)));
}

pub fn assert_xcm_message_processing_passed() {
	assert!(hydradx_runtime::System::events().iter().any(|r| matches!(
		r.event,
		hydradx_runtime::RuntimeEvent::MessageQueue(pallet_message_queue::Event::Processed { success: true, .. })
	)));
}<|MERGE_RESOLUTION|>--- conflicted
+++ resolved
@@ -685,9 +685,6 @@
 	}
 }
 
-<<<<<<< HEAD
-pub fn rococo_run_to_block(to: BlockNumber) {
-=======
 pub fn hydradx_finalize_block() {
 	use frame_support::traits::OnFinalize;
 
@@ -698,8 +695,7 @@
 	hydradx_runtime::MultiTransactionPayment::on_finalize(b);
 }
 
-pub fn polkadot_run_to_block(to: BlockNumber) {
->>>>>>> 7402f8ef
+pub fn rococo_run_to_block(to: BlockNumber) {
 	use frame_support::traits::OnFinalize;
 
 	while hydradx_runtime::System::block_number() < to {
