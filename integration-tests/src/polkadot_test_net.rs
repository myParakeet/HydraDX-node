--- conflicted
+++ resolved
@@ -205,24 +205,13 @@
 	.unwrap();
 	orml_tokens::GenesisConfig::<Runtime> {
 		balances: vec![
-<<<<<<< HEAD
-			(AccountId::from(ALICE), 1, 200 * UNITS),
-			(AccountId::from(ALICE), 2, ALICE_INITIAL_DAI_BALANCE),
-			(AccountId::from(BOB), 1, 1_000 * UNITS),
-=======
 			(AccountId::from(ALICE), LRNA, 200 * UNITS),
-			(AccountId::from(ALICE), DAI, 200 * UNITS),
+			(AccountId::from(ALICE), DAI, ALICE_INITIAL_DAI_BALANCE),
 			(AccountId::from(BOB), LRNA, 1_000 * UNITS),
->>>>>>> 1e9b8f23
 			(AccountId::from(BOB), DAI, 1_000 * UNITS * 1_000_000),
-			(AccountId::from(CHARLIE), LRNA, 1_000 * UNITS),
 			(AccountId::from(CHARLIE), DAI, 80_000 * UNITS * 1_000_000),
-<<<<<<< HEAD
-			(AccountId::from(CHARLIE), 1, CHARLIE_INITIAL_LRNA_BALANCE),
-			(AccountId::from(DAVE), 1, 1_000 * UNITS),
-=======
+			(AccountId::from(CHARLIE), LRNA, CHARLIE_INITIAL_LRNA_BALANCE),
 			(AccountId::from(DAVE), LRNA, 1_000 * UNITS),
->>>>>>> 1e9b8f23
 			(AccountId::from(DAVE), DAI, 1_000 * UNITS * 1_000_000),
 			(omnipool_account.clone(), DAI, stable_amount),
 			(omnipool_account.clone(), ETH, eth_amount),
