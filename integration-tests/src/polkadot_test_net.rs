--- conflicted
+++ resolved
@@ -249,12 +249,9 @@
 			(b"ETH".to_vec(), 1_000u128, Some(ETH)),
 			(b"BTC".to_vec(), 1_000u128, Some(BTC)),
 			(b"ACA".to_vec(), 1_000u128, Some(ACA)),
-<<<<<<< HEAD
 			(b"WETH".to_vec(), 1_000u128, Some(WETH)),
-=======
 			// workaround for next_asset_id() to return correct values
 			(b"DUMMY".to_vec(), 1_000u128, None),
->>>>>>> 11e9320c
 		],
 		native_asset_name: b"HDX".to_vec(),
 		native_existential_deposit: existential_deposit,
