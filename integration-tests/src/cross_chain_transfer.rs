#![cfg(test)]
use crate::polkadot_test_net::*;

use frame_support::{assert_noop, assert_ok};

use polkadot_xcm::{latest::prelude::*, v3::WeightLimit, VersionedMultiAssets, VersionedXcm};

use cumulus_primitives_core::ParaId;
use frame_support::weights::Weight;
use hex_literal::hex;
use orml_traits::currency::MultiCurrency;
use pretty_assertions::assert_eq;
use sp_core::H256;
use sp_runtime::traits::{AccountIdConversion, BlakeTwo256, Hash};
use xcm_emulator::TestExt;

// Determine the hash for assets expected to be have been trapped.
fn determine_hash<M>(origin: &MultiLocation, assets: M) -> H256
where
	M: Into<MultiAssets>,
{
	let versioned = VersionedMultiAssets::from(assets.into());
	BlakeTwo256::hash_of(&(origin, &versioned))
}

#[test]
fn hydra_should_receive_asset_when_transferred_from_polkadot_relay_chain() {
	//Arrange
	Hydra::execute_with(|| {
		assert_ok!(hydradx_runtime::AssetRegistry::set_location(
			hydradx_runtime::RuntimeOrigin::root(),
			1,
			hydradx_runtime::AssetLocation(MultiLocation::parent())
		));
	});

	PolkadotRelay::execute_with(|| {
		//Act
		assert_ok!(polkadot_runtime::XcmPallet::reserve_transfer_assets(
			polkadot_runtime::RuntimeOrigin::signed(ALICE.into()),
			Box::new(Parachain(HYDRA_PARA_ID).into_versioned()),
			Box::new(Junction::AccountId32 { id: BOB, network: None }.into()),
			Box::new((Here, 300 * UNITS).into()),
			0,
		));

		//Assert
		assert_eq!(
			polkadot_runtime::Balances::free_balance(AccountIdConversion::<AccountId>::into_account_truncating(
				&ParaId::from(HYDRA_PARA_ID)
			)),
			310 * UNITS
		);
	});

<<<<<<< HEAD
	let fees = 133547008547;
=======
	let fees = 401884032343;
>>>>>>> 1c28f638
	Hydra::execute_with(|| {
		assert_eq!(
			hydradx_runtime::Tokens::free_balance(1, &AccountId::from(BOB)),
			BOB_INITIAL_NATIVE_BALANCE + 300 * UNITS - fees
		);
		assert_eq!(
			hydradx_runtime::Tokens::free_balance(1, &hydradx_runtime::Treasury::account_id()),
			fees
		);
	});
}

#[test]
fn polkadot_should_receive_asset_when_sent_from_hydra() {
	//Arrange
	PolkadotRelay::execute_with(|| {
		assert_eq!(hydradx_runtime::Balances::free_balance(AccountId::from(BOB)), 0);
	});

	Hydra::execute_with(|| {
		assert_ok!(hydradx_runtime::AssetRegistry::set_location(
			hydradx_runtime::RuntimeOrigin::root(),
			1,
			hydradx_runtime::AssetLocation(MultiLocation::parent())
		));

		//Act
		assert_ok!(hydradx_runtime::XTokens::transfer(
			hydradx_runtime::RuntimeOrigin::signed(ALICE.into()),
			1,
			3 * UNITS,
			Box::new(MultiLocation::new(1, X1(Junction::AccountId32 { id: BOB, network: None })).into()),
			WeightLimit::Unlimited,
		));

		//Assert
		assert_eq!(
			hydradx_runtime::Tokens::free_balance(1, &AccountId::from(ALICE)),
			200 * UNITS - 3 * UNITS
		);
	});

	PolkadotRelay::execute_with(|| {
		assert_eq!(
			hydradx_runtime::Balances::free_balance(AccountId::from(BOB)),
			2999978937205 // 3 * HDX - fee
		);
	});
}

#[test]
fn hydra_should_receive_asset_when_transferred_from_acala() {
	// Arrange
	TestNet::reset();

	Hydra::execute_with(|| {
		assert_ok!(hydradx_runtime::AssetRegistry::set_location(
			hydradx_runtime::RuntimeOrigin::root(),
			ACA,
			hydradx_runtime::AssetLocation(MultiLocation::new(1, X2(Parachain(ACALA_PARA_ID), GeneralIndex(0))))
		));
	});

	Acala::execute_with(|| {
		// Act
		assert_ok!(hydradx_runtime::XTokens::transfer(
			hydradx_runtime::RuntimeOrigin::signed(ALICE.into()),
			0,
			30 * UNITS,
			Box::new(
				MultiLocation::new(
					1,
					X2(
						Junction::Parachain(HYDRA_PARA_ID),
						Junction::AccountId32 { id: BOB, network: None }
					)
				)
				.into()
			),
			WeightLimit::Limited(Weight::from_parts(399_600_000_000, 0))
		));

		// Assert
		assert_eq!(
			hydradx_runtime::Balances::free_balance(AccountId::from(ALICE)),
			ALICE_INITIAL_NATIVE_BALANCE - 30 * UNITS
		);
	});

<<<<<<< HEAD
	let fee = 133547008547;
=======
	let fee = 321507225875;
>>>>>>> 1c28f638
	Hydra::execute_with(|| {
		assert_eq!(
			hydradx_runtime::Tokens::free_balance(ACA, &AccountId::from(BOB)),
			30 * UNITS - fee
		);
		assert_eq!(
			hydradx_runtime::Tokens::free_balance(ACA, &hydradx_runtime::Treasury::account_id()),
			fee // fees should go to treasury
		);
	});
}

#[test]
fn transfer_from_acala_should_fail_when_transferring_insufficient_amount() {
	TestNet::reset();

	Hydra::execute_with(|| {
		assert_ok!(hydradx_runtime::AssetRegistry::set_location(
			hydradx_runtime::RuntimeOrigin::root(),
			1,
			hydradx_runtime::AssetLocation(MultiLocation::new(1, X2(Parachain(ACALA_PARA_ID), GeneralIndex(0))))
		));
	});

	Acala::execute_with(|| {
		assert_noop!(
			hydradx_runtime::XTokens::transfer(
				hydradx_runtime::RuntimeOrigin::signed(ALICE.into()),
				0,
				1_000_000,
				Box::new(
					MultiLocation::new(
						1,
						X2(
							Junction::Parachain(HYDRA_PARA_ID),
							Junction::AccountId32 { id: BOB, network: None }
						)
					)
					.into()
				),
				WeightLimit::Limited(Weight::from_parts(399_600_000_000, 0))
			),
			orml_xtokens::Error::<hydradx_runtime::Runtime>::XcmExecutionFailed
		);
		assert_eq!(
			hydradx_runtime::Balances::free_balance(AccountId::from(ALICE)),
			ALICE_INITIAL_NATIVE_BALANCE
		);
	});

	Hydra::execute_with(|| {
		// Xcm should fail therefore nothing should be deposit into beneficiary account
		assert_eq!(
			hydradx_runtime::Tokens::free_balance(1, &AccountId::from(BOB)),
			1000 * UNITS
		);
	});
}

#[test]
fn hydra_treasury_should_receive_asset_when_transferred_to_protocol_account() {
	// Arrange
	TestNet::reset();

	Hydra::execute_with(|| {
		// initialize the omnipool because we check whether assets are present there
		init_omnipool();

		assert_ok!(hydradx_runtime::AssetRegistry::set_location(
			hydradx_runtime::RuntimeOrigin::root(),
			DAI, // we pretend that the incoming tokens are DAI
			hydradx_runtime::AssetLocation(MultiLocation::new(1, X2(Parachain(ACALA_PARA_ID), GeneralIndex(0))))
		));

		assert_eq!(
			hydradx_runtime::Tokens::free_balance(DAI, &hydradx_runtime::Omnipool::protocol_account()),
			50_000_000_000 * UNITS
		);
	});

	Acala::execute_with(|| {
		// Act
		assert_ok!(hydradx_runtime::XTokens::transfer(
			hydradx_runtime::RuntimeOrigin::signed(ALICE.into()),
			0,
			30 * UNITS,
			Box::new(
				MultiLocation::new(
					1,
					X2(
						Junction::Parachain(HYDRA_PARA_ID),
						Junction::AccountId32 {
							id: hydradx_runtime::Omnipool::protocol_account().into(),
							network: None,
						}
					)
				)
				.into()
			),
			WeightLimit::Limited(Weight::from_parts(399_600_000_000, 0))
		));

		// Assert
		assert_eq!(
			hydradx_runtime::Balances::free_balance(AccountId::from(ALICE)),
			ALICE_INITIAL_NATIVE_BALANCE - 30 * UNITS
		);
	});

	Hydra::execute_with(|| {
		assert_eq!(
			hydradx_runtime::Tokens::free_balance(DAI, &hydradx_runtime::Omnipool::protocol_account()),
			50_000_000_000 * UNITS
		);
		assert_eq!(
			hydradx_runtime::Tokens::free_balance(DAI, &hydradx_runtime::Treasury::account_id()),
			30 * UNITS // fee and tokens should go to treasury
		);
	});
}

#[test]
fn assets_should_be_trapped_when_assets_are_unknown() {
	TestNet::reset();

	Acala::execute_with(|| {
		assert_ok!(hydradx_runtime::XTokens::transfer(
			hydradx_runtime::RuntimeOrigin::signed(ALICE.into()),
			0,
			30 * UNITS,
			Box::new(
				MultiLocation::new(
					1,
					X2(
						Junction::Parachain(HYDRA_PARA_ID),
						Junction::AccountId32 { id: BOB, network: None }
					)
				)
				.into()
			),
			WeightLimit::Limited(Weight::from_parts(399_600_000_000, 0))
		));
		assert_eq!(
			hydradx_runtime::Balances::free_balance(AccountId::from(ALICE)),
			ALICE_INITIAL_NATIVE_BALANCE - 30 * UNITS
		);
	});

	Hydra::execute_with(|| {
		expect_hydra_events(vec![
			cumulus_pallet_xcmp_queue::Event::Fail {
				message_hash: hex!["30291d1dfb68ae6f66d4c841facb78f44e7611ab2a25c84f4fb7347f448d2944"],
				message_id: hex!["30291d1dfb68ae6f66d4c841facb78f44e7611ab2a25c84f4fb7347f448d2944"],
				error: XcmError::AssetNotFound,
				weight: Weight::from_parts(300_000_000, 0),
			}
			.into(),
			pallet_relaychain_info::Event::CurrentBlockNumbers {
				parachain_block_number: 3,
				relaychain_block_number: 7,
			}
			.into(),
		]);
		let origin = MultiLocation::new(1, X1(Parachain(ACALA_PARA_ID)));
		let loc = MultiLocation::new(1, X2(Parachain(ACALA_PARA_ID), GeneralIndex(0)));
		let asset: MultiAsset = (loc, 30 * UNITS).into();
		let hash = determine_hash(&origin, vec![asset]);
		assert_eq!(hydradx_runtime::PolkadotXcm::asset_trap(hash), 1);
	});
}

#[test]
fn claim_trapped_asset_should_work() {
	TestNet::reset();

	// traps asset when asset is not registered yet
	let asset = trap_asset();

	// register the asset
	Hydra::execute_with(|| {
		assert_ok!(hydradx_runtime::AssetRegistry::set_location(
			hydradx_runtime::RuntimeOrigin::root(),
			1,
			hydradx_runtime::AssetLocation(MultiLocation::new(1, X2(Parachain(ACALA_PARA_ID), GeneralIndex(0))))
		));
	});

	claim_asset(asset.clone(), BOB);

	let fee = 100160256410;
	Hydra::execute_with(|| {
		assert_eq!(
			hydradx_runtime::Tokens::free_balance(1, &AccountId::from(BOB)),
<<<<<<< HEAD
			1000 * UNITS + 30 * UNITS - fee
=======
			1000 * UNITS + 29_758_869_580_594
>>>>>>> 1c28f638
		);

		let origin = MultiLocation::new(1, X1(Parachain(ACALA_PARA_ID)));
		let hash = determine_hash(&origin, vec![asset]);
		assert_eq!(hydradx_runtime::PolkadotXcm::asset_trap(hash), 0);
	});
}

fn trap_asset() -> MultiAsset {
	Acala::execute_with(|| {
		assert_eq!(
			hydradx_runtime::Balances::free_balance(AccountId::from(ALICE)),
			ALICE_INITIAL_NATIVE_BALANCE
		);
		assert_ok!(hydradx_runtime::XTokens::transfer(
			hydradx_runtime::RuntimeOrigin::signed(ALICE.into()),
			0,
			30 * UNITS,
			Box::new(
				MultiLocation::new(
					1,
					X2(
						Junction::Parachain(HYDRA_PARA_ID),
						Junction::AccountId32 { id: BOB, network: None }
					)
				)
				.into()
			),
			WeightLimit::Limited(Weight::from_parts(399_600_000_000, 0))
		));
		assert_eq!(
			hydradx_runtime::Balances::free_balance(AccountId::from(ALICE)),
			ALICE_INITIAL_NATIVE_BALANCE - 30 * UNITS
		);
	});

	let loc = MultiLocation::new(1, X2(Parachain(ACALA_PARA_ID), GeneralIndex(0)));
	let asset: MultiAsset = (loc, 30 * UNITS).into();

	Hydra::execute_with(|| {
		expect_hydra_events(vec![
			cumulus_pallet_xcmp_queue::Event::Fail {
				message_hash: hex!["30291d1dfb68ae6f66d4c841facb78f44e7611ab2a25c84f4fb7347f448d2944"],
				message_id: hex!["30291d1dfb68ae6f66d4c841facb78f44e7611ab2a25c84f4fb7347f448d2944"],
				error: XcmError::AssetNotFound,
				weight: Weight::from_parts(300_000_000, 0),
			}
			.into(),
			pallet_relaychain_info::Event::CurrentBlockNumbers {
				parachain_block_number: 3,
				relaychain_block_number: 7,
			}
			.into(),
		]);
		let origin = MultiLocation::new(1, X1(Parachain(ACALA_PARA_ID)));
		let loc = MultiLocation::new(1, X2(Parachain(ACALA_PARA_ID), GeneralIndex(0)));
		let asset: MultiAsset = (loc, 30 * UNITS).into();
		let hash = determine_hash(&origin, vec![asset]);
		assert_eq!(hydradx_runtime::PolkadotXcm::asset_trap(hash), 1);
	});

	asset
}

fn claim_asset(asset: MultiAsset, recipient: [u8; 32]) {
	Acala::execute_with(|| {
		let recipient = MultiLocation::new(
			0,
			X1(Junction::AccountId32 {
				network: None,
				id: recipient,
			}),
		);
		let xcm_msg = Xcm(vec![
			ClaimAsset {
				assets: vec![asset.clone()].into(),
				ticket: Here.into(),
			},
			BuyExecution {
				fees: asset,
				weight_limit: Unlimited,
			},
			DepositAsset {
				assets: All.into(),
				beneficiary: recipient,
			},
		]);
		assert_ok!(hydradx_runtime::PolkadotXcm::send(
			hydradx_runtime::RuntimeOrigin::root(),
			Box::new(MultiLocation::new(1, X1(Parachain(HYDRA_PARA_ID))).into()),
			Box::new(VersionedXcm::from(xcm_msg))
		));
	});
}

#[test]
fn polkadot_xcm_execute_extrinsic_should_not_be_allowed() {
	TestNet::reset();

	Hydra::execute_with(|| {
		let message = VersionedXcm::V3(Xcm(vec![
			WithdrawAsset((Here, 410000000000u128).into()),
			BuyExecution {
				fees: (Here, 400000000000u128).into(),
				weight_limit: Unlimited,
			},
		]));

		assert_noop!(
			hydradx_runtime::PolkadotXcm::execute(
				hydradx_runtime::RuntimeOrigin::signed(ALICE.into()),
				Box::new(message),
				Weight::from_parts(400_000_000_000, 0)
			),
			pallet_xcm::Error::<hydradx_runtime::Runtime>::Filtered
		);
	});
}<|MERGE_RESOLUTION|>--- conflicted
+++ resolved
@@ -53,11 +53,7 @@
 		);
 	});
 
-<<<<<<< HEAD
-	let fees = 133547008547;
-=======
-	let fees = 401884032343;
->>>>>>> 1c28f638
+	let fees = 133961344114;
 	Hydra::execute_with(|| {
 		assert_eq!(
 			hydradx_runtime::Tokens::free_balance(1, &AccountId::from(BOB)),
@@ -147,11 +143,7 @@
 		);
 	});
 
-<<<<<<< HEAD
-	let fee = 133547008547;
-=======
-	let fee = 321507225875;
->>>>>>> 1c28f638
+	let fee = 107169075291;
 	Hydra::execute_with(|| {
 		assert_eq!(
 			hydradx_runtime::Tokens::free_balance(ACA, &AccountId::from(BOB)),
@@ -341,15 +333,11 @@
 
 	claim_asset(asset.clone(), BOB);
 
-	let fee = 100160256410;
+	let fee = 80376806468;
 	Hydra::execute_with(|| {
 		assert_eq!(
 			hydradx_runtime::Tokens::free_balance(1, &AccountId::from(BOB)),
-<<<<<<< HEAD
 			1000 * UNITS + 30 * UNITS - fee
-=======
-			1000 * UNITS + 29_758_869_580_594
->>>>>>> 1c28f638
 		);
 
 		let origin = MultiLocation::new(1, X1(Parachain(ACALA_PARA_ID)));
