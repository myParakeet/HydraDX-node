#![cfg(test)]
use crate::polkadot_test_net::Rococo;
use crate::polkadot_test_net::*;

use frame_support::{assert_noop, assert_ok};

use polkadot_xcm::{v4::prelude::*, VersionedAssets, VersionedXcm};

use cumulus_primitives_core::ParaId;
use frame_support::dispatch::GetDispatchInfo;
use frame_support::storage::with_transaction;
use frame_support::traits::OnInitialize;
use frame_support::weights::Weight;
<<<<<<< HEAD
=======
use hex_literal::hex;
use hydradx_runtime::AssetRegistry;
>>>>>>> e7478195
use hydradx_traits::registry::Mutate;
use hydradx_traits::AssetKind;
use hydradx_traits::Create;
use orml_traits::currency::MultiCurrency;
use polkadot_xcm::opaque::v3::Junction;
use polkadot_xcm::opaque::v3::Junctions::{X1, X2};
use polkadot_xcm::opaque::v3::MultiLocation;
use pretty_assertions::assert_eq;
use primitives::AccountId;
use sp_core::Decode;
use sp_core::H256;
use sp_runtime::traits::ConstU32;
use sp_runtime::traits::{AccountIdConversion, BlakeTwo256, Hash};
<<<<<<< HEAD
use sp_std::sync::Arc;
=======
use sp_runtime::DispatchResult;
use sp_runtime::FixedU128;
use sp_runtime::TransactionOutcome;
>>>>>>> e7478195
use xcm_emulator::TestExt;

// Determine the hash for assets expected to be have been trapped.
fn determine_hash(origin: &MultiLocation, assets: Vec<Asset>) -> H256 {
	let versioned = VersionedAssets::from(Assets::from(assets));
	BlakeTwo256::hash_of(&(origin, &versioned))
}

#[test]
fn hydra_should_receive_asset_when_transferred_from_rococo_relay_chain() {
	//Arrange
	Hydra::execute_with(|| {
		assert_ok!(hydradx_runtime::AssetRegistry::set_location(
			1,
			hydradx_runtime::AssetLocation(MultiLocation::parent())
		));
	});

	Rococo::execute_with(|| {
		//Act
		assert_ok!(rococo_runtime::XcmPallet::reserve_transfer_assets(
			rococo_runtime::RuntimeOrigin::signed(ALICE.into()),
			Box::new(Parachain(HYDRA_PARA_ID).into_versioned()),
			Box::new(Junction::AccountId32 { id: BOB, network: None }.into_versioned()),
			Box::new((Here, 300 * UNITS).into()),
			0,
		));

		//Assert
		assert_eq!(
			rococo_runtime::Balances::free_balance(AccountIdConversion::<AccountId>::into_account_truncating(
				&ParaId::from(HYDRA_PARA_ID)
			)),
			310 * UNITS
		);
	});

	Hydra::execute_with(|| {
		let fee = hydradx_runtime::Tokens::free_balance(1, &hydradx_runtime::Treasury::account_id());
		assert!(fee > 0, "Fees is not sent to treasury");

		assert_eq!(
			hydradx_runtime::Tokens::free_balance(1, &AccountId::from(BOB)),
			BOB_INITIAL_NATIVE_BALANCE + 300 * UNITS - fee
		);
	});
}

#[test]
fn rococo_should_receive_asset_when_sent_from_hydra() {
	//Arrange
	Rococo::execute_with(|| {
		assert_eq!(hydradx_runtime::Balances::free_balance(AccountId::from(BOB)), 0);
	});

	Hydra::execute_with(|| {
		assert_ok!(hydradx_runtime::AssetRegistry::set_location(
			1,
			hydradx_runtime::AssetLocation(MultiLocation::parent())
		));

		//Act
		assert_ok!(hydradx_runtime::XTokens::transfer(
			hydradx_runtime::RuntimeOrigin::signed(ALICE.into()),
			1,
			3 * UNITS,
			Box::new(MultiLocation::new(1, X1(Junction::AccountId32 { id: BOB, network: None })).into_versioned()),
			WeightLimit::Unlimited,
		));

		//Assert
		assert_eq!(
			hydradx_runtime::Tokens::free_balance(1, &AccountId::from(ALICE)),
			200 * UNITS - 3 * UNITS
		);
	});

	Rococo::execute_with(|| {
		assert_eq!(
			hydradx_runtime::Balances::free_balance(AccountId::from(BOB)),
			2_999_989_698_923 // 3 * HDX - fee
		);
	});
}

#[test]
fn hydra_should_receive_asset_when_transferred_from_acala() {
	// Arrange
	TestNet::reset();

	Hydra::execute_with(|| {
		assert_ok!(hydradx_runtime::AssetRegistry::set_location(
			ACA,
			hydradx_runtime::AssetLocation(MultiLocation::new(
				1,
				X2(Junction::Parachain(ACALA_PARA_ID), Junction::GeneralIndex(0))
			))
		));
	});

	Acala::execute_with(|| {
		// Act
		assert_ok!(hydradx_runtime::XTokens::transfer(
			hydradx_runtime::RuntimeOrigin::signed(ALICE.into()),
			0,
			30 * UNITS,
			Box::new(
				MultiLocation::new(
					1,
					X2(
						Junction::Parachain(HYDRA_PARA_ID),
						Junction::AccountId32 { id: BOB, network: None }
					)
				)
				.into_versioned()
			),
			WeightLimit::Limited(Weight::from_parts(399_600_000_000, 0))
		));

		// Assert
		assert_eq!(
			hydradx_runtime::Balances::free_balance(AccountId::from(ALICE)),
			ALICE_INITIAL_NATIVE_BALANCE - 30 * UNITS
		);
	});

	Hydra::execute_with(|| {
		let fee = hydradx_runtime::Tokens::free_balance(ACA, &hydradx_runtime::Treasury::account_id());
		assert!(fee > 0, "Fee is not sent to treasury");
		assert_eq!(
			hydradx_runtime::Tokens::free_balance(ACA, &AccountId::from(BOB)),
			30 * UNITS - fee
		);
	});
}

#[test]
fn hydra_should_receive_asset_when_transferred_from_acala_to_eth_address() {
	// Arrange
	TestNet::reset();

	Hydra::execute_with(|| {
		assert_ok!(hydradx_runtime::AssetRegistry::set_location(
			ACA,
			hydradx_runtime::AssetLocation(MultiLocation::new(
				1,
				X2(Junction::Parachain(ACALA_PARA_ID), Junction::GeneralIndex(0))
			))
		));
	});

	let amount = 30 * UNITS;
	Acala::execute_with(|| {
		//We send to ethereum address with Account20
		assert_ok!(hydradx_runtime::XTokens::transfer(
			hydradx_runtime::RuntimeOrigin::signed(ALICE.into()),
			0,
			amount,
			Box::new(
				MultiLocation::new(
					1,
					X2(
						Junction::Parachain(HYDRA_PARA_ID),
						Junction::AccountKey20 {
							network: None,
							key: evm_address().into(),
						}
					)
				)
				.into_versioned()
			),
			WeightLimit::Limited(Weight::from_parts(399_600_000_000, 0))
		));
		// Assert
		assert_eq!(
			hydradx_runtime::Balances::free_balance(AccountId::from(ALICE)),
			ALICE_INITIAL_NATIVE_BALANCE - amount
		);
	});

	Hydra::execute_with(|| {
		let fee = hydradx_runtime::Tokens::free_balance(ACA, &hydradx_runtime::Treasury::account_id());
		assert!(fee > 0, "fee should be greater than 0");
		assert_eq!(
			hydradx_runtime::Tokens::free_balance(ACA, &AccountId::from(evm_account())),
			amount - fee
		);
	});
}

#[test]
fn hydra_should_receive_asset_when_transferred_from_acala_to_same_address_represented_as_both_account32_and_20() {
	// Arrange
	TestNet::reset();

	Hydra::execute_with(|| {
		assert_ok!(hydradx_runtime::AssetRegistry::set_location(
			ACA,
			hydradx_runtime::AssetLocation(MultiLocation::new(
				1,
				X2(Junction::Parachain(ACALA_PARA_ID), Junction::GeneralIndex(0))
			))
		));
	});

	let amount = 30 * UNITS;
	Acala::execute_with(|| {
		//We send to ethereum address with Account20
		assert_ok!(hydradx_runtime::XTokens::transfer(
			hydradx_runtime::RuntimeOrigin::signed(ALICE.into()),
			0,
			amount,
			Box::new(
				MultiLocation::new(
					1,
					X2(
						Junction::Parachain(HYDRA_PARA_ID),
						Junction::AccountKey20 {
							network: None,
							key: evm_address().into(),
						}
					)
				)
				.into_versioned()
			),
			WeightLimit::Limited(Weight::from_parts(399_600_000_000, 0))
		));

		//We send it again to the same address, but to normal Account32
		assert_ok!(hydradx_runtime::XTokens::transfer(
			hydradx_runtime::RuntimeOrigin::signed(ALICE.into()),
			0,
			amount,
			Box::new(
				MultiLocation::new(
					1,
					X2(
						Junction::Parachain(HYDRA_PARA_ID),
						Junction::AccountId32 {
							id: evm_account().into(),
							network: None
						}
					)
				)
				.into_versioned()
			),
			WeightLimit::Limited(Weight::from_parts(399_600_000_000, 0))
		));

		// Assert
		assert_eq!(
			hydradx_runtime::Balances::free_balance(AccountId::from(ALICE)),
			ALICE_INITIAL_NATIVE_BALANCE - 2 * amount
		);
	});

	Hydra::execute_with(|| {
		let fee_2x = hydradx_runtime::Tokens::free_balance(ACA, &hydradx_runtime::Treasury::account_id());
		assert!(fee_2x > 0, "fee should be greater than 0");
		assert_eq!(
			hydradx_runtime::Tokens::free_balance(ACA, &AccountId::from(evm_account())),
			2 * amount - fee_2x
		);
	});
}

#[test]
fn transfer_from_acala_should_fail_when_transferring_insufficient_amount() {
	TestNet::reset();

	Hydra::execute_with(|| {
		assert_ok!(hydradx_runtime::AssetRegistry::set_location(
			1,
			hydradx_runtime::AssetLocation(MultiLocation::new(
				1,
				X2(Junction::Parachain(ACALA_PARA_ID), Junction::GeneralIndex(0))
			))
		));
	});

	Acala::execute_with(|| {
		assert_noop!(
			hydradx_runtime::XTokens::transfer(
				hydradx_runtime::RuntimeOrigin::signed(ALICE.into()),
				0,
				1_000_000,
				Box::new(
					MultiLocation::new(
						1,
						X2(
							Junction::Parachain(HYDRA_PARA_ID),
							Junction::AccountId32 { id: BOB, network: None }
						)
					)
					.into_versioned()
				),
				WeightLimit::Limited(Weight::from_parts(399_600_000_000, 0))
			),
			orml_xtokens::Error::<hydradx_runtime::Runtime>::XcmExecutionFailed
		);
		assert_eq!(
			hydradx_runtime::Balances::free_balance(AccountId::from(ALICE)),
			ALICE_INITIAL_NATIVE_BALANCE
		);
	});

	Hydra::execute_with(|| {
		// Xcm should fail therefore nothing should be deposit into beneficiary account
		assert_eq!(
			hydradx_runtime::Tokens::free_balance(1, &AccountId::from(BOB)),
			1000 * UNITS
		);
	});
}

#[test]
fn hydra_treasury_should_receive_asset_when_transferred_to_protocol_account() {
	// Arrange
	TestNet::reset();

	Hydra::execute_with(|| {
		// initialize the omnipool because we check whether assets are present there
		init_omnipool();

		assert_ok!(hydradx_runtime::AssetRegistry::set_location(
			DAI, // we pretend that the incoming tokens are DAI
			hydradx_runtime::AssetLocation(MultiLocation::new(
				1,
				X2(Junction::Parachain(ACALA_PARA_ID), Junction::GeneralIndex(0))
			))
		));

		assert_eq!(
			hydradx_runtime::Tokens::free_balance(DAI, &hydradx_runtime::Omnipool::protocol_account()),
			50_000_000_000 * UNITS
		);
	});

	Acala::execute_with(|| {
		// Act
		assert_ok!(hydradx_runtime::XTokens::transfer(
			hydradx_runtime::RuntimeOrigin::signed(ALICE.into()),
			0,
			30 * UNITS,
			Box::new(
				MultiLocation::new(
					1,
					X2(
						Junction::Parachain(HYDRA_PARA_ID),
						Junction::AccountId32 {
							id: hydradx_runtime::Omnipool::protocol_account().into(),
							network: None,
						}
					)
				)
				.into_versioned()
			),
			WeightLimit::Limited(Weight::from_parts(399_600_000_000, 0))
		));

		// Assert
		assert_eq!(
			hydradx_runtime::Balances::free_balance(AccountId::from(ALICE)),
			ALICE_INITIAL_NATIVE_BALANCE - 30 * UNITS
		);
	});

	Hydra::execute_with(|| {
		assert_eq!(
			hydradx_runtime::Tokens::free_balance(DAI, &hydradx_runtime::Omnipool::protocol_account()),
			50_000_000_000 * UNITS
		);
		assert_eq!(
			hydradx_runtime::Tokens::free_balance(DAI, &hydradx_runtime::Treasury::account_id()),
			30 * UNITS // fee and tokens should go to treasury
		);
	});
}

#[test]
fn assets_should_be_trapped_when_assets_are_unknown() {
	TestNet::reset();

	Acala::execute_with(|| {
		assert_ok!(hydradx_runtime::XTokens::transfer(
			hydradx_runtime::RuntimeOrigin::signed(ALICE.into()),
			0,
			30 * UNITS,
			Box::new(
				MultiLocation::new(
					1,
					X2(
						Junction::Parachain(HYDRA_PARA_ID),
						Junction::AccountId32 { id: BOB, network: None }
					)
				)
				.into_versioned()
			),
			WeightLimit::Limited(Weight::from_parts(399_600_000_000, 0))
		));
		assert_eq!(
			hydradx_runtime::Balances::free_balance(AccountId::from(ALICE)),
			ALICE_INITIAL_NATIVE_BALANCE - 30 * UNITS
		);
	});

	Hydra::execute_with(|| {
<<<<<<< HEAD
		assert_xcm_message_processing_failed();
		let origin = MultiLocation::new(1, X1(Junction::Parachain(ACALA_PARA_ID)));
		let asset: Asset = Asset {
			id: cumulus_primitives_core::AssetId(Location::new(
				1,
				cumulus_primitives_core::Junctions::X2(Arc::new(
					vec![
						cumulus_primitives_core::Junction::Parachain(ACALA_PARA_ID),
						cumulus_primitives_core::Junction::GeneralIndex(0),
					]
					.try_into()
					.unwrap(),
				)),
			)),
			fun: Fungible(30 * UNITS),
		};
		let hash = determine_hash(&origin, vec![asset.clone()]);
=======
		expect_hydra_events(vec![
			cumulus_pallet_xcmp_queue::Event::Fail {
				message_hash: hex!["30291d1dfb68ae6f66d4c841facb78f44e7611ab2a25c84f4fb7347f448d2944"],
				message_id: hex!["30291d1dfb68ae6f66d4c841facb78f44e7611ab2a25c84f4fb7347f448d2944"],
				error: XcmError::AssetNotFound,
				weight: Weight::from_parts(300_000_000, 0),
			}
			.into(),
			pallet_relaychain_info::Event::CurrentBlockNumbers {
				parachain_block_number: 3,
				relaychain_block_number: 8,
			}
			.into(),
		]);
		let origin = MultiLocation::new(1, X1(Parachain(ACALA_PARA_ID)));
		let loc = MultiLocation::new(1, X2(Parachain(ACALA_PARA_ID), GeneralIndex(0)));
		let asset: MultiAsset = (loc, 30 * UNITS).into();
		let hash = determine_hash(&origin, vec![asset]);
>>>>>>> e7478195
		assert_eq!(hydradx_runtime::PolkadotXcm::asset_trap(hash), 1);

		expect_hydra_events(vec![hydradx_runtime::RuntimeEvent::PolkadotXcm(
			pallet_xcm::Event::AssetsTrapped {
				hash,
				origin: origin.try_into().unwrap(),
				assets: vec![asset].into(),
			},
		)]);
	});
}

#[test]
fn claim_trapped_asset_should_work() {
	TestNet::reset();

	// traps asset when asset is not registered yet
	let asset = trap_asset();

	// register the asset
	Hydra::execute_with(|| {
		assert_ok!(hydradx_runtime::AssetRegistry::set_location(
			1,
			hydradx_runtime::AssetLocation(MultiLocation::new(
				1,
				X2(Junction::Parachain(ACALA_PARA_ID), Junction::GeneralIndex(0))
			))
		));
	});

	let bob_loc = Location::new(
		0,
		cumulus_primitives_core::Junctions::X1(Arc::new(
			vec![cumulus_primitives_core::Junction::AccountId32 { id: BOB, network: None }]
				.try_into()
				.unwrap(),
		)),
	);

	claim_asset(asset.clone(), bob_loc);

	Hydra::execute_with(|| {
		assert_eq!(
			hydradx_runtime::Tokens::free_balance(1, &AccountId::from(BOB)),
			1_029_939_717_395_149 //1000 * UNITS + 30 * UNITS - fee
		);

		let origin = MultiLocation::new(1, X1(Junction::Parachain(ACALA_PARA_ID)));
		let hash = determine_hash(&origin, vec![asset]);
		assert_eq!(hydradx_runtime::PolkadotXcm::asset_trap(hash), 0);
	});
}

<<<<<<< HEAD
fn trap_asset() -> Asset {
=======
#[test]
fn transfer_foreign_asset_from_asset_hub_to_hydra_should_work() {
	//Arrange
	TestNet::reset();

	Hydra::execute_with(|| {
		let _ = with_transaction(|| {
			register_foreign_asset();

			add_currency_price(FOREIGN_ASSET, FixedU128::from(1));

			TransactionOutcome::Commit(DispatchResult::Ok(()))
		});
	});

	AssetHub::execute_with(|| {
		let _ = with_transaction(|| {
			register_foreign_asset();
			TransactionOutcome::Commit(DispatchResult::Ok(()))
		});

		assert_ok!(hydradx_runtime::Tokens::deposit(
			FOREIGN_ASSET,
			&AccountId::from(ALICE),
			3000 * UNITS
		));

		let foreign_asset = MultiAsset::from((
			MultiLocation {
				parents: 2,
				interior: Junctions::X1(GlobalConsensus(NetworkId::BitcoinCash)),
			},
			100 * UNITS,
		));

		let bob_beneficiary: MultiLocation = Junction::AccountId32 { id: BOB, network: None }.into();

		let xcm =
			xcm_for_deposit_reserve_asset_to_hydra::<hydradx_runtime::RuntimeCall>(foreign_asset, bob_beneficiary);

		//Act
		let res = hydradx_runtime::PolkadotXcm::execute(
			hydradx_runtime::RuntimeOrigin::signed(ALICE.into()),
			Box::new(xcm),
			Weight::from_parts(399_600_000_000, 0),
		);
		assert_ok!(res);

		assert!(matches!(
			last_hydra_events(2).first(),
			Some(hydradx_runtime::RuntimeEvent::XcmpQueue(
				cumulus_pallet_xcmp_queue::Event::XcmpMessageSent { .. }
			))
		));
	});

	//Assert
	Hydra::execute_with(|| {
		assert!(matches!(
			last_hydra_events(2).first(),
			Some(hydradx_runtime::RuntimeEvent::XcmpQueue(
				cumulus_pallet_xcmp_queue::Event::Success { .. }
			))
		));
		let fee = hydradx_runtime::Tokens::free_balance(FOREIGN_ASSET, &hydradx_runtime::Treasury::account_id());
		assert!(fee > 0, "treasury should have received fees");

		//Check if the foreign asset from Assethub has been deposited successfully
		assert_eq!(
			hydradx_runtime::Currencies::free_balance(FOREIGN_ASSET, &AccountId::from(BOB)),
			100 * UNITS
		);
	});
}

#[test]
fn transfer_foreign_asset_from_acala_to_hydra_should_not_work() {
	//Arrange
	TestNet::reset();

	Hydra::execute_with(|| {
		let _ = with_transaction(|| {
			register_foreign_asset();

			add_currency_price(FOREIGN_ASSET, FixedU128::from(1));

			TransactionOutcome::Commit(DispatchResult::Ok(()))
		});
	});

	Acala::execute_with(|| {
		let _ = with_transaction(|| {
			register_foreign_asset();
			TransactionOutcome::Commit(DispatchResult::Ok(()))
		});

		assert_ok!(hydradx_runtime::Tokens::deposit(
			FOREIGN_ASSET,
			&AccountId::from(ALICE),
			3000 * UNITS
		));

		let foreign_asset = MultiAsset::from((
			MultiLocation {
				parents: 2,
				interior: Junctions::X1(GlobalConsensus(NetworkId::BitcoinCash)),
			},
			100 * UNITS,
		));

		let bob_beneficiary: MultiLocation = Junction::AccountId32 { id: BOB, network: None }.into();

		let xcm =
			xcm_for_deposit_reserve_asset_to_hydra::<hydradx_runtime::RuntimeCall>(foreign_asset, bob_beneficiary);

		//Act
		let res = hydradx_runtime::PolkadotXcm::execute(
			hydradx_runtime::RuntimeOrigin::signed(ALICE.into()),
			Box::new(xcm),
			Weight::from_parts(399_600_000_000, 0),
		);
		assert_ok!(res);

		assert!(matches!(
			last_hydra_events(2).first(),
			Some(hydradx_runtime::RuntimeEvent::XcmpQueue(
				cumulus_pallet_xcmp_queue::Event::XcmpMessageSent { .. }
			))
		));
	});

	//Assert
	Hydra::execute_with(|| {
		assert!(matches!(
			last_hydra_events(2).first(),
			Some(hydradx_runtime::RuntimeEvent::XcmpQueue(
				cumulus_pallet_xcmp_queue::Event::Fail { .. }
			))
		));
	});
}

#[test]
fn transfer_dot_reserve_from_asset_hub_to_hydra_should_not_work() {
	//Arrange
	TestNet::reset();

	Hydra::execute_with(|| {
		let _ = with_transaction(|| {
			register_foreign_asset();
			assert_ok!(hydradx_runtime::AssetRegistry::set_location(
				DOT,
				hydradx_runtime::AssetLocation(MultiLocation::new(1, Here))
			));

			add_currency_price(FOREIGN_ASSET, FixedU128::from(1));
			add_currency_price(DOT, FixedU128::from(1));

			TransactionOutcome::Commit(DispatchResult::Ok(()))
		});
	});

	AssetHub::execute_with(|| {
		let _ = with_transaction(|| {
			register_foreign_asset();
			register_dot();
			TransactionOutcome::Commit(DispatchResult::Ok(()))
		});

		assert_ok!(hydradx_runtime::Tokens::deposit(
			FOREIGN_ASSET,
			&AccountId::from(ALICE),
			3000 * UNITS
		));

		assert_ok!(hydradx_runtime::Tokens::deposit(
			DOT,
			&AccountId::from(ALICE),
			3000 * UNITS
		));

		let dot = MultiAsset::from((
			MultiLocation {
				parents: 1,
				interior: Junctions::Here,
			},
			100 * UNITS,
		));

		let bob_beneficiary: MultiLocation = Junction::AccountId32 { id: BOB, network: None }.into();

		let xcm = xcm_for_deposit_reserve_asset_to_hydra::<hydradx_runtime::RuntimeCall>(dot, bob_beneficiary);

		//Act
		let res = hydradx_runtime::PolkadotXcm::execute(
			hydradx_runtime::RuntimeOrigin::signed(ALICE.into()),
			Box::new(xcm),
			Weight::from_parts(399_600_000_000, 0),
		);
		assert_ok!(res);

		assert!(matches!(
			last_hydra_events(2).first(),
			Some(hydradx_runtime::RuntimeEvent::XcmpQueue(
				cumulus_pallet_xcmp_queue::Event::XcmpMessageSent { .. }
			))
		));
	});

	//Assert
	Hydra::execute_with(|| {
		assert!(matches!(
			last_hydra_events(2).first(),
			Some(hydradx_runtime::RuntimeEvent::XcmpQueue(
				cumulus_pallet_xcmp_queue::Event::Fail { .. }
			))
		));
	});
}

#[test]
fn transfer_dot_reserve_from_non_asset_hub_chain_to_hydra_should_not_work() {
	//Arrange
	TestNet::reset();

	Hydra::execute_with(|| {
		let _ = with_transaction(|| {
			register_foreign_asset();
			assert_ok!(hydradx_runtime::AssetRegistry::set_location(
				DOT,
				hydradx_runtime::AssetLocation(MultiLocation::new(1, Here))
			));

			add_currency_price(FOREIGN_ASSET, FixedU128::from(1));
			add_currency_price(DOT, FixedU128::from(1));

			TransactionOutcome::Commit(DispatchResult::Ok(()))
		});
	});

	Acala::execute_with(|| {
		let _ = with_transaction(|| {
			register_foreign_asset();
			register_dot();
			TransactionOutcome::Commit(DispatchResult::Ok(()))
		});

		assert_ok!(hydradx_runtime::Tokens::deposit(
			FOREIGN_ASSET,
			&AccountId::from(ALICE),
			3000 * UNITS
		));

		assert_ok!(hydradx_runtime::Tokens::deposit(
			DOT,
			&AccountId::from(ALICE),
			3000 * UNITS
		));

		let dot = MultiAsset::from((
			MultiLocation {
				parents: 1,
				interior: Junctions::Here,
			},
			100 * UNITS,
		));

		let bob_beneficiary: MultiLocation = Junction::AccountId32 { id: BOB, network: None }.into();

		let xcm = xcm_for_deposit_reserve_asset_to_hydra::<hydradx_runtime::RuntimeCall>(dot, bob_beneficiary);

		//Act
		let res = hydradx_runtime::PolkadotXcm::execute(
			hydradx_runtime::RuntimeOrigin::signed(ALICE.into()),
			Box::new(xcm),
			Weight::from_parts(399_600_000_000, 0),
		);
		assert_ok!(res);

		assert!(matches!(
			last_hydra_events(2).first(),
			Some(hydradx_runtime::RuntimeEvent::XcmpQueue(
				cumulus_pallet_xcmp_queue::Event::XcmpMessageSent { .. }
			))
		));
	});

	//Assert
	Hydra::execute_with(|| {
		assert!(matches!(
			last_hydra_events(2).first(),
			Some(hydradx_runtime::RuntimeEvent::XcmpQueue(
				cumulus_pallet_xcmp_queue::Event::Fail { .. }
			))
		));
	});
}

fn xcm_for_deposit_reserve_asset_to_hydra<RC: Decode + GetDispatchInfo>(
	assets: MultiAsset,
	beneficiary: MultiLocation,
) -> VersionedXcm<RC> {
	use polkadot_runtime::xcm_config::BaseXcmWeight;
	use xcm_builder::FixedWeightBounds;
	use xcm_executor::traits::WeightBounds;

	type Weigher<RC> = FixedWeightBounds<BaseXcmWeight, RC, ConstU32<100>>;

	let dest = MultiLocation::new(1, Parachain(HYDRA_PARA_ID));

	let context = X2(GlobalConsensus(NetworkId::Polkadot), Parachain(ACALA_PARA_ID));

	let fee_asset = assets.clone().reanchored(&dest, context).expect("should reanchor");
	let weight_limit = {
		let fees = fee_asset.clone();
		let mut remote_message = Xcm(vec![
			ReserveAssetDeposited::<RC>(vec![assets.clone()].into()),
			ClearOrigin,
			BuyExecution {
				fees,
				weight_limit: Limited(Weight::zero()),
			},
			DepositAsset {
				assets: Definite(assets.clone().into()),
				beneficiary,
			},
		]);
		// use local weight for remote message and hope for the best.
		let remote_weight = Weigher::weight(&mut remote_message).expect("weighing should not fail");
		Limited(remote_weight)
	};

	// executed on local (AssetHub)
	let message = Xcm(vec![
		WithdrawAsset(vec![fee_asset.clone(), assets.clone().into()].into()),
		DepositReserveAsset {
			assets: Definite(vec![fee_asset.clone(), assets.clone().into()].into()),
			dest,
			xcm: Xcm(vec![
				// executed on remote (on hydra)
				BuyExecution {
					fees: fee_asset,
					weight_limit,
				},
				DepositAsset {
					assets: Definite(assets.into()),
					beneficiary,
				},
			]),
		},
	]);

	VersionedXcm::V3(message)
}

fn register_foreign_asset() {
	assert_ok!(AssetRegistry::register_sufficient_asset(
		Some(FOREIGN_ASSET),
		Some(b"FORA".to_vec().try_into().unwrap()),
		AssetKind::Token,
		1_000_000,
		None,
		None,
		Some(hydradx_runtime::AssetLocation(MultiLocation::new(
			2,
			X1(GlobalConsensus(NetworkId::BitcoinCash))
		))),
		None,
	));
}

fn register_dot() {
	assert_ok!(AssetRegistry::register_sufficient_asset(
		Some(DOT),
		Some(b"DOT".to_vec().try_into().unwrap()),
		AssetKind::Token,
		1_000_000,
		None,
		None,
		Some(hydradx_runtime::AssetLocation(MultiLocation::new(1, Here))),
		None,
	));
}

fn add_currency_price(asset_id: u32, price: FixedU128) {
	assert_ok!(hydradx_runtime::MultiTransactionPayment::add_currency(
		hydradx_runtime::RuntimeOrigin::root(),
		asset_id,
		price,
	));

	// make sure the price is propagated
	hydradx_runtime::MultiTransactionPayment::on_initialize(hydradx_runtime::System::block_number());
}

fn trap_asset() -> MultiAsset {
>>>>>>> e7478195
	Acala::execute_with(|| {
		assert_eq!(
			hydradx_runtime::Balances::free_balance(AccountId::from(ALICE)),
			ALICE_INITIAL_NATIVE_BALANCE
		);
		assert_ok!(hydradx_runtime::XTokens::transfer(
			hydradx_runtime::RuntimeOrigin::signed(ALICE.into()),
			0,
			30 * UNITS,
			Box::new(
				MultiLocation::new(
					1,
					X2(
						Junction::Parachain(HYDRA_PARA_ID),
						Junction::AccountId32 { id: BOB, network: None }
					)
				)
				.into_versioned()
			),
			WeightLimit::Limited(Weight::from_parts(399_600_000_000, 0))
		));
		assert_eq!(
			hydradx_runtime::Balances::free_balance(AccountId::from(ALICE)),
			ALICE_INITIAL_NATIVE_BALANCE - 30 * UNITS
		);
	});

	let asset: Asset = Asset {
		id: cumulus_primitives_core::AssetId(Location::new(
			1,
			cumulus_primitives_core::Junctions::X2(Arc::new(
				vec![
					cumulus_primitives_core::Junction::Parachain(ACALA_PARA_ID),
					cumulus_primitives_core::Junction::GeneralIndex(0),
				]
				.try_into()
				.unwrap(),
			)),
		)),
		fun: Fungible(30 * UNITS),
	};

	Hydra::execute_with(|| {
<<<<<<< HEAD
		assert_xcm_message_processing_failed();
		let origin = MultiLocation::new(1, X1(Junction::Parachain(ACALA_PARA_ID)));
		let hash = determine_hash(&origin, vec![asset.clone()]);
=======
		expect_hydra_events(vec![
			cumulus_pallet_xcmp_queue::Event::Fail {
				message_hash: hex!["30291d1dfb68ae6f66d4c841facb78f44e7611ab2a25c84f4fb7347f448d2944"],
				message_id: hex!["30291d1dfb68ae6f66d4c841facb78f44e7611ab2a25c84f4fb7347f448d2944"],
				error: XcmError::AssetNotFound,
				weight: Weight::from_parts(300_000_000, 0),
			}
			.into(),
			pallet_relaychain_info::Event::CurrentBlockNumbers {
				parachain_block_number: 3,
				relaychain_block_number: 8,
			}
			.into(),
		]);
		let origin = MultiLocation::new(1, X1(Parachain(ACALA_PARA_ID)));
		let loc = MultiLocation::new(1, X2(Parachain(ACALA_PARA_ID), GeneralIndex(0)));
		let asset: MultiAsset = (loc, 30 * UNITS).into();
		let hash = determine_hash(&origin, vec![asset]);
>>>>>>> e7478195
		assert_eq!(hydradx_runtime::PolkadotXcm::asset_trap(hash), 1);
	});

	asset
}

fn claim_asset(asset: Asset, recipient: Location) {
	Acala::execute_with(|| {
		let xcm_msg = Xcm(vec![
			ClaimAsset {
				assets: vec![asset.clone()].into(),
				ticket: Here.into(),
			},
			BuyExecution {
				fees: asset,
				weight_limit: Unlimited,
			},
			DepositAsset {
				assets: All.into(),
				beneficiary: recipient,
			},
		]);
		assert_ok!(hydradx_runtime::PolkadotXcm::send(
			hydradx_runtime::RuntimeOrigin::root(),
			Box::new(MultiLocation::new(1, X1(Junction::Parachain(HYDRA_PARA_ID))).into_versioned()),
			Box::new(VersionedXcm::from(xcm_msg))
		));
	});
}

#[test]
fn rococo_xcm_execute_extrinsic_should_be_allowed() {
	TestNet::reset();

	Hydra::execute_with(|| {
		let hdx_loc = Location::new(
			1,
			cumulus_primitives_core::Junctions::X2(Arc::new(
				vec![
					cumulus_primitives_core::Junction::Parachain(HYDRA_PARA_ID),
					cumulus_primitives_core::Junction::GeneralIndex(0),
				]
				.try_into()
				.unwrap(),
			)),
		);
		let asset_to_withdraw: Asset = Asset {
			id: cumulus_primitives_core::AssetId(hdx_loc.clone()),
			fun: Fungible(410000000000u128),
		};

		let message = Xcm(vec![
			WithdrawAsset(asset_to_withdraw.into()),
			BuyExecution {
				fees: (Here, 400000000000u128).into(),
				weight_limit: Unlimited,
			},
		]);

		assert_ok!(hydradx_runtime::PolkadotXcm::execute(
			hydradx_runtime::RuntimeOrigin::signed(ALICE.into()),
			Box::new(VersionedXcm::from(message)),
			Weight::from_parts(400_000_000_000, 0)
		),);
	});
}<|MERGE_RESOLUTION|>--- conflicted
+++ resolved
@@ -11,31 +11,20 @@
 use frame_support::storage::with_transaction;
 use frame_support::traits::OnInitialize;
 use frame_support::weights::Weight;
-<<<<<<< HEAD
-=======
-use hex_literal::hex;
 use hydradx_runtime::AssetRegistry;
->>>>>>> e7478195
-use hydradx_traits::registry::Mutate;
-use hydradx_traits::AssetKind;
-use hydradx_traits::Create;
+use hydradx_traits::{registry::Mutate, AssetKind, Create};
 use orml_traits::currency::MultiCurrency;
-use polkadot_xcm::opaque::v3::Junction;
-use polkadot_xcm::opaque::v3::Junctions::{X1, X2};
-use polkadot_xcm::opaque::v3::MultiLocation;
+use polkadot_xcm::opaque::v3::{
+	Junction,
+	Junctions::{X1, X2},
+	MultiLocation, NetworkId,
+};
 use pretty_assertions::assert_eq;
 use primitives::AccountId;
-use sp_core::Decode;
-use sp_core::H256;
-use sp_runtime::traits::ConstU32;
-use sp_runtime::traits::{AccountIdConversion, BlakeTwo256, Hash};
-<<<<<<< HEAD
+use sp_core::{Decode, H256};
+use sp_runtime::traits::{AccountIdConversion, BlakeTwo256, ConstU32, Hash};
+use sp_runtime::{DispatchResult, FixedU128, TransactionOutcome};
 use sp_std::sync::Arc;
-=======
-use sp_runtime::DispatchResult;
-use sp_runtime::FixedU128;
-use sp_runtime::TransactionOutcome;
->>>>>>> e7478195
 use xcm_emulator::TestExt;
 
 // Determine the hash for assets expected to be have been trapped.
@@ -443,7 +432,6 @@
 	});
 
 	Hydra::execute_with(|| {
-<<<<<<< HEAD
 		assert_xcm_message_processing_failed();
 		let origin = MultiLocation::new(1, X1(Junction::Parachain(ACALA_PARA_ID)));
 		let asset: Asset = Asset {
@@ -461,26 +449,7 @@
 			fun: Fungible(30 * UNITS),
 		};
 		let hash = determine_hash(&origin, vec![asset.clone()]);
-=======
-		expect_hydra_events(vec![
-			cumulus_pallet_xcmp_queue::Event::Fail {
-				message_hash: hex!["30291d1dfb68ae6f66d4c841facb78f44e7611ab2a25c84f4fb7347f448d2944"],
-				message_id: hex!["30291d1dfb68ae6f66d4c841facb78f44e7611ab2a25c84f4fb7347f448d2944"],
-				error: XcmError::AssetNotFound,
-				weight: Weight::from_parts(300_000_000, 0),
-			}
-			.into(),
-			pallet_relaychain_info::Event::CurrentBlockNumbers {
-				parachain_block_number: 3,
-				relaychain_block_number: 8,
-			}
-			.into(),
-		]);
-		let origin = MultiLocation::new(1, X1(Parachain(ACALA_PARA_ID)));
-		let loc = MultiLocation::new(1, X2(Parachain(ACALA_PARA_ID), GeneralIndex(0)));
-		let asset: MultiAsset = (loc, 30 * UNITS).into();
-		let hash = determine_hash(&origin, vec![asset]);
->>>>>>> e7478195
+
 		assert_eq!(hydradx_runtime::PolkadotXcm::asset_trap(hash), 1);
 
 		expect_hydra_events(vec![hydradx_runtime::RuntimeEvent::PolkadotXcm(
@@ -534,9 +503,6 @@
 	});
 }
 
-<<<<<<< HEAD
-fn trap_asset() -> Asset {
-=======
 #[test]
 fn transfer_foreign_asset_from_asset_hub_to_hydra_should_work() {
 	//Arrange
@@ -564,15 +530,28 @@
 			3000 * UNITS
 		));
 
-		let foreign_asset = MultiAsset::from((
-			MultiLocation {
-				parents: 2,
-				interior: Junctions::X1(GlobalConsensus(NetworkId::BitcoinCash)),
-			},
-			100 * UNITS,
-		));
-
-		let bob_beneficiary: MultiLocation = Junction::AccountId32 { id: BOB, network: None }.into();
+		let foreign_asset: Asset = Asset {
+			id: cumulus_primitives_core::AssetId(Location::new(
+				2,
+				cumulus_primitives_core::Junctions::X1(Arc::new(
+					vec![cumulus_primitives_core::Junction::GlobalConsensus(
+						cumulus_primitives_core::NetworkId::BitcoinCash,
+					)]
+					.try_into()
+					.unwrap(),
+				)),
+			)),
+			fun: Fungible(100 * UNITS),
+		};
+
+		let bob_beneficiary = Location::new(
+			0,
+			cumulus_primitives_core::Junctions::X1(Arc::new(
+				vec![cumulus_primitives_core::Junction::AccountId32 { id: BOB, network: None }]
+					.try_into()
+					.unwrap(),
+			)),
+		);
 
 		let xcm =
 			xcm_for_deposit_reserve_asset_to_hydra::<hydradx_runtime::RuntimeCall>(foreign_asset, bob_beneficiary);
@@ -595,12 +574,8 @@
 
 	//Assert
 	Hydra::execute_with(|| {
-		assert!(matches!(
-			last_hydra_events(2).first(),
-			Some(hydradx_runtime::RuntimeEvent::XcmpQueue(
-				cumulus_pallet_xcmp_queue::Event::Success { .. }
-			))
-		));
+		assert_xcm_message_processing_passed();
+
 		let fee = hydradx_runtime::Tokens::free_balance(FOREIGN_ASSET, &hydradx_runtime::Treasury::account_id());
 		assert!(fee > 0, "treasury should have received fees");
 
@@ -639,15 +614,28 @@
 			3000 * UNITS
 		));
 
-		let foreign_asset = MultiAsset::from((
-			MultiLocation {
-				parents: 2,
-				interior: Junctions::X1(GlobalConsensus(NetworkId::BitcoinCash)),
-			},
-			100 * UNITS,
-		));
-
-		let bob_beneficiary: MultiLocation = Junction::AccountId32 { id: BOB, network: None }.into();
+		let foreign_asset: Asset = Asset {
+			id: cumulus_primitives_core::AssetId(Location::new(
+				2,
+				cumulus_primitives_core::Junctions::X1(Arc::new(
+					vec![cumulus_primitives_core::Junction::GlobalConsensus(
+						cumulus_primitives_core::NetworkId::BitcoinCash,
+					)]
+					.try_into()
+					.unwrap(),
+				)),
+			)),
+			fun: Fungible(100 * UNITS),
+		};
+
+		let bob_beneficiary = Location::new(
+			0,
+			cumulus_primitives_core::Junctions::X1(Arc::new(
+				vec![cumulus_primitives_core::Junction::AccountId32 { id: BOB, network: None }]
+					.try_into()
+					.unwrap(),
+			)),
+		);
 
 		let xcm =
 			xcm_for_deposit_reserve_asset_to_hydra::<hydradx_runtime::RuntimeCall>(foreign_asset, bob_beneficiary);
@@ -670,12 +658,7 @@
 
 	//Assert
 	Hydra::execute_with(|| {
-		assert!(matches!(
-			last_hydra_events(2).first(),
-			Some(hydradx_runtime::RuntimeEvent::XcmpQueue(
-				cumulus_pallet_xcmp_queue::Event::Fail { .. }
-			))
-		));
+		assert_xcm_message_processing_failed();
 	});
 }
 
@@ -689,7 +672,7 @@
 			register_foreign_asset();
 			assert_ok!(hydradx_runtime::AssetRegistry::set_location(
 				DOT,
-				hydradx_runtime::AssetLocation(MultiLocation::new(1, Here))
+				hydradx_runtime::AssetLocation(MultiLocation::new(1, polkadot_xcm::opaque::v3::Junctions::Here))
 			));
 
 			add_currency_price(FOREIGN_ASSET, FixedU128::from(1));
@@ -718,15 +701,22 @@
 			3000 * UNITS
 		));
 
-		let dot = MultiAsset::from((
-			MultiLocation {
-				parents: 1,
-				interior: Junctions::Here,
-			},
-			100 * UNITS,
-		));
-
-		let bob_beneficiary: MultiLocation = Junction::AccountId32 { id: BOB, network: None }.into();
+		let dot: Asset = Asset {
+			id: cumulus_primitives_core::AssetId(Location::new(
+				1,
+				cumulus_primitives_core::Junctions::Here
+			)),
+			fun: Fungible(100 * UNITS),
+		};
+
+		let bob_beneficiary = Location::new(
+			0,
+			cumulus_primitives_core::Junctions::X1(Arc::new(
+				vec![cumulus_primitives_core::Junction::AccountId32 { id: BOB, network: None }]
+					.try_into()
+					.unwrap(),
+			)),
+		);
 
 		let xcm = xcm_for_deposit_reserve_asset_to_hydra::<hydradx_runtime::RuntimeCall>(dot, bob_beneficiary);
 
@@ -748,12 +738,7 @@
 
 	//Assert
 	Hydra::execute_with(|| {
-		assert!(matches!(
-			last_hydra_events(2).first(),
-			Some(hydradx_runtime::RuntimeEvent::XcmpQueue(
-				cumulus_pallet_xcmp_queue::Event::Fail { .. }
-			))
-		));
+		assert_xcm_message_processing_failed();
 	});
 }
 
@@ -767,7 +752,7 @@
 			register_foreign_asset();
 			assert_ok!(hydradx_runtime::AssetRegistry::set_location(
 				DOT,
-				hydradx_runtime::AssetLocation(MultiLocation::new(1, Here))
+				hydradx_runtime::AssetLocation(MultiLocation::new(1, polkadot_xcm::opaque::v3::Junctions::Here))
 			));
 
 			add_currency_price(FOREIGN_ASSET, FixedU128::from(1));
@@ -796,15 +781,22 @@
 			3000 * UNITS
 		));
 
-		let dot = MultiAsset::from((
-			MultiLocation {
-				parents: 1,
-				interior: Junctions::Here,
-			},
-			100 * UNITS,
-		));
-
-		let bob_beneficiary: MultiLocation = Junction::AccountId32 { id: BOB, network: None }.into();
+		let dot: Asset = Asset {
+			id: cumulus_primitives_core::AssetId(Location::new(
+				1,
+				cumulus_primitives_core::Junctions::Here
+			)),
+			fun: Fungible(100 * UNITS),
+		};
+
+		let bob_beneficiary = Location::new(
+			0,
+			cumulus_primitives_core::Junctions::X1(Arc::new(
+				vec![cumulus_primitives_core::Junction::AccountId32 { id: BOB, network: None }]
+					.try_into()
+					.unwrap(),
+			)),
+		);
 
 		let xcm = xcm_for_deposit_reserve_asset_to_hydra::<hydradx_runtime::RuntimeCall>(dot, bob_beneficiary);
 
@@ -826,30 +818,39 @@
 
 	//Assert
 	Hydra::execute_with(|| {
-		assert!(matches!(
-			last_hydra_events(2).first(),
-			Some(hydradx_runtime::RuntimeEvent::XcmpQueue(
-				cumulus_pallet_xcmp_queue::Event::Fail { .. }
-			))
-		));
+		assert_xcm_message_processing_failed();
 	});
 }
 
 fn xcm_for_deposit_reserve_asset_to_hydra<RC: Decode + GetDispatchInfo>(
-	assets: MultiAsset,
-	beneficiary: MultiLocation,
+	assets: Asset,
+	beneficiary: Location,
 ) -> VersionedXcm<RC> {
-	use polkadot_runtime::xcm_config::BaseXcmWeight;
+	use rococo_runtime::xcm_config::BaseXcmWeight;
 	use xcm_builder::FixedWeightBounds;
 	use xcm_executor::traits::WeightBounds;
 
 	type Weigher<RC> = FixedWeightBounds<BaseXcmWeight, RC, ConstU32<100>>;
 
-	let dest = MultiLocation::new(1, Parachain(HYDRA_PARA_ID));
-
-	let context = X2(GlobalConsensus(NetworkId::Polkadot), Parachain(ACALA_PARA_ID));
-
-	let fee_asset = assets.clone().reanchored(&dest, context).expect("should reanchor");
+	let dest = Location::new(
+		1,
+		cumulus_primitives_core::Junctions::X1(Arc::new(
+			vec![cumulus_primitives_core::Junction::Parachain(HYDRA_PARA_ID)]
+				.try_into()
+				.unwrap(),
+		)),
+	);
+
+	let context = cumulus_primitives_core::Junctions::X2(Arc::new(
+		vec![
+			cumulus_primitives_core::Junction::GlobalConsensus(cumulus_primitives_core::NetworkId::Polkadot),
+			cumulus_primitives_core::Junction::Parachain(ACALA_PARA_ID),
+		]
+		.try_into()
+		.unwrap(),
+	));
+
+	let fee_asset = assets.clone().reanchored(&dest, &context).expect("should reanchor");
 	let weight_limit = {
 		let fees = fee_asset.clone();
 		let mut remote_message = Xcm(vec![
@@ -861,7 +862,7 @@
 			},
 			DepositAsset {
 				assets: Definite(assets.clone().into()),
-				beneficiary,
+				beneficiary: beneficiary.clone(),
 			},
 		]);
 		// use local weight for remote message and hope for the best.
@@ -871,9 +872,9 @@
 
 	// executed on local (AssetHub)
 	let message = Xcm(vec![
-		WithdrawAsset(vec![fee_asset.clone(), assets.clone().into()].into()),
+		WithdrawAsset(vec![fee_asset.clone(), assets.clone()].into()),
 		DepositReserveAsset {
-			assets: Definite(vec![fee_asset.clone(), assets.clone().into()].into()),
+			assets: Definite(vec![fee_asset.clone(), assets.clone()].into()),
 			dest,
 			xcm: Xcm(vec![
 				// executed on remote (on hydra)
@@ -889,7 +890,7 @@
 		},
 	]);
 
-	VersionedXcm::V3(message)
+	VersionedXcm::from(message)
 }
 
 fn register_foreign_asset() {
@@ -902,7 +903,7 @@
 		None,
 		Some(hydradx_runtime::AssetLocation(MultiLocation::new(
 			2,
-			X1(GlobalConsensus(NetworkId::BitcoinCash))
+			X1(Junction::GlobalConsensus(NetworkId::BitcoinCash))
 		))),
 		None,
 	));
@@ -916,7 +917,10 @@
 		1_000_000,
 		None,
 		None,
-		Some(hydradx_runtime::AssetLocation(MultiLocation::new(1, Here))),
+		Some(hydradx_runtime::AssetLocation(MultiLocation::new(
+			1,
+			polkadot_xcm::opaque::v3::Junctions::Here
+		))),
 		None,
 	));
 }
@@ -932,8 +936,7 @@
 	hydradx_runtime::MultiTransactionPayment::on_initialize(hydradx_runtime::System::block_number());
 }
 
-fn trap_asset() -> MultiAsset {
->>>>>>> e7478195
+fn trap_asset() -> Asset {
 	Acala::execute_with(|| {
 		assert_eq!(
 			hydradx_runtime::Balances::free_balance(AccountId::from(ALICE)),
@@ -977,30 +980,10 @@
 	};
 
 	Hydra::execute_with(|| {
-<<<<<<< HEAD
 		assert_xcm_message_processing_failed();
 		let origin = MultiLocation::new(1, X1(Junction::Parachain(ACALA_PARA_ID)));
 		let hash = determine_hash(&origin, vec![asset.clone()]);
-=======
-		expect_hydra_events(vec![
-			cumulus_pallet_xcmp_queue::Event::Fail {
-				message_hash: hex!["30291d1dfb68ae6f66d4c841facb78f44e7611ab2a25c84f4fb7347f448d2944"],
-				message_id: hex!["30291d1dfb68ae6f66d4c841facb78f44e7611ab2a25c84f4fb7347f448d2944"],
-				error: XcmError::AssetNotFound,
-				weight: Weight::from_parts(300_000_000, 0),
-			}
-			.into(),
-			pallet_relaychain_info::Event::CurrentBlockNumbers {
-				parachain_block_number: 3,
-				relaychain_block_number: 8,
-			}
-			.into(),
-		]);
-		let origin = MultiLocation::new(1, X1(Parachain(ACALA_PARA_ID)));
-		let loc = MultiLocation::new(1, X2(Parachain(ACALA_PARA_ID), GeneralIndex(0)));
-		let asset: MultiAsset = (loc, 30 * UNITS).into();
-		let hash = determine_hash(&origin, vec![asset]);
->>>>>>> e7478195
+
 		assert_eq!(hydradx_runtime::PolkadotXcm::asset_trap(hash), 1);
 	});
 
