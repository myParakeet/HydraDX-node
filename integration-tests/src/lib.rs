--- conflicted
+++ resolved
@@ -12,9 +12,7 @@
 mod otc;
 mod polkadot_test_net;
 mod vesting;
-<<<<<<< HEAD
 mod xcm_rate_limiter;
-=======
 
 #[macro_export]
 macro_rules! assert_balance {
@@ -28,5 +26,4 @@
 	( $who:expr, $asset:expr, $amount:expr) => {{
 		assert_eq!(Currencies::reserved_balance($asset, &$who), $amount);
 	}};
-}
->>>>>>> bafa9778
+}