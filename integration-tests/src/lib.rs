<<<<<<< HEAD
// DCA pallet uses dummy router for benchmarks and some tests fail when benchmarking feature is enabled
#![cfg(not(feature = "runtime-benchmarks"))]
=======
mod bonds;
>>>>>>> 2cc7a5fe
mod call_filter;
mod circuit_breaker;
mod cross_chain_transfer;
mod dca;
mod dust;
mod dust_removal_whitelist;
mod dynamic_fees;
mod exchange_asset;
mod non_native_fee;
mod omnipool_init;
mod omnipool_liquidity_mining;
mod omnipool_price_provider;
mod oracle;
mod otc;
mod polkadot_test_net;
mod router;
mod staking;
mod transact_call_filter;
mod vesting;
mod xyk;<|MERGE_RESOLUTION|>--- conflicted
+++ resolved
@@ -1,9 +1,6 @@
-<<<<<<< HEAD
 // DCA pallet uses dummy router for benchmarks and some tests fail when benchmarking feature is enabled
 #![cfg(not(feature = "runtime-benchmarks"))]
-=======
 mod bonds;
->>>>>>> 2cc7a5fe
 mod call_filter;
 mod circuit_breaker;
 mod cross_chain_transfer;
