[package]
name = "runtime-integration-tests"
<<<<<<< HEAD
version = "1.27.0"
=======
version = "1.30.1"
>>>>>>> fd407701
description = "Integration tests"
authors = ["GalacticCouncil"]
edition = "2021"
homepage = "https://github.com/galacticcouncil/HydraDX-node"
license = "Apache 2.0"
repository = "https://github.com/galacticcouncil/HydraDX-node"

[dependencies]
hex-literal = { workspace = true }
frame-remote-externalities = { workspace = true }
tokio = { workspace = true }
scraper = { workspace = true }
primitives = { workspace = true }
hydradx-runtime = { workspace = true }
hydradx-adapters = { workspace = true }
pallet-omnipool = { workspace = true }
pallet-circuit-breaker = { workspace = true }
pallet-omnipool-liquidity-mining = { workspace = true }
pallet-bonds = { workspace = true }
pallet-stableswap = { workspace = true }
pallet-referrals = { workspace = true }
pallet-asset-registry = { workspace = true }
hydradx-traits = { workspace = true }
hydra-dx-math = { workspace = true }
pallet-transaction-multi-payment = { workspace = true, features = ["evm"] }
pallet-currencies = { workspace = true }
pallet-ema-oracle = { workspace = true }
warehouse-liquidity-mining = { workspace = true }
pallet-otc = { workspace = true }
pallet-relaychain-info = { workspace = true }
pallet-route-executor = { workspace = true }
pallet-dca = { workspace = true }
pallet-dynamic-fees = { workspace = true }
pallet-dynamic-evm-fee = { workspace = true }
pallet-staking = { workspace = true }
pallet-lbp = { workspace = true }
pallet-xyk = { workspace = true }
pallet-evm-accounts = { workspace = true }
pallet-xyk-liquidity-mining = { workspace = true }
pallet-transaction-pause = { workspace = true }
pallet-liquidation = { workspace = true }
pallet-broadcast = { workspace = true }

pallet-treasury = { workspace = true }
pallet-democracy = { workspace = true }
pallet-scheduler = { workspace = true }
pallet-elections-phragmen = { workspace = true }
pallet-tips = { workspace = true }
pallet-referenda = { workspace = true }
pallet-conviction-voting = { workspace = true }

# collator support
pallet-collator-selection = { workspace = true }
pallet-authorship = { workspace = true }

# ORML dependencies
orml-tokens = { workspace = true }
orml-traits = { workspace = true }
orml-vesting = { workspace = true }
orml-xcm = { workspace = true }

# orml XCM support
orml-xtokens = { workspace = true }
orml-xcm-support = { workspace = true }
orml-unknown-tokens = { workspace = true }

precompile-utils = { workspace = true }
pallet-evm-precompile-call-permit = { workspace = true }

# Evm
pallet-evm = { workspace = true }
fp-evm = { workspace = true }
fp-rpc = { workspace = true }
# Cumulus dependencies
cumulus-pallet-aura-ext = { workspace = true }
cumulus-pallet-parachain-system = { workspace = true }
cumulus-pallet-xcm = { workspace = true }
cumulus-pallet-xcmp-queue = { workspace = true }
cumulus-primitives-core = { workspace = true }
cumulus-primitives-parachain-inherent = { workspace = true }
staging-parachain-info = { workspace = true }
cumulus-test-relay-sproof-builder = { workspace = true }

# Polkadot dependencies
polkadot-parachain = { workspace = true, features = ["wasm-api"] }
xcm-builder = { workspace = true }
pallet-xcm = { workspace = true }
xcm-executor = { workspace = true }
polkadot-xcm = { workspace = true }

# Substrate dependencies
frame-executive = { workspace = true }
frame-support = { workspace = true }
frame-system = { workspace = true }
frame-system-rpc-runtime-api = { workspace = true }
pallet-aura = { workspace = true }
pallet-balances = { workspace = true }
pallet-collective = { workspace = true }
pallet-session = { workspace = true }
pallet-timestamp = { workspace = true }
pallet-transaction-payment = { workspace = true }
pallet-transaction-payment-rpc-runtime-api = { workspace = true }
pallet-utility = { workspace = true }
pallet-uniques = { workspace = true }
pallet-im-online = { workspace = true }
sp-api = { workspace = true }
sp-block-builder = { workspace = true }
sp-consensus-aura = { workspace = true }
sp-core = { workspace = true }
sp-inherents = { workspace = true }
sp-externalities = { workspace = true }
sp-offchain = { workspace = true }
sp-runtime = { workspace = true }
sp-session = { workspace = true }
sp-std = { workspace = true }
sp-transaction-pool = { workspace = true }
sp-version = { workspace = true }
sp-trie = { workspace = true }
sp-io = { workspace = true }
sp-consensus-babe = { workspace = true }
sp-consensus-beefy = { workspace = true }
sp-authority-discovery = { workspace = true }
sc-consensus-grandpa = { workspace = true }

polkadot-primitives = { workspace = true }
polkadot-service = { workspace = true, features = ["full-node"] }
polkadot-runtime-parachains = { workspace = true }
rococo-runtime = { workspace = true }
module-evm-utility-macro = { workspace = true }
num_enum = { workspace = true }

ethabi = { workspace = true }
serde_json = { workspace = true }
hex = { workspace = true }

[dev-dependencies]
pretty_assertions = { workspace = true }
pallet-relaychain-info = { workspace = true }
xcm-emulator = { workspace = true }
test-utils = { workspace = true }
libsecp256k1 = { workspace = true }


[features]
default = ["std"]
std = [
    "frame-executive/std",
    "frame-support/std",
    "frame-system/std",
    "frame-system-rpc-runtime-api/std",
    "orml-tokens/std",
    "orml-traits/std",
    "orml-vesting/std",
    "orml-xtokens/std",
    "orml-xcm-support/std",
    "orml-unknown-tokens/std",
    "cumulus-pallet-parachain-system/std",
    "cumulus-pallet-aura-ext/std",
    "cumulus-pallet-xcm/std",
    "cumulus-pallet-xcmp-queue/std",
    "cumulus-primitives-core/std",
    "cumulus-primitives-parachain-inherent/std",
    "polkadot-xcm/std",
    "xcm-builder/std",
    "xcm-executor/std",
    "pallet-xcm/std",
    "staging-parachain-info/std",
    "pallet-asset-registry/std",
    "pallet-aura/std",
    "pallet-balances/std",
    "pallet-elections-phragmen/std",
    "pallet-session/std",
    "pallet-timestamp/std",
    "pallet-transaction-payment/std",
    "pallet-transaction-multi-payment/std",
    "pallet-transaction-payment-rpc-runtime-api/std",
    "pallet-utility/std",
    "pallet-im-online/std",
    "pallet-currencies/std",
    "sp-api/std",
    "sp-authority-discovery/std",
    "sp-block-builder/std",
    "sp-consensus-aura/std",
    "sp-consensus-babe/std",
    "sp-consensus-beefy/std",
    "sp-core/std",
    "sp-io/std",
    "sp-inherents/std",
    "sp-externalities/std",
    "sp-offchain/std",
    "sp-runtime/std",
    "sp-session/std",
    "sp-std/std",
    "sp-trie/std",
    "sp-transaction-pool/std",
    "sp-version/std",
    "pallet-treasury/std",
    "pallet-collective/std",
    "pallet-democracy/std",
    "pallet-scheduler/std",
    "pallet-tips/std",
    "pallet-collator-selection/std",
    "pallet-authorship/std",
    "hydradx-traits/std",
    "pallet-relaychain-info/std",
    "hydradx-runtime/std",
    "rococo-runtime/std",
    "pallet-staking/std",
    "scraper/std",
    "pallet-dynamic-evm-fee/std",
    "precompile-utils/std",
    "pallet-transaction-pause/std",
    "pallet-liquidation/std",
    "pallet-broadcast/std",
]

# we don't include integration tests when benchmarking feature is enabled
runtime-benchmarks = [
    "hydradx-runtime/runtime-benchmarks",
    "rococo-runtime/runtime-benchmarks",
]
try-runtime = [
]<|MERGE_RESOLUTION|>--- conflicted
+++ resolved
@@ -1,10 +1,6 @@
 [package]
 name = "runtime-integration-tests"
-<<<<<<< HEAD
-version = "1.27.0"
-=======
 version = "1.30.1"
->>>>>>> fd407701
 description = "Integration tests"
 authors = ["GalacticCouncil"]
 edition = "2021"
