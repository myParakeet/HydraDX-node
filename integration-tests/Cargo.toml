--- conflicted
+++ resolved
@@ -1,10 +1,6 @@
 [package]
 name = "runtime-integration-tests"
-<<<<<<< HEAD
-version = "1.24.1"
-=======
 version = "1.25.0"
->>>>>>> b42fdcab
 description = "Integration tests"
 authors = ["GalacticCouncil"]
 edition = "2021"
