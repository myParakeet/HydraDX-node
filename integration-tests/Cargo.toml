[package]
name = "runtime-integration-tests"
<<<<<<< HEAD
version = "1.10.2"
=======
version = "1.11.0"
>>>>>>> 9e733374
description = "Integration tests"
authors = ["GalacticCouncil"]
edition = "2021"
homepage = "https://github.com/galacticcouncil/HydraDX-node"
license = "Apache 2.0"
repository = "https://github.com/galacticcouncil/HydraDX-node"

[dependencies]
frame-remote-externalities = { workspace = true }
tokio = { version = "1", features = ["macros", "rt-multi-thread"] }
scraper = { workspace = true }
primitives = { workspace = true }
hydradx-runtime = { workspace = true }
hydradx-adapters = { workspace = true }
pallet-omnipool = { workspace = true }
pallet-circuit-breaker = { workspace = true }
pallet-omnipool-liquidity-mining = { workspace = true }
pallet-bonds = { workspace = true }
pallet-stableswap = { workspace = true }

# Warehouse dependencies
pallet-asset-registry = { workspace = true }
hydradx-traits = { workspace = true }
pallet-transaction-multi-payment = { workspace = true }
pallet-currencies = { workspace = true }
pallet-duster = { workspace = true }
pallet-ema-oracle = { workspace = true }
warehouse-liquidity-mining = { workspace = true }
pallet-otc = { workspace = true }
pallet-relaychain-info = { workspace = true }
pallet-route-executor = { workspace = true}
pallet-dca = { workspace = true}
pallet-dynamic-fees = { workspace = true }
pallet-staking = { workspace = true}
pallet-lbp = { workspace = true}

pallet-treasury = { workspace = true }
pallet-democracy = { workspace = true }
pallet-scheduler = { workspace = true }
pallet-elections-phragmen = { workspace = true }
pallet-tips = { workspace = true }

# collator support
pallet-collator-selection = { workspace = true }
pallet-authorship = { workspace = true }

# ORML dependencies
orml-tokens = { workspace = true }
orml-traits = { workspace = true }
orml-vesting = { workspace = true }
orml-xcm = { workspace = true }

# orml XCM support
orml-xtokens = { workspace = true }
orml-xcm-support = { workspace = true }
orml-unknown-tokens = { workspace = true }

# Cumulus dependencies
cumulus-pallet-aura-ext = { workspace = true }
cumulus-pallet-parachain-system = { workspace = true }
cumulus-pallet-xcm = { workspace = true }
cumulus-pallet-xcmp-queue = { workspace = true }
cumulus-pallet-dmp-queue = { workspace = true }
cumulus-primitives-core = { workspace = true }
cumulus-primitives-utility = { workspace = true }
cumulus-primitives-parachain-inherent = { workspace = true }
cumulus-primitives-timestamp = { workspace = true }
parachain-info = { workspace = true }
cumulus-test-relay-sproof-builder = { workspace = true }

# Polkadot dependencies
polkadot-parachain = { workspace = true, features = ["wasm-api"] }
xcm-builder = { workspace = true }
pallet-xcm = { workspace = true }
xcm-executor = { workspace = true }
polkadot-xcm = { workspace = true }

# Substrate dependencies
frame-benchmarking = { workspace = true, optional = true }
frame-executive = { workspace = true }
frame-support = { workspace = true }
frame-system = { workspace = true }
frame-system-benchmarking = { workspace = true, optional = true }
frame-system-rpc-runtime-api = { workspace = true }
pallet-aura = { workspace = true }
pallet-balances = { workspace = true }
pallet-collective = { workspace = true }
pallet-session = { workspace = true }
pallet-sudo = { workspace = true }
pallet-timestamp = { workspace = true }
pallet-transaction-payment = { workspace = true }
pallet-transaction-payment-rpc-runtime-api = { workspace = true }
pallet-utility = { workspace = true }
pallet-uniques = { workspace = true }
sp-api = { workspace = true }
sp-block-builder = { workspace = true }
sp-consensus-aura = { workspace = true }
sp-core = { workspace = true }
sp-inherents = { workspace = true }
sp-externalities = { workspace = true }
sp-offchain = { workspace = true }
sp-runtime = { workspace = true }
sp-session = { workspace = true }
sp-std = { workspace = true }
sp-transaction-pool = { workspace = true }
sp-version = { workspace = true }
sp-staking = { workspace = true }
sp-trie = { workspace = true }
sp-io = { workspace = true }

polkadot-primitives = { workspace = true }
polkadot-runtime-parachains = { workspace = true }
polkadot-runtime = { workspace = true }

[dev-dependencies]
hex-literal = "0.4.1"
pretty_assertions = "1.2.1"
pallet-relaychain-info = { workspace = true }
xcm-emulator = { git = "https://github.com/shaunxw/xcm-simulator", rev = "754f3b90ecc65af735a6c9a2e1792c5253926ff6" }

[features]
default = ["std"]
std = [
    "frame-executive/std",
    "frame-support/std",
    "frame-system/std",
    "frame-system-rpc-runtime-api/std",
    "orml-tokens/std",
    "orml-traits/std",
    "orml-vesting/std",
    "orml-xtokens/std",
    "orml-xcm-support/std",
    "orml-unknown-tokens/std",
    "cumulus-pallet-parachain-system/std",
    "cumulus-pallet-aura-ext/std",
    "cumulus-pallet-xcm/std",
    "cumulus-pallet-xcmp-queue/std",
    "cumulus-primitives-core/std",
    "cumulus-primitives-parachain-inherent/std",
    "polkadot-xcm/std",
    "xcm-builder/std",
    "xcm-executor/std",
    "pallet-xcm/std",
    "parachain-info/std",
    "pallet-asset-registry/std",
    "pallet-aura/std",
    "pallet-balances/std",
    "pallet-elections-phragmen/std",
    "pallet-session/std",
    "pallet-sudo/std",
    "pallet-timestamp/std",
    "pallet-transaction-payment/std",
    "pallet-transaction-multi-payment/std",
    "pallet-transaction-payment-rpc-runtime-api/std",
    "pallet-utility/std",
    "pallet-currencies/std",
    "sp-api/std",
    "sp-block-builder/std",
    "sp-consensus-aura/std",
    "sp-core/std",
    "sp-io/std",
    "sp-inherents/std",
    "sp-externalities/std",
    "sp-offchain/std",
    "sp-runtime/std",
    "sp-session/std",
    "sp-std/std",
    "sp-trie/std",
    "sp-transaction-pool/std",
    "sp-version/std",
    "pallet-treasury/std",
    "pallet-collective/std",
    "pallet-democracy/std",
    "pallet-scheduler/std",
    "pallet-tips/std",
    "pallet-collator-selection/std",
    "pallet-authorship/std",
    "hydradx-traits/std",
    "pallet-relaychain-info/std",
    "polkadot-runtime/std",
    "hydradx-runtime/std",
    "pallet-staking/std",
]<|MERGE_RESOLUTION|>--- conflicted
+++ resolved
@@ -1,10 +1,6 @@
 [package]
 name = "runtime-integration-tests"
-<<<<<<< HEAD
-version = "1.10.2"
-=======
 version = "1.11.0"
->>>>>>> 9e733374
 description = "Integration tests"
 authors = ["GalacticCouncil"]
 edition = "2021"
