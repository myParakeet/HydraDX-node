[package]
name = "runtime-integration-tests"
<<<<<<< HEAD
version = "1.17.4"
=======
version = "1.19.1"
>>>>>>> ea733306
description = "Integration tests"
authors = ["GalacticCouncil"]
edition = "2021"
homepage = "https://github.com/galacticcouncil/HydraDX-node"
license = "Apache 2.0"
repository = "https://github.com/galacticcouncil/HydraDX-node"

[dependencies]
hex-literal = { workspace = true }
frame-remote-externalities = { workspace = true }
tokio = { version = "1", features = ["macros", "rt-multi-thread"] }
scraper = { workspace = true }
primitives = { workspace = true }
hydradx-runtime = { workspace = true }
hydradx-adapters = { workspace = true }
pallet-omnipool = { workspace = true }
pallet-circuit-breaker = { workspace = true }
pallet-omnipool-liquidity-mining = { workspace = true }
pallet-bonds = { workspace = true }
pallet-stableswap = { workspace = true }
pallet-referrals = { workspace = true }
pallet-asset-registry = { workspace = true }
hydradx-traits = { workspace = true }
pallet-transaction-multi-payment = { workspace = true, features = ["evm"] }
pallet-currencies = { workspace = true }
pallet-duster = { workspace = true }
pallet-ema-oracle = { workspace = true }
warehouse-liquidity-mining = { workspace = true }
pallet-otc = { workspace = true }
pallet-relaychain-info = { workspace = true }
pallet-route-executor = { workspace = true}
pallet-dca = { workspace = true}
pallet-dynamic-fees = { workspace = true }
pallet-staking = { workspace = true}
pallet-lbp = { workspace = true}
pallet-xyk = { workspace = true}
pallet-evm-accounts = { workspace = true}

pallet-treasury = { workspace = true }
pallet-democracy = { workspace = true }
pallet-scheduler = { workspace = true }
pallet-elections-phragmen = { workspace = true }
pallet-tips = { workspace = true }

# collator support
pallet-collator-selection = { workspace = true }
pallet-authorship = { workspace = true }

# ORML dependencies
orml-tokens = { workspace = true }
orml-traits = { workspace = true }
orml-vesting = { workspace = true }
orml-xcm = { workspace = true }

# orml XCM support
orml-xtokens = { workspace = true }
orml-xcm-support = { workspace = true }
orml-unknown-tokens = { workspace = true }

# Evm
pallet-evm = { workspace = true }
fp-evm = { workspace = true }
fp-rpc = { workspace = true }
# Cumulus dependencies
cumulus-pallet-aura-ext = { workspace = true }
cumulus-pallet-parachain-system = { workspace = true }
cumulus-pallet-xcm = { workspace = true }
cumulus-pallet-xcmp-queue = { workspace = true }
cumulus-pallet-dmp-queue = { workspace = true }
cumulus-primitives-core = { workspace = true }
cumulus-primitives-utility = { workspace = true }
cumulus-primitives-parachain-inherent = { workspace = true }
cumulus-primitives-timestamp = { workspace = true }
parachain-info = { workspace = true }
cumulus-test-relay-sproof-builder = { workspace = true }

# Polkadot dependencies
polkadot-parachain = { workspace = true, features = ["wasm-api"] }
xcm-builder = { workspace = true }
pallet-xcm = { workspace = true }
xcm-executor = { workspace = true }
polkadot-xcm = { workspace = true }

# Substrate dependencies
frame-benchmarking = { workspace = true, optional = true }
frame-executive = { workspace = true }
frame-support = { workspace = true }
frame-system = { workspace = true }
frame-system-benchmarking = { workspace = true, optional = true }
frame-system-rpc-runtime-api = { workspace = true }
pallet-aura = { workspace = true }
pallet-balances = { workspace = true }
pallet-collective = { workspace = true }
pallet-session = { workspace = true }
pallet-timestamp = { workspace = true }
pallet-transaction-payment = { workspace = true }
pallet-transaction-payment-rpc-runtime-api = { workspace = true }
pallet-utility = { workspace = true }
pallet-uniques = { workspace = true }
pallet-im-online = { workspace = true }
sp-api = { workspace = true }
sp-block-builder = { workspace = true }
sp-consensus-aura = { workspace = true }
sp-core = { workspace = true }
sp-inherents = { workspace = true }
sp-externalities = { workspace = true }
sp-offchain = { workspace = true }
sp-runtime = { workspace = true }
sp-session = { workspace = true }
sp-std = { workspace = true }
sp-transaction-pool = { workspace = true }
sp-version = { workspace = true }
sp-staking = { workspace = true }
sp-trie = { workspace = true }
sp-io = { workspace = true }
sp-consensus-babe = { workspace = true }
sp-authority-discovery = { workspace = true }
sc-consensus-grandpa = { workspace = true }

polkadot-primitives = { workspace = true }
polkadot-service = { workspace = true, features = ["full-node"] }
polkadot-runtime-parachains = { workspace = true }
polkadot-runtime = { workspace = true }

[dev-dependencies]
pretty_assertions = "1.2.1"
xcm-emulator = { workspace = true }

[features]
default = ["std"]
std = [
    "frame-executive/std",
    "frame-support/std",
    "frame-system/std",
    "frame-system-rpc-runtime-api/std",
    "orml-tokens/std",
    "orml-traits/std",
    "orml-vesting/std",
    "orml-xtokens/std",
    "orml-xcm-support/std",
    "orml-unknown-tokens/std",
    "cumulus-pallet-parachain-system/std",
    "cumulus-pallet-aura-ext/std",
    "cumulus-pallet-xcm/std",
    "cumulus-pallet-xcmp-queue/std",
    "cumulus-primitives-core/std",
    "cumulus-primitives-parachain-inherent/std",
    "polkadot-xcm/std",
    "xcm-builder/std",
    "xcm-executor/std",
    "pallet-xcm/std",
    "parachain-info/std",
    "pallet-asset-registry/std",
    "pallet-aura/std",
    "pallet-balances/std",
    "pallet-elections-phragmen/std",
    "pallet-session/std",
    "pallet-timestamp/std",
    "pallet-transaction-payment/std",
    "pallet-transaction-multi-payment/std",
    "pallet-transaction-payment-rpc-runtime-api/std",
    "pallet-utility/std",
    "pallet-im-online/std",
    "pallet-currencies/std",
    "sp-api/std",
    "sp-authority-discovery/std",
    "sp-block-builder/std",
    "sp-consensus-aura/std",
    "sp-consensus-babe/std",
    "sp-core/std",
    "sp-io/std",
    "sp-inherents/std",
    "sp-externalities/std",
    "sp-offchain/std",
    "sp-runtime/std",
    "sp-session/std",
    "sp-std/std",
    "sp-trie/std",
    "sp-transaction-pool/std",
    "sp-version/std",
    "pallet-treasury/std",
    "pallet-collective/std",
    "pallet-democracy/std",
    "pallet-scheduler/std",
    "pallet-tips/std",
    "pallet-collator-selection/std",
    "pallet-authorship/std",
    "hydradx-traits/std",
    "pallet-relaychain-info/std",
    "polkadot-runtime/std",
    "hydradx-runtime/std",
    "pallet-staking/std",
    "scraper/std",
]

# we don't include integration tests when benchmarking feature is enabled
runtime-benchmarks = [
    "hydradx-runtime/runtime-benchmarks",
    "polkadot-runtime/runtime-benchmarks",
]
try-runtime = [
    "polkadot-runtime/try-runtime",
]<|MERGE_RESOLUTION|>--- conflicted
+++ resolved
@@ -1,10 +1,6 @@
 [package]
 name = "runtime-integration-tests"
-<<<<<<< HEAD
-version = "1.17.4"
-=======
-version = "1.19.1"
->>>>>>> ea733306
+version = "1.19.2"
 description = "Integration tests"
 authors = ["GalacticCouncil"]
 edition = "2021"
