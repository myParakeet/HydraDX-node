[package]
name = "runtime-integration-tests"
<<<<<<< HEAD
version = "1.23.1"
=======
version = "1.23.0"
>>>>>>> 8043a941
description = "Integration tests"
authors = ["GalacticCouncil"]
edition = "2021"
homepage = "https://github.com/galacticcouncil/HydraDX-node"
license = "Apache 2.0"
repository = "https://github.com/galacticcouncil/HydraDX-node"

[dependencies]
hex-literal = { workspace = true }
frame-remote-externalities = { workspace = true }
tokio = { version = "1", features = ["macros", "rt-multi-thread"] }
scraper = { workspace = true }
primitives = { workspace = true }
hydradx-runtime = { workspace = true }
hydradx-adapters = { workspace = true }
pallet-omnipool = { workspace = true }
pallet-circuit-breaker = { workspace = true }
pallet-omnipool-liquidity-mining = { workspace = true }
pallet-bonds = { workspace = true }
pallet-stableswap = { workspace = true }
pallet-referrals = { workspace = true }
pallet-asset-registry = { workspace = true }
hydradx-traits = { workspace = true }
pallet-transaction-multi-payment = { workspace = true, features = ["evm"] }
pallet-currencies = { workspace = true }
pallet-duster = { workspace = true }
pallet-ema-oracle = { workspace = true }
warehouse-liquidity-mining = { workspace = true }
pallet-otc = { workspace = true }
pallet-otc-settlements = { workspace = true }
pallet-relaychain-info = { workspace = true }
pallet-route-executor = { workspace = true}
pallet-dca = { workspace = true}
pallet-dynamic-fees = { workspace = true }
pallet-dynamic-evm-fee = { workspace = true }
pallet-staking = { workspace = true}
pallet-lbp = { workspace = true}
pallet-xyk = { workspace = true}
pallet-evm-accounts = { workspace = true}

pallet-treasury = { workspace = true }
pallet-democracy = { workspace = true }
pallet-scheduler = { workspace = true }
pallet-elections-phragmen = { workspace = true }
pallet-tips = { workspace = true }
pallet-xyk-liquidity-mining = { workspace = true }
pallet-transaction-pause = { workspace = true }
pallet-referenda = { workspace = true }

# collator support
pallet-collator-selection = { workspace = true }
pallet-authorship = { workspace = true }

# ORML dependencies
orml-tokens = { workspace = true }
orml-traits = { workspace = true }
orml-vesting = { workspace = true }
orml-xcm = { workspace = true }

# orml XCM support
orml-xtokens = { workspace = true }
orml-xcm-support = { workspace = true }
orml-unknown-tokens = { workspace = true }

precompile-utils = { workspace = true }
pallet-evm-precompile-call-permit = { workspace = true }

# Evm
pallet-evm = { workspace = true }
fp-evm = { workspace = true }
fp-rpc = { workspace = true }
# Cumulus dependencies
cumulus-pallet-aura-ext = { workspace = true }
cumulus-pallet-parachain-system = { workspace = true }
cumulus-pallet-xcm = { workspace = true }
cumulus-pallet-xcmp-queue = { workspace = true }
cumulus-primitives-core = { workspace = true }
cumulus-primitives-utility = { workspace = true }
cumulus-primitives-parachain-inherent = { workspace = true }
cumulus-primitives-timestamp = { workspace = true }
staging-parachain-info = { workspace = true }
cumulus-test-relay-sproof-builder = { workspace = true }

# Polkadot dependencies
polkadot-parachain = { workspace = true, features = ["wasm-api"] }
xcm-builder = { workspace = true }
pallet-xcm = { workspace = true }
xcm-executor = { workspace = true }
polkadot-xcm = { workspace = true }

# Substrate dependencies
frame-benchmarking = { workspace = true, optional = true }
frame-executive = { workspace = true }
frame-support = { workspace = true }
frame-system = { workspace = true }
frame-system-benchmarking = { workspace = true, optional = true }
frame-system-rpc-runtime-api = { workspace = true }
pallet-aura = { workspace = true }
pallet-balances = { workspace = true }
pallet-collective = { workspace = true }
pallet-session = { workspace = true }
pallet-timestamp = { workspace = true }
pallet-transaction-payment = { workspace = true }
pallet-transaction-payment-rpc-runtime-api = { workspace = true }
pallet-utility = { workspace = true }
pallet-uniques = { workspace = true }
pallet-im-online = { workspace = true }
pallet-referenda = { workspace = true }
pallet-conviction-voting = { workspace = true }
sp-api = { workspace = true }
sp-block-builder = { workspace = true }
sp-consensus-aura = { workspace = true }
sp-core = { workspace = true }
sp-inherents = { workspace = true }
sp-externalities = { workspace = true }
sp-offchain = { workspace = true }
sp-runtime = { workspace = true }
sp-session = { workspace = true }
sp-std = { workspace = true }
sp-transaction-pool = { workspace = true }
sp-version = { workspace = true }
sp-staking = { workspace = true }
sp-trie = { workspace = true }
sp-io = { workspace = true }
sp-consensus-babe = { workspace = true }
sp-consensus-beefy = { workspace = true }
sp-authority-discovery = { workspace = true }
sc-consensus-grandpa = { workspace = true }

polkadot-primitives = { workspace = true }
polkadot-service = { workspace = true, features = ["full-node"] }
polkadot-runtime-parachains = { workspace = true }
rococo-runtime = { workspace = true }

[dev-dependencies]
pretty_assertions = "1.2.1"
pallet-relaychain-info = { workspace = true }
xcm-emulator = { workspace = true }
test-utils = { workspace = true }
libsecp256k1 = { workspace = true }


[features]
default = ["std"]
std = [
    "frame-executive/std",
    "frame-support/std",
    "frame-system/std",
    "frame-system-rpc-runtime-api/std",
    "orml-tokens/std",
    "orml-traits/std",
    "orml-vesting/std",
    "orml-xtokens/std",
    "orml-xcm-support/std",
    "orml-unknown-tokens/std",
    "cumulus-pallet-parachain-system/std",
    "cumulus-pallet-aura-ext/std",
    "cumulus-pallet-xcm/std",
    "cumulus-pallet-xcmp-queue/std",
    "cumulus-primitives-core/std",
    "cumulus-primitives-parachain-inherent/std",
    "polkadot-xcm/std",
    "xcm-builder/std",
    "xcm-executor/std",
    "pallet-xcm/std",
    "staging-parachain-info/std",
    "pallet-asset-registry/std",
    "pallet-aura/std",
    "pallet-balances/std",
    "pallet-elections-phragmen/std",
    "pallet-session/std",
    "pallet-timestamp/std",
    "pallet-transaction-payment/std",
    "pallet-transaction-multi-payment/std",
    "pallet-transaction-payment-rpc-runtime-api/std",
    "pallet-utility/std",
    "pallet-im-online/std",
    "pallet-currencies/std",
    "sp-api/std",
    "sp-authority-discovery/std",
    "sp-block-builder/std",
    "sp-consensus-aura/std",
    "sp-consensus-babe/std",
    "sp-consensus-beefy/std",
    "sp-core/std",
    "sp-io/std",
    "sp-inherents/std",
    "sp-externalities/std",
    "sp-offchain/std",
    "sp-runtime/std",
    "sp-session/std",
    "sp-std/std",
    "sp-trie/std",
    "sp-transaction-pool/std",
    "sp-version/std",
    "pallet-treasury/std",
    "pallet-collective/std",
    "pallet-democracy/std",
    "pallet-scheduler/std",
    "pallet-tips/std",
    "pallet-collator-selection/std",
    "pallet-authorship/std",
    "hydradx-traits/std",
    "pallet-relaychain-info/std",
    "hydradx-runtime/std",
    "rococo-runtime/std",
    "pallet-staking/std",
    "scraper/std",
    "pallet-dynamic-evm-fee/std",
    "precompile-utils/std",
    "pallet-transaction-pause/std",
]

# we don't include integration tests when benchmarking feature is enabled
runtime-benchmarks = [
    "hydradx-runtime/runtime-benchmarks",
    "rococo-runtime/runtime-benchmarks",
]
try-runtime = [
]<|MERGE_RESOLUTION|>--- conflicted
+++ resolved
@@ -1,10 +1,6 @@
 [package]
 name = "runtime-integration-tests"
-<<<<<<< HEAD
 version = "1.23.1"
-=======
-version = "1.23.0"
->>>>>>> 8043a941
 description = "Integration tests"
 authors = ["GalacticCouncil"]
 edition = "2021"
@@ -112,8 +108,6 @@
 pallet-utility = { workspace = true }
 pallet-uniques = { workspace = true }
 pallet-im-online = { workspace = true }
-pallet-referenda = { workspace = true }
-pallet-conviction-voting = { workspace = true }
 sp-api = { workspace = true }
 sp-block-builder = { workspace = true }
 sp-consensus-aura = { workspace = true }
