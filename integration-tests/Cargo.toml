[package]
name = "runtime-integration-tests"
<<<<<<< HEAD
version = "1.7.19"
=======
version = "1.8.0"
>>>>>>> f99f258d
description = "Integration tests"
authors = ["GalacticCouncil"]
edition = "2021"
homepage = "https://github.com/galacticcouncil/HydraDX-node"
license = "Apache 2.0"
repository = "https://github.com/galacticcouncil/HydraDX-node"

[dependencies]
frame-remote-externalities = { workspace = true }
tokio = { version = "1", features = ["macros", "rt-multi-thread"] }
scraper = { workspace = true }
primitives = { workspace = true }
hydradx-runtime = { workspace = true }
hydradx-adapters = { workspace = true }
pallet-omnipool = { workspace = true }
pallet-circuit-breaker = { workspace = true }
pallet-omnipool-liquidity-mining = { workspace = true }

# Warehouse dependencies
pallet-asset-registry = { workspace = true }
hydradx-traits = { workspace = true }
pallet-transaction-multi-payment = { workspace = true }
pallet-currencies = { workspace = true }
pallet-duster = { workspace = true }
pallet-ema-oracle = { workspace = true }
warehouse-liquidity-mining = { workspace = true }
pallet-otc = { workspace = true }
pallet-relaychain-info = { workspace = true }
pallet-route-executor = { workspace = true}
pallet-dca = { workspace = true}
pallet-dynamic-fees = { workspace = true }

pallet-treasury = { workspace = true }
pallet-democracy = { workspace = true }
pallet-scheduler = { workspace = true }
pallet-elections-phragmen = { workspace = true }
pallet-tips = { workspace = true }

# collator support
pallet-collator-selection = { workspace = true }
pallet-authorship = { workspace = true }

# ORML dependencies
orml-tokens = { workspace = true }
orml-traits = { workspace = true }
orml-vesting = { workspace = true }
orml-xcm = { workspace = true }

# orml XCM support
orml-xtokens = { workspace = true }
orml-xcm-support = { workspace = true }
orml-unknown-tokens = { workspace = true }

# Cumulus dependencies
cumulus-pallet-aura-ext = { workspace = true }
cumulus-pallet-parachain-system = { workspace = true }
cumulus-pallet-xcm = { workspace = true }
cumulus-pallet-xcmp-queue = { workspace = true }
cumulus-pallet-dmp-queue = { workspace = true }
cumulus-primitives-core = { workspace = true }
cumulus-primitives-utility = { workspace = true }
cumulus-primitives-parachain-inherent = { workspace = true }
cumulus-primitives-timestamp = { workspace = true }
parachain-info = { workspace = true }
cumulus-test-relay-sproof-builder = { workspace = true }

# Polkadot dependencies
polkadot-parachain = { workspace = true, features = ["wasm-api"] }
xcm-builder = { workspace = true }
pallet-xcm = { workspace = true }
xcm-executor = { workspace = true }
polkadot-xcm = { workspace = true }

# Substrate dependencies
frame-benchmarking = { workspace = true, optional = true }
frame-executive = { workspace = true }
frame-support = { workspace = true }
frame-system = { workspace = true }
frame-system-benchmarking = { workspace = true, optional = true }
frame-system-rpc-runtime-api = { workspace = true }
pallet-aura = { workspace = true }
pallet-balances = { workspace = true }
pallet-collective = { workspace = true }
pallet-session = { workspace = true }
pallet-sudo = { workspace = true }
pallet-timestamp = { workspace = true }
pallet-transaction-payment = { workspace = true }
pallet-transaction-payment-rpc-runtime-api = { workspace = true }
pallet-utility = { workspace = true }
pallet-uniques = { workspace = true }
sp-api = { workspace = true }
sp-block-builder = { workspace = true }
sp-consensus-aura = { workspace = true }
sp-core = { workspace = true }
sp-inherents = { workspace = true }
sp-externalities = { workspace = true }
sp-offchain = { workspace = true }
sp-runtime = { workspace = true }
sp-session = { workspace = true }
sp-std = { workspace = true }
sp-transaction-pool = { workspace = true }
sp-version = { workspace = true }
sp-staking = { workspace = true }
sp-trie = { workspace = true }
sp-io = { workspace = true }

polkadot-primitives = { workspace = true }
polkadot-runtime-parachains = { workspace = true }
polkadot-runtime = { workspace = true }

[dev-dependencies]
hex-literal = "0.4.1"
pretty_assertions = "1.2.1"
pallet-relaychain-info = { workspace = true }
xcm-emulator = { git = "https://github.com/shaunxw/xcm-simulator", rev = "754f3b90ecc65af735a6c9a2e1792c5253926ff6" }

[features]
default = ["std"]
std = [
    "frame-executive/std",
    "frame-support/std",
    "frame-system/std",
    "frame-system-rpc-runtime-api/std",
    "orml-tokens/std",
    "orml-traits/std",
    "orml-vesting/std",
    "orml-xtokens/std",
    "orml-xcm-support/std",
    "orml-unknown-tokens/std",
    "cumulus-pallet-parachain-system/std",
    "cumulus-pallet-aura-ext/std",
    "cumulus-pallet-xcm/std",
    "cumulus-pallet-xcmp-queue/std",
    "cumulus-primitives-core/std",
    "cumulus-primitives-parachain-inherent/std",
    "polkadot-xcm/std",
    "xcm-builder/std",
    "xcm-executor/std",
    "pallet-xcm/std",
    "parachain-info/std",
    "pallet-asset-registry/std",
    "pallet-aura/std",
    "pallet-balances/std",
    "pallet-elections-phragmen/std",
    "pallet-session/std",
    "pallet-sudo/std",
    "pallet-timestamp/std",
    "pallet-transaction-payment/std",
    "pallet-transaction-multi-payment/std",
    "pallet-transaction-payment-rpc-runtime-api/std",
    "pallet-utility/std",
    "pallet-currencies/std",
    "sp-api/std",
    "sp-block-builder/std",
    "sp-consensus-aura/std",
    "sp-core/std",
    "sp-io/std",
    "sp-inherents/std",
    "sp-externalities/std",
    "sp-offchain/std",
    "sp-runtime/std",
    "sp-session/std",
    "sp-std/std",
    "sp-trie/std",
    "sp-transaction-pool/std",
    "sp-version/std",
    "pallet-treasury/std",
    "pallet-collective/std",
    "pallet-democracy/std",
    "pallet-scheduler/std",
    "pallet-tips/std",
    "pallet-collator-selection/std",
    "pallet-authorship/std",
    "hydradx-traits/std",
    "pallet-relaychain-info/std",
    "polkadot-runtime/std",
    "hydradx-runtime/std",
]<|MERGE_RESOLUTION|>--- conflicted
+++ resolved
@@ -1,10 +1,6 @@
 [package]
 name = "runtime-integration-tests"
-<<<<<<< HEAD
-version = "1.7.19"
-=======
-version = "1.8.0"
->>>>>>> f99f258d
+version = "1.8.1"
 description = "Integration tests"
 authors = ["GalacticCouncil"]
 edition = "2021"
