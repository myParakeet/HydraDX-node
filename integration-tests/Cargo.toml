--- conflicted
+++ resolved
@@ -1,10 +1,6 @@
 [package]
 name = "runtime-integration-tests"
-<<<<<<< HEAD
-version = "1.30.2"
-=======
-version = "1.31.0"
->>>>>>> 3b4eabee
+version = "1.31.1"
 description = "Integration tests"
 authors = ["GalacticCouncil"]
 edition = "2021"
