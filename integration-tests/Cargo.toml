--- conflicted
+++ resolved
@@ -1,10 +1,6 @@
 [package]
 name = "runtime-integration-tests"
-<<<<<<< HEAD
-version = "1.26.1"
-=======
 version = "1.27.0"
->>>>>>> 4c3a2d73
 description = "Integration tests"
 authors = ["GalacticCouncil"]
 edition = "2021"
