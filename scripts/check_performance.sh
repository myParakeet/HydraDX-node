--- conflicted
+++ resolved
@@ -61,8 +61,4 @@
 echo
 
 # Run the check
-<<<<<<< HEAD
-benchwizard benchmark -pc $*
-=======
-$PYTHON .maintain/bench-check/bench_check.py $*
->>>>>>> 101784c5
+benchwizard benchmark -pc $*