use codec::{Decode, Encode, MaxEncodedLen};
use frame_support::dispatch::DispatchResultWithPostInfo;
use frame_support::sp_runtime::{DispatchError, DispatchResult};
use frame_support::weights::Weight;
use scale_info::TypeInfo;
use sp_arithmetic::FixedU128;
use sp_std::vec;
use sp_std::vec::Vec;

pub trait RouteSpotPriceProvider<AssetId> {
	fn spot_price_with_fee(route: &[Trade<AssetId>]) -> Option<FixedU128>;
}

#[derive(Debug, Encode, Decode, Copy, Clone, PartialOrd, PartialEq, Eq, Default, TypeInfo, MaxEncodedLen)]
pub struct AssetPair<AssetId> {
	pub asset_in: AssetId,
	pub asset_out: AssetId,
}

impl<AssetId> AssetPair<AssetId> {
	pub fn new(asset_in: AssetId, asset_out: AssetId) -> Self {
		Self { asset_in, asset_out }
	}

	/// Return ordered asset tuple (A,B) where A < B
	/// Used in storage
	pub fn ordered_pair(&self) -> AssetPair<AssetId>
	where
		AssetId: PartialOrd + Copy,
	{
		match self.is_ordered() {
			true => AssetPair::new(self.asset_in, self.asset_out),
			false => AssetPair::new(self.asset_out, self.asset_in),
		}
	}

	pub fn is_ordered(&self) -> bool
	where
		AssetId: PartialOrd,
	{
		self.asset_in <= self.asset_out
	}

	pub fn to_ordered_vec(&self) -> Vec<AssetId>
	where
		AssetId: PartialOrd + Copy,
	{
		let pair = self.ordered_pair();
		vec![pair.asset_in, pair.asset_out]
	}
}

pub trait RouteProvider<AssetId> {
	fn get_route(asset_pair: AssetPair<AssetId>) -> Vec<Trade<AssetId>> {
		vec![Trade {
			pool: PoolType::Omnipool,
			asset_in: asset_pair.asset_in,
			asset_out: asset_pair.asset_out,
		}]
	}
}

#[derive(Encode, Decode, Clone, Copy, Debug, Eq, PartialEq, TypeInfo, MaxEncodedLen)]
pub enum PoolType<AssetId> {
	XYK,
	LBP,
	Stableswap(AssetId),
	Omnipool,
}

#[derive(Debug, PartialEq, Eq)]
pub enum ExecutorError<E> {
	NotSupported,
	Error(E),
}

///A single trade for buy/sell, describing the asset pair and the pool type in which the trade is executed
#[derive(Encode, Decode, Debug, Eq, PartialEq, Copy, Clone, TypeInfo, MaxEncodedLen)]
pub struct Trade<AssetId> {
	pub pool: PoolType<AssetId>,
	pub asset_in: AssetId,
	pub asset_out: AssetId,
}

#[derive(Debug, PartialEq)]
pub struct AmountInAndOut<Balance> {
	pub amount_in: Balance,
	pub amount_out: Balance,
}

pub fn inverse_route<AssetId>(trades: Vec<Trade<AssetId>>) -> Vec<Trade<AssetId>> {
	trades
		.into_iter()
		.map(|trade| Trade {
			pool: trade.pool,
			asset_in: trade.asset_out,
			asset_out: trade.asset_in,
		})
		.collect::<Vec<Trade<AssetId>>>()
		.into_iter()
		.rev()
		.collect()
}

pub trait RouterT<Origin, AssetId, Balance, Trade, AmountInAndOut> {
	fn sell(
		origin: Origin,
		asset_in: AssetId,
		asset_out: AssetId,
		amount_in: Balance,
		min_amount_out: Balance,
		route: Vec<Trade>,
	) -> DispatchResult;

	fn buy(
		origin: Origin,
		asset_in: AssetId,
		asset_out: AssetId,
		amount_out: Balance,
		max_amount_in: Balance,
		route: Vec<Trade>,
	) -> DispatchResult;

	fn calculate_sell_trade_amounts(route: &[Trade], amount_in: Balance) -> Result<Vec<AmountInAndOut>, DispatchError>;

	fn calculate_buy_trade_amounts(route: &[Trade], amount_out: Balance) -> Result<Vec<AmountInAndOut>, DispatchError>;

	fn set_route(origin: Origin, asset_pair: AssetPair<AssetId>, route: Vec<Trade>) -> DispatchResultWithPostInfo;

	fn force_insert_route(
		origin: Origin,
		asset_pair: AssetPair<AssetId>,
		route: Vec<Trade>,
	) -> DispatchResultWithPostInfo;
}

/// All AMMs used in the router are required to implement this trait.
pub trait TradeExecution<Origin, AccountId, AssetId, Balance> {
	type Error;

	fn calculate_sell(
		pool_type: PoolType<AssetId>,
		asset_in: AssetId,
		asset_out: AssetId,
		amount_in: Balance,
	) -> Result<Balance, ExecutorError<Self::Error>>;

	fn calculate_buy(
		pool_type: PoolType<AssetId>,
		asset_in: AssetId,
		asset_out: AssetId,
		amount_out: Balance,
	) -> Result<Balance, ExecutorError<Self::Error>>;

	fn execute_sell(
		who: Origin,
		pool_type: PoolType<AssetId>,
		asset_in: AssetId,
		asset_out: AssetId,
		amount_in: Balance,
		min_limit: Balance,
	) -> Result<(), ExecutorError<Self::Error>>;

	fn execute_buy(
		who: Origin,
		pool_type: PoolType<AssetId>,
		asset_in: AssetId,
		asset_out: AssetId,
		amount_out: Balance,
		max_limit: Balance,
	) -> Result<(), ExecutorError<Self::Error>>;

	fn get_liquidity_depth(
		pool_type: PoolType<AssetId>,
		asset_a: AssetId,
		asset_b: AssetId,
	) -> Result<Balance, ExecutorError<Self::Error>>;

	fn calculate_spot_price_with_fee(
		pool_type: PoolType<AssetId>,
		asset_a: AssetId,
		asset_b: AssetId,
	) -> Result<FixedU128, ExecutorError<Self::Error>>;
}

#[allow(clippy::redundant_clone)] //Needed as it complains about redundant clone, but clone is needed as Origin is moved and it is not copy type.
#[impl_trait_for_tuples::impl_for_tuples(1, 5)]
impl<E: PartialEq, Origin: Clone, AccountId, AssetId: Copy, Balance: Copy>
	TradeExecution<Origin, AccountId, AssetId, Balance> for Tuple
{
	for_tuples!( where #(Tuple: TradeExecution<Origin,AccountId, AssetId, Balance, Error=E>)*);
	type Error = E;

	fn calculate_sell(
		pool_type: PoolType<AssetId>,
		asset_in: AssetId,
		asset_out: AssetId,
		amount_in: Balance,
	) -> Result<Balance, ExecutorError<Self::Error>> {
		for_tuples!(
			#(
				let value = match Tuple::calculate_sell(pool_type, asset_in,asset_out,amount_in) {
					Ok(result) => return Ok(result),
					Err(v) if v == ExecutorError::NotSupported => v,
					Err(v) => return Err(v),
				};
			)*
		);
		Err(value)
	}

	fn calculate_buy(
		pool_type: PoolType<AssetId>,
		asset_in: AssetId,
		asset_out: AssetId,
		amount_out: Balance,
	) -> Result<Balance, ExecutorError<Self::Error>> {
		for_tuples!(
			#(
				let value = match Tuple::calculate_buy(pool_type, asset_in,asset_out,amount_out) {
					Ok(result) => return Ok(result),
					Err(v) if v == ExecutorError::NotSupported => v,
					Err(v) => return Err(v),
				};
			)*
		);
		Err(value)
	}

	fn execute_sell(
		who: Origin,
		pool_type: PoolType<AssetId>,
		asset_in: AssetId,
		asset_out: AssetId,
		amount_in: Balance,
		min_limit: Balance,
	) -> Result<(), ExecutorError<Self::Error>> {
		for_tuples!(
			#(
				let value = match Tuple::execute_sell(who.clone(),pool_type, asset_in, asset_out, amount_in, min_limit) {
					Ok(result) => return Ok(result),
					Err(v) if v == ExecutorError::NotSupported => v,
					Err(v) => return Err(v),
				};
			)*
		);
		Err(value)
	}

	fn execute_buy(
		who: Origin,
		pool_type: PoolType<AssetId>,
		asset_in: AssetId,
		asset_out: AssetId,
		amount_out: Balance,
		max_limit: Balance,
	) -> Result<(), ExecutorError<Self::Error>> {
		for_tuples!(
			#(
				let value = match Tuple::execute_buy(who.clone(), pool_type,asset_in, asset_out, amount_out, max_limit) {
					Ok(result) => return Ok(result),
					Err(v) if v == ExecutorError::NotSupported => v,
					Err(v) => return Err(v),
				};
			)*
		);
		Err(value)
	}

	fn get_liquidity_depth(
		pool_type: PoolType<AssetId>,
		asset_a: AssetId,
		asset_b: AssetId,
	) -> Result<Balance, ExecutorError<Self::Error>> {
		for_tuples!(
			#(
				let value = match Tuple::get_liquidity_depth(pool_type,asset_a, asset_b){
					Ok(result) => return Ok(result),
					Err(v) if v == ExecutorError::NotSupported => v,
					Err(v) => return Err(v),
				};
			)*
		);
		Err(value)
	}

	fn calculate_spot_price_with_fee(
		pool_type: PoolType<AssetId>,
		asset_a: AssetId,
		asset_b: AssetId,
	) -> Result<FixedU128, ExecutorError<Self::Error>> {
		for_tuples!(
			#(
				let value = match Tuple::calculate_spot_price_with_fee(pool_type, asset_a, asset_b){
					Ok(result) => return Ok(result),
					Err(v) if v == ExecutorError::NotSupported => v,
					Err(v) => return Err(v),
				};
			)*
		);
		Err(value)
	}
}

/// Provides weight info for the router. Calculates the weight of a route based on the AMMs.
pub trait AmmTradeWeights<Trade> {
	fn sell_weight(route: &[Trade]) -> Weight;
	fn buy_weight(route: &[Trade]) -> Weight;
	fn calculate_buy_trade_amounts_weight(route: &[Trade]) -> Weight;
	fn sell_and_calculate_sell_trade_amounts_weight(route: &[Trade]) -> Weight;
	fn buy_and_calculate_buy_trade_amounts_weight(route: &[Trade]) -> Weight;
	fn set_route_weight(route: &[Trade]) -> Weight;
	fn force_insert_route_weight() -> Weight;
	fn get_route_weight() -> Weight;
	fn calculate_spot_price_with_fee_weight(route: &[Trade]) -> Weight;
}

impl<Trade> AmmTradeWeights<Trade> for () {
	fn sell_weight(_route: &[Trade]) -> Weight {
		Weight::zero()
	}
	fn buy_weight(_route: &[Trade]) -> Weight {
		Weight::zero()
	}
	fn calculate_buy_trade_amounts_weight(_route: &[Trade]) -> Weight {
		Weight::zero()
	}
	fn sell_and_calculate_sell_trade_amounts_weight(_route: &[Trade]) -> Weight {
		Weight::zero()
	}
	fn buy_and_calculate_buy_trade_amounts_weight(_route: &[Trade]) -> Weight {
		Weight::zero()
	}
	fn set_route_weight(_route: &[Trade]) -> Weight {
		Weight::zero()
	}
	fn force_insert_route_weight() -> Weight {
		Weight::zero()
	}
<<<<<<< HEAD
	fn get_route_weight() -> Weight {
		Weight::zero()
	}
	fn calculate_spot_price_with_fee_weight(_route: &[Trade]) -> Weight {
		Weight::zero()
	}
=======
}

pub trait RefundEdCalculator<Balance> {
	fn calculate() -> Balance;
>>>>>>> e3821e07
}<|MERGE_RESOLUTION|>--- conflicted
+++ resolved
@@ -337,17 +337,14 @@
 	fn force_insert_route_weight() -> Weight {
 		Weight::zero()
 	}
-<<<<<<< HEAD
 	fn get_route_weight() -> Weight {
 		Weight::zero()
 	}
 	fn calculate_spot_price_with_fee_weight(_route: &[Trade]) -> Weight {
 		Weight::zero()
 	}
-=======
 }
 
 pub trait RefundEdCalculator<Balance> {
 	fn calculate() -> Balance;
->>>>>>> e3821e07
 }