use frame_support::BoundedVec;
use sp_std::vec::Vec;

pub trait Registry<AssetId, AssetName, Balance, Error> {
	fn exists(name: AssetId) -> bool;

	fn retrieve_asset(name: &AssetName) -> Result<AssetId, Error>;

	fn retrieve_asset_type(asset_id: AssetId) -> Result<AssetKind, Error>;

	fn create_asset(name: &AssetName, existential_deposit: Balance) -> Result<AssetId, Error>;

	fn get_or_create_asset(name: AssetName, existential_deposit: Balance) -> Result<AssetId, Error> {
		if let Ok(asset_id) = Self::retrieve_asset(&name) {
			Ok(asset_id)
		} else {
			Self::create_asset(&name, existential_deposit)
		}
	}
}

<<<<<<< HEAD
pub trait RegistryQueryForEvm<AssetId, NameStringLimit, Error> {
	fn retrieve_asset_name(name: AssetId) -> Result<BoundedVec<u8, NameStringLimit>, Error>;
}

=======
// Use CreateRegistry if possible
>>>>>>> 11e9320c
pub trait ShareTokenRegistry<AssetId, AssetName, Balance, Error>: Registry<AssetId, AssetName, Balance, Error> {
	fn retrieve_shared_asset(name: &AssetName, assets: &[AssetId]) -> Result<AssetId, Error>;

	fn create_shared_asset(
		name: &AssetName,
		assets: &[AssetId],
		existential_deposit: Balance,
	) -> Result<AssetId, Error>;

	fn get_or_create_shared_asset(
		name: AssetName,
		assets: Vec<AssetId>,
		existential_deposit: Balance,
	) -> Result<AssetId, Error> {
		if let Ok(asset_id) = Self::retrieve_shared_asset(&name, &assets) {
			Ok(asset_id)
		} else {
			Self::create_shared_asset(&name, &assets, existential_deposit)
		}
	}
}

#[derive(Eq, PartialEq, Copy, Clone)]
pub enum AssetKind {
	Token,
	XYK,
	StableSwap,
	Bond,
}

pub trait CreateRegistry<AssetId, Balance> {
	type Error;
	fn create_asset(name: &[u8], kind: AssetKind, existential_deposit: Balance) -> Result<AssetId, Self::Error>;
}

// Deprecated.
// TODO: the following macro is commented out for a reason for now - due to failing clippy in CI
// #[deprecated(since = "0.6.0", note = "Please use `AccountIdFor` instead")]
pub trait AssetPairAccountIdFor<AssetId, AccountId> {
	fn from_assets(asset_a: AssetId, asset_b: AssetId, identifier: &str) -> AccountId;
}

/// Abstraction over account id and account name creation for `Assets`
pub trait AccountIdFor<Assets> {
	type AccountId;

	/// Create account id for given assets and an identifier
	fn from_assets(assets: &Assets, identifier: Option<&[u8]>) -> Self::AccountId;

	/// Create a name to uniquely identify a share token for given assets and an identifier.
	fn name(assets: &Assets, identifier: Option<&[u8]>) -> Vec<u8>;
}<|MERGE_RESOLUTION|>--- conflicted
+++ resolved
@@ -19,14 +19,11 @@
 	}
 }
 
-<<<<<<< HEAD
 pub trait RegistryQueryForEvm<AssetId, NameStringLimit, Error> {
 	fn retrieve_asset_name(name: AssetId) -> Result<BoundedVec<u8, NameStringLimit>, Error>;
 }
 
-=======
 // Use CreateRegistry if possible
->>>>>>> 11e9320c
 pub trait ShareTokenRegistry<AssetId, AssetName, Balance, Error>: Registry<AssetId, AssetName, Balance, Error> {
 	fn retrieve_shared_asset(name: &AssetName, assets: &[AssetId]) -> Result<AssetId, Error>;
 
