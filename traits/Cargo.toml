[package]
name = "hydradx-traits"
<<<<<<< HEAD
version = "3.4.1"
=======
version = "3.5.0"
>>>>>>> 75a3e25d
description = "Shared traits"
authors = ["GalacticCouncil"]
edition = "2021"
license = "Apache 2.0"
repository = "https://github.com/galacticcouncil/warehouse/tree/master/traits"

[dependencies]
codec = { default-features = false, features = ["derive"], package = "parity-scale-codec", version = "3.4.0" }
scale-info = { version = "2.1.2", default-features = false, features = ["derive"] }
serde = { features = ["derive"], default-features = false, version = "1.0.137" }
impl-trait-for-tuples = "0.2.2"
sp-arithmetic = { workspace = true }

# Substrate dependencies
frame-support = { workspace = true }
sp-std = { workspace = true }

[features]
default = ["std"]
std = [
    "serde/std",
    "codec/std",
    "frame-support/std",
    "sp-std/std",
]<|MERGE_RESOLUTION|>--- conflicted
+++ resolved
@@ -1,10 +1,6 @@
 [package]
 name = "hydradx-traits"
-<<<<<<< HEAD
-version = "3.4.1"
-=======
 version = "3.5.0"
->>>>>>> 75a3e25d
 description = "Shared traits"
 authors = ["GalacticCouncil"]
 edition = "2021"
