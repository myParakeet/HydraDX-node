[package]
name = "hydradx-traits"
<<<<<<< HEAD
version = "2.7.2"
=======
version = "2.8.0"
>>>>>>> 0056a79f
description = "Shared traits"
authors = ["GalacticCouncil"]
edition = "2021"
license = "Apache 2.0"
repository = "https://github.com/galacticcouncil/warehouse/tree/master/traits"

[dependencies]
codec = { default-features = false, features = ["derive"], package = "parity-scale-codec", version = "3.4.0" }
scale-info = { version = "2.1.2", default-features = false, features = ["derive"] }
serde = { features = ["derive"], optional = true, version = "1.0.137" }
impl-trait-for-tuples = "0.2.2"
sp-arithmetic = { workspace = true }

# Substrate dependencies
frame-support = { workspace = true }
sp-std = { workspace = true }

[features]
default = ["std"]
std = [
    "serde",
    "codec/std",
    "frame-support/std",
    "sp-std/std",
]<|MERGE_RESOLUTION|>--- conflicted
+++ resolved
@@ -1,10 +1,6 @@
 [package]
 name = "hydradx-traits"
-<<<<<<< HEAD
-version = "2.7.2"
-=======
-version = "2.8.0"
->>>>>>> 0056a79f
+version = "2.8.1"
 description = "Shared traits"
 authors = ["GalacticCouncil"]
 edition = "2021"
