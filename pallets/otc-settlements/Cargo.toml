--- conflicted
+++ resolved
@@ -1,10 +1,6 @@
 [package]
 name = 'pallet-otc-settlements'
-<<<<<<< HEAD
-version = '1.0.1'
-=======
-version = '1.0.2'
->>>>>>> a1e7e729
+version = '1.0.3'
 description = 'A pallet with offchain worker closing OTC arbs'
 authors = ['GalacticCouncil']
 edition = '2021'
