[package]
name = "pallet-staking"
<<<<<<< HEAD
version = "2.0.1"
=======
version = "2.1.0"
>>>>>>> 4d1b9517
authors = ['GalacticCouncil']
edition = "2021"
license = "Apache-2.0"
homepage = 'https://github.com/galacticcouncil/hydradx-node'
repository = 'https://github.com/galacticcouncil/hydradx-node'
description = "HydraDX Staking pallet"
readme = "README.md"

[package.metadata.docs.rs]
targets = ["x86_64-unknown-linux-gnu"]

[dependencies]
# parity
scale-info = { version = "2.3.1", default-features = false, features = ["derive"] }
codec = { default-features = false, features = ["derive"], package = "parity-scale-codec", version = "3.4.0" }
serde = { version = "1.0.136", features = ["derive"], optional = true }
log = { version = "0.4.17", default-features = false }

# ORML
orml-traits = { workspace = true }

hydra-dx-math = { workspace = true }

sp-runtime = { workspace = true }
sp-std = { workspace = true }
sp-io = { workspace = true }
sp-core = { workspace = true }
frame-support = { workspace = true }
frame-system = { workspace = true }
frame-benchmarking = { workspace = true, optional = true }
pallet-democracy = { workspace = true }

[dev-dependencies]
pallet-uniques = { workspace = true }
orml-tokens = { workspace = true }
pallet-balances = { workspace = true }
pretty_assertions = "1.2.1"

[features]
default = ["std"]
std = [
	"codec/std",
	"frame-benchmarking/std",
	"frame-support/std",
	"frame-system/std",
	"scale-info/std",
	"serde",
	"sp-io/std",
	"sp-runtime/std",
	"sp-std/std",
	"sp-core/std",
    "pallet-balances/std",
	"pallet-uniques/std",
	"orml-tokens/std",
	"pallet-democracy/std",
]
runtime-benchmarks = [
	"frame-benchmarking/runtime-benchmarks",
	"frame-support/runtime-benchmarks",
	"frame-system/runtime-benchmarks",
	"sp-runtime/runtime-benchmarks",
	"pallet-uniques/runtime-benchmarks",
]
try-runtime = ["frame-support/try-runtime",]<|MERGE_RESOLUTION|>--- conflicted
+++ resolved
@@ -1,10 +1,6 @@
 [package]
 name = "pallet-staking"
-<<<<<<< HEAD
-version = "2.0.1"
-=======
-version = "2.1.0"
->>>>>>> 4d1b9517
+version = "2.1.1"
 authors = ['GalacticCouncil']
 edition = "2021"
 license = "Apache-2.0"
