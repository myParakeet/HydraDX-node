--- conflicted
+++ resolved
@@ -1,10 +1,6 @@
 [package]
 name = "pallet-staking"
-<<<<<<< HEAD
-version = "3.0.1"
-=======
-version = "3.1.0"
->>>>>>> 067d107d
+version = "3.1.1"
 authors = ['GalacticCouncil']
 edition = "2021"
 license = "Apache-2.0"
