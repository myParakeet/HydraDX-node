--- conflicted
+++ resolved
@@ -1,10 +1,6 @@
 [package]
 name = "pallet-referrals"
-<<<<<<< HEAD
-version = "1.1.1"
-=======
-version = "1.2.0"
->>>>>>> c718b8b2
+version = "1.2.1"
 authors = ['GalacticCouncil']
 edition = "2021"
 license = "Apache-2.0"
