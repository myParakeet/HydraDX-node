[package]
name = 'pallet-xyk'
<<<<<<< HEAD
version = "6.4.0"
=======
version = "6.3.4"
>>>>>>> 6793c87a
description = 'XYK automated market maker'
authors = ['GalacticCouncil']
edition = '2021'
homepage = 'https://github.com/galacticcouncil/hydradx-node'
license = 'Apache 2.0'
repository = 'https://github.com/galacticcouncil/hydradx-node'

[package.metadata.docs.rs]
targets = ['x86_64-unknown-linux-gnu']

[build-dependencies]
substrate-wasm-builder = { workspace = true }

[dependencies]
codec = { default-features = false, features = ["derive"], package = "parity-scale-codec", version = "3.1.5" }
scale-info = { version = "2.3.1", default-features = false, features = ["derive"] }
primitive-types = { default-features = false, version = "0.12.0" }
serde = { features = ['derive'], optional = true, version = '1.0.136' }
log = { version = "0.4.17", default-features = false }

hydra-dx-math = { workspace = true }

# ORML dependencies
orml-tokens = { workspace = true }
orml-traits = { workspace = true }

# HydraDX dependencies
hydradx-traits = { workspace = true }

# Substrate dependencies
frame-benchmarking = { workspace = true, optional = true }
frame-support = { workspace = true }
frame-system = { workspace = true }
sp-core = { workspace = true }
sp-runtime = { workspace = true }
sp-std = { workspace = true }

[dev-dependencies]
pallet-asset-registry = { workspace = true }
sp-io = { workspace = true }
sp-api = { workspace = true }
proptest = "1.0.0"

[features]
default = ['std']
runtime-benchmarks = [
    "frame-benchmarking",
    "frame-system/runtime-benchmarks",
    "frame-support/runtime-benchmarks",
]
std = [
    'serde',
    'codec/std',
    'frame-support/std',
    'frame-system/std',
    'sp-runtime/std',
    'sp-core/std',
    'sp-std/std',
    'orml-traits/std',
    "hydradx-traits/std",
    'orml-tokens/std',
    'frame-benchmarking/std',
    "scale-info/std",
    "pallet-asset-registry/std",
]
try-runtime = ["frame-support/try-runtime"]<|MERGE_RESOLUTION|>--- conflicted
+++ resolved
@@ -1,10 +1,6 @@
 [package]
 name = 'pallet-xyk'
-<<<<<<< HEAD
 version = "6.4.0"
-=======
-version = "6.3.4"
->>>>>>> 6793c87a
 description = 'XYK automated market maker'
 authors = ['GalacticCouncil']
 edition = '2021'
