[package]
name = 'pallet-xyk'
<<<<<<< HEAD
version = "6.4.6"
=======
version = "6.5.1"
>>>>>>> c048260d
description = 'XYK automated market maker'
authors = ['GalacticCouncil']
edition = '2021'
homepage = 'https://github.com/galacticcouncil/hydradx-node'
license = 'Apache 2.0'
repository = 'https://github.com/galacticcouncil/hydradx-node'

[package.metadata.docs.rs]
targets = ['x86_64-unknown-linux-gnu']

[build-dependencies]
substrate-wasm-builder = { workspace = true }

[dependencies]
codec = {workspace = true }
scale-info = { workspace = true }
primitive-types = { workspace = true }
serde = { workspace = true, optional = true }
log = { workspace = true }

hydra-dx-math = { workspace = true }

# ORML dependencies
orml-tokens = { workspace = true }
orml-traits = { workspace = true }

# HydraDX dependencies
hydradx-traits = { workspace = true }

# Substrate dependencies
frame-benchmarking = { workspace = true, optional = true }
frame-support = { workspace = true }
frame-system = { workspace = true }
sp-core = { workspace = true }
sp-runtime = { workspace = true }
sp-std = { workspace = true }

[dev-dependencies]
pallet-asset-registry = { workspace = true }
sp-io = { workspace = true }
sp-api = { workspace = true }
proptest = { workspace = true }

[features]
default = ['std']
runtime-benchmarks = [
    "frame-benchmarking",
    "frame-system/runtime-benchmarks",
    "frame-support/runtime-benchmarks",
]
std = [
    'serde',
    'codec/std',
    'frame-support/std',
    'frame-system/std',
    'sp-runtime/std',
    'sp-core/std',
    'sp-std/std',
    'orml-traits/std',
    "hydradx-traits/std",
    'orml-tokens/std',
    'frame-benchmarking/std',
    "scale-info/std",
    "pallet-asset-registry/std",
]
try-runtime = ["frame-support/try-runtime"]<|MERGE_RESOLUTION|>--- conflicted
+++ resolved
@@ -1,10 +1,6 @@
 [package]
 name = 'pallet-xyk'
-<<<<<<< HEAD
-version = "6.4.6"
-=======
-version = "6.5.1"
->>>>>>> c048260d
+version = "6.5.2"
 description = 'XYK automated market maker'
 authors = ['GalacticCouncil']
 edition = '2021'
