--- conflicted
+++ resolved
@@ -27,11 +27,7 @@
 
 
 # Warehouse
-<<<<<<< HEAD
-hydradx-traits = { git = "https://github.com/galacticcouncil/warehouse", rev = "698609e357d3bf905b8dfe6ada0ef97f04a04aff", default-features = false }
-=======
 hydradx-traits = { git = "https://github.com/galacticcouncil/warehouse", rev = "c209b6832374ddae032fbea5b16d16a5e48a14de", default-features = false }
->>>>>>> a4ef66b4
 
 [dev-dependencies]
 pallet-balances = { git = "https://github.com/paritytech/substrate", branch = "polkadot-v0.9.29" }
@@ -40,11 +36,7 @@
 hydra-dx-math = { git = "https://github.com/galacticcouncil/HydraDX-math", rev = "84632c3c7b71e16d53240e4bdc2adc693c941916", default-features = false }
 pallet-omnipool = { path = "../omnipool", default-features = false }
 
-<<<<<<< HEAD
-test-utils = { git = "https://github.com/galacticcouncil/warehouse", rev = "698609e357d3bf905b8dfe6ada0ef97f04a04aff", default-features = false }
-=======
 test-utils = { git = "https://github.com/galacticcouncil/warehouse", rev = "c209b6832374ddae032fbea5b16d16a5e48a14de", default-features = false }
->>>>>>> a4ef66b4
 pretty_assertions = "1.2.1"
 test-case = "3.0.0"
 
