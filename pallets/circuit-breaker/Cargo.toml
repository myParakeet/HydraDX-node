--- conflicted
+++ resolved
@@ -1,10 +1,6 @@
 [package]
 name = "pallet-circuit-breaker"
-<<<<<<< HEAD
-version = "1.1.3"
-=======
 version = "1.1.11"
->>>>>>> f8b82422
 authors = ["GalacticCouncil <hydradx@galacticcouncil.io>"]
 edition = "2021"
 license = "Apache-2.0"
@@ -31,17 +27,6 @@
 
 
 # Warehouse
-<<<<<<< HEAD
-hydradx-traits = { git = "https://github.com/galacticcouncil/warehouse", rev = "070a34512258c7dad2e5edd7fd9830a06060c9b6", default-features = false }
-
-[dev-dependencies]
-pallet-balances = { git = "https://github.com/paritytech/substrate", branch = "polkadot-v0.9.29" }
-orml-tokens = { git = "https://github.com/open-web3-stack/open-runtime-module-library", branch = "polkadot-v0.9.29" }
-orml-traits = { git = "https://github.com/open-web3-stack/open-runtime-module-library", branch = "polkadot-v0.9.29" }
-hydra-dx-math = { git = "https://github.com/galacticcouncil/HydraDX-math", rev = "2fc83960a78bef9742551c78ae0264aa146d16b2", default-features = false }
-
-test-utils = { git = "https://github.com/galacticcouncil/warehouse", rev = "070a34512258c7dad2e5edd7fd9830a06060c9b6", default-features = false }
-=======
 hydradx-traits = { workspace = true }
 
 [dev-dependencies]
@@ -51,7 +36,6 @@
 orml-traits = { workspace = true }
 hydra-dx-math = { workspace = true }
 test-utils = { workspace = true }
->>>>>>> f8b82422
 pretty_assertions = "1.2.1"
 test-case = "3.0.0"
 
