[package]
name = "pallet-circuit-breaker"
version = "1.1.11"
authors = ["GalacticCouncil <hydradx@galacticcouncil.io>"]
edition = "2021"
license = "Apache-2.0"
homepage = 'https://github.com/galacticcouncil/hydradx-node'
repository = 'https://github.com/galacticcouncil/hydradx-node'
description = "Circuit breakers for AMMs"

[package.metadata.docs.rs]
targets = ['x86_64-unknown-linux-gnu']

[dependencies]
serde = { features = ["derive"], optional = true, version = "1.0.136" }
codec = { default-features = false, features = ["derive"], package = "parity-scale-codec", version = "3.4.0" }
scale-info = { version = "2.1.1", default-features = false, features = ["derive"] }

# Substrate dependencies
frame-benchmarking = { workspace = true, optional = true}
frame-support = { workspace = true }
frame-system = { workspace = true }
sp-io = { workspace = true }
sp-runtime = { workspace = true }
sp-std = { workspace = true }
sp-core = { workspace = true }


# Warehouse
<<<<<<< HEAD
hydradx-traits = { git = "https://github.com/galacticcouncil/warehouse", rev = "1e0e2cce5d35ff04569b23df1fffb69ffaddf19d", default-features = false }

[dev-dependencies]
pallet-omnipool = { path = "../omnipool", default-features = false }
pallet-balances = { git = "https://github.com/paritytech/substrate", branch = "polkadot-v0.9.38" }
orml-tokens = { git = "https://github.com/open-web3-stack/open-runtime-module-library", branch = "polkadot-v0.9.38" }
orml-traits = { git = "https://github.com/open-web3-stack/open-runtime-module-library", branch = "polkadot-v0.9.38" }
hydra-dx-math = { git = "https://github.com/galacticcouncil/HydraDX-math", rev = "380b80b59bbf62abb8848fb8a10bb206861eab41", default-features = false }
test-utils = { git = "https://github.com/galacticcouncil/warehouse", rev = "1e0e2cce5d35ff04569b23df1fffb69ffaddf19d", default-features = false }
=======
hydradx-traits = { workspace = true }

[dev-dependencies]
pallet-omnipool = { workspace = true }
pallet-balances = { workspace = true }
orml-tokens = { workspace = true }
orml-traits = { workspace = true }
hydra-dx-math = { workspace = true }
test-utils = { workspace = true }
>>>>>>> 091bc9d0
pretty_assertions = "1.2.1"
test-case = "3.0.0"

[features]
default = ['std']
std = [
    'codec/std',
    'frame-support/std',
    'frame-system/std',
    'serde/std',
    'scale-info/std',
]
runtime-benchmarks = [
  "frame-benchmarking",
  "frame-support/runtime-benchmarks",
  "frame-system/runtime-benchmarks",
]
try-runtime = [ "frame-support/try-runtime" ]<|MERGE_RESOLUTION|>--- conflicted
+++ resolved
@@ -27,17 +27,6 @@
 
 
 # Warehouse
-<<<<<<< HEAD
-hydradx-traits = { git = "https://github.com/galacticcouncil/warehouse", rev = "1e0e2cce5d35ff04569b23df1fffb69ffaddf19d", default-features = false }
-
-[dev-dependencies]
-pallet-omnipool = { path = "../omnipool", default-features = false }
-pallet-balances = { git = "https://github.com/paritytech/substrate", branch = "polkadot-v0.9.38" }
-orml-tokens = { git = "https://github.com/open-web3-stack/open-runtime-module-library", branch = "polkadot-v0.9.38" }
-orml-traits = { git = "https://github.com/open-web3-stack/open-runtime-module-library", branch = "polkadot-v0.9.38" }
-hydra-dx-math = { git = "https://github.com/galacticcouncil/HydraDX-math", rev = "380b80b59bbf62abb8848fb8a10bb206861eab41", default-features = false }
-test-utils = { git = "https://github.com/galacticcouncil/warehouse", rev = "1e0e2cce5d35ff04569b23df1fffb69ffaddf19d", default-features = false }
-=======
 hydradx-traits = { workspace = true }
 
 [dev-dependencies]
@@ -47,7 +36,6 @@
 orml-traits = { workspace = true }
 hydra-dx-math = { workspace = true }
 test-utils = { workspace = true }
->>>>>>> 091bc9d0
 pretty_assertions = "1.2.1"
 test-case = "3.0.0"
 
