--- conflicted
+++ resolved
@@ -54,17 +54,10 @@
 pub type AssetId = u32;
 type NamedReserveIdentifier = [u8; 8];
 
-<<<<<<< HEAD
-pub const BUY_DCA_FEE_IN_NATIVE: Balance = 1375305000;
-pub const BUY_DCA_FEE_IN_DAI: Balance = 1210268400;
-pub const SELL_DCA_FEE_IN_NATIVE: Balance = 1380918000;
-pub const SELL_DCA_FEE_IN_DAI: Balance = 1215207840;
-=======
 pub const BUY_DCA_FEE_IN_NATIVE: Balance = 1334471000;
 pub const BUY_DCA_FEE_IN_DAI: Balance = 1174334480;
 pub const SELL_DCA_FEE_IN_NATIVE: Balance = 1335115000;
 pub const SELL_DCA_FEE_IN_DAI: Balance = 1174901200;
->>>>>>> 975196bb
 
 pub const HDX: AssetId = 0;
 pub const LRNA: AssetId = 1;
