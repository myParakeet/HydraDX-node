--- conflicted
+++ resolved
@@ -353,48 +353,6 @@
 
 type Pools = (OmniPool, Xyk);
 
-<<<<<<< HEAD
-=======
-pub struct MockedAssetRegistry;
-
-impl hydradx_traits::registry::Inspect for MockedAssetRegistry {
-	type AssetId = AssetId;
-	type Location = ();
-
-	fn is_sufficient(_id: Self::AssetId) -> bool {
-		unimplemented!()
-	}
-
-	fn exists(_id: Self::AssetId) -> bool {
-		unimplemented!()
-	}
-
-	fn decimals(_id: Self::AssetId) -> Option<u8> {
-		unimplemented!()
-	}
-
-	fn asset_type(_id: Self::AssetId) -> Option<AssetKind> {
-		unimplemented!()
-	}
-
-	fn is_banned(_id: Self::AssetId) -> bool {
-		unimplemented!()
-	}
-
-	fn asset_name(_id: Self::AssetId) -> Option<Vec<u8>> {
-		unimplemented!()
-	}
-
-	fn asset_symbol(_id: Self::AssetId) -> Option<Vec<u8>> {
-		unimplemented!()
-	}
-
-	fn existential_deposit(_id: Self::AssetId) -> Option<u128> {
-		unimplemented!()
-	}
-}
-
->>>>>>> 8abf856a
 impl pallet_route_executor::Config for Test {
 	type RuntimeEvent = RuntimeEvent;
 	type AssetId = AssetId;
@@ -818,10 +776,7 @@
 	fn asset_symbol(_id: Self::AssetId) -> Option<Vec<u8>> {
 		unimplemented!()
 	}
-<<<<<<< HEAD
-=======
-
->>>>>>> 8abf856a
+
 	fn existential_deposit(_id: Self::AssetId) -> Option<u128> {
 		unimplemented!()
 	}
