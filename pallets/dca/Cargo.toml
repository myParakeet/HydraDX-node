--- conflicted
+++ resolved
@@ -1,10 +1,6 @@
 [package]
 name = 'pallet-dca'
-<<<<<<< HEAD
-version = "1.4.10"
-=======
-version = "1.5.0"
->>>>>>> e55f37ba
+version = "1.5.1"
 description = 'A pallet to manage DCA scheduling'
 authors = ['GalacticCouncil']
 edition = '2021'
