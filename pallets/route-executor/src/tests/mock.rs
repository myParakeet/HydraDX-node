// This file is part of HydraDX.

// Copyright (C) 2020-2022  Intergalactic, Limited (GIB).
// SPDX-License-Identifier: Apache-2.0

// Licensed under the Apache License, Version 2.0 (the "License");
// you may not use this file except in compliance with the License.
// You may obtain a copy of the License at
//
//     http://www.apache.org/licenses/LICENSE-2.0
//
// Unless required by applicable law or agreed to in writing, software
// distributed under the License is distributed on an "AS IS" BASIS,
// WITHOUT WARRANTIES OR CONDITIONS OF ANY KIND, either express or implied.
// See the License for the specific language governing permissions and
// limitations under the License.

use crate as router;
use crate::{Config, Trade};
use frame_support::{
	parameter_types,
	traits::{Everything, Nothing},
};
use frame_system::EnsureRoot;
use frame_system::{ensure_signed, pallet_prelude::OriginFor};
use hydra_dx_math::ratio::Ratio;
use hydradx_traits::router::{ExecutorError, PoolType, RefundEdCalculator, TradeExecution};
use orml_traits::parameter_type_with_key;
use pallet_currencies::{fungibles::FungibleCurrencies, BasicCurrencyAdapter};
use pretty_assertions::assert_eq;
use sp_core::H256;
use sp_runtime::FixedU128;
use sp_runtime::{
	traits::{BlakeTwo256, IdentityLookup},
	BuildStorage, DispatchError,
};
use std::cell::RefCell;
use std::ops::Deref;

type Block = frame_system::mocking::MockBlock<Test>;

pub type AssetId = u32;
pub type Balance = u128;

frame_support::construct_runtime!(
	pub enum Test
	 {
		 System: frame_system,
		 Router: router,
		 Tokens: orml_tokens,
		 Balances: pallet_balances,
		 Currencies: pallet_currencies,
	 }
);

parameter_types! {
	pub const BlockHashCount: u64 = 250;
	pub const SS58Prefix: u8 = 63;
}

impl frame_system::Config for Test {
	type BaseCallFilter = Everything;
	type BlockWeights = ();
	type BlockLength = ();
	type RuntimeOrigin = RuntimeOrigin;
	type RuntimeCall = RuntimeCall;
	type RuntimeTask = RuntimeTask;
	type Nonce = u64;
	type Block = Block;
	type Hash = H256;
	type Hashing = BlakeTwo256;
	type AccountId = u64;
	type Lookup = IdentityLookup<Self::AccountId>;
	type RuntimeEvent = RuntimeEvent;
	type BlockHashCount = BlockHashCount;
	type DbWeight = ();
	type Version = ();
	type PalletInfo = PalletInfo;
	type AccountData = pallet_balances::AccountData<Balance>;
	type OnNewAccount = ();
	type OnKilledAccount = ();
	type SystemWeightInfo = ();
	type SS58Prefix = SS58Prefix;
	type OnSetCode = ();
	type MaxConsumers = frame_support::traits::ConstU32<16>;
}

pub type Amount = i128;

parameter_type_with_key! {
	pub ExistentialDeposits: |_currency_id: AssetId| -> Balance {
		1
	};
}

impl orml_tokens::Config for Test {
	type RuntimeEvent = RuntimeEvent;
	type Balance = Balance;
	type Amount = Amount;
	type CurrencyId = AssetId;
	type WeightInfo = ();
	type ExistentialDeposits = ExistentialDeposits;
	type MaxLocks = ();
	type DustRemovalWhitelist = Nothing;
	type ReserveIdentifier = ();
	type MaxReserves = ();
	type CurrencyHooks = ();
}

parameter_types! {
	pub const ExistentialDeposit: u128 = 1;
	pub const MaxReserves: u32 = 50;
}

impl pallet_balances::Config for Test {
	type MaxLocks = ();
	type Balance = Balance;
	type RuntimeEvent = RuntimeEvent;
	type DustRemoval = ();
	type ExistentialDeposit = ExistentialDeposit;
	type AccountStore = frame_system::Pallet<Test>;
	type WeightInfo = ();
	type MaxReserves = ();
	type ReserveIdentifier = ();
	type FreezeIdentifier = ();
	type MaxFreezes = ();
	type RuntimeHoldReason = ();
	type RuntimeFreezeReason = ();
}

impl pallet_currencies::Config for Test {
	type RuntimeEvent = RuntimeEvent;
	type MultiCurrency = Tokens;
	type NativeCurrency = BasicCurrencyAdapter<Test, Balances, Amount, u32>;
	type GetNativeCurrencyId = NativeCurrencyId;
	type WeightInfo = ();
}

type Pools = (XYK, StableSwap, OmniPool, LBP);

parameter_types! {
	pub NativeCurrencyId: AssetId = HDX;
	pub DefaultRoutePoolType: PoolType<AssetId> = PoolType::Omnipool;
	pub const RouteValidationOraclePeriod: OraclePeriod = OraclePeriod::TenMinutes;

}

impl Config for Test {
	type RuntimeEvent = RuntimeEvent;
	type AssetId = AssetId;
	type Balance = Balance;
	type NativeAssetId = NativeCurrencyId;
	type Currency = FungibleCurrencies<Test>;
	type InspectRegistry = MockedAssetRegistry;
	type AMM = Pools;
	type EdToRefundCalculator = MockedEdCalculator;
	type OraclePriceProvider = PriceProviderMock;
	type OraclePeriod = RouteValidationOraclePeriod;
	type DefaultRoutePoolType = DefaultRoutePoolType;
	type TechnicalOrigin = EnsureRoot<Self::AccountId>;
	type WeightInfo = ();
}

pub struct MockedEdCalculator;

impl RefundEdCalculator<Balance> for MockedEdCalculator {
	fn calculate() -> Balance {
		1_000_000_000_000
	}
}

<<<<<<< HEAD
use hydradx_traits::AssetKind;

=======
pub struct PriceProviderMock {}

impl PriceOracle<AssetId> for PriceProviderMock {
	type Price = Ratio;

	fn price(route: &[Trade<AssetId>], _: OraclePeriod) -> Option<Ratio> {
		let has_insufficient_asset = route.iter().any(|t| t.asset_in > 2000 || t.asset_out > 2000);
		if has_insufficient_asset {
			return None;
		}
		Some(Ratio::new(88, 100))
	}
}

use hydradx_traits::{AssetKind, OraclePeriod, PriceOracle};
>>>>>>> b328f638
pub struct MockedAssetRegistry;

impl hydradx_traits::registry::Inspect for MockedAssetRegistry {
	type AssetId = AssetId;
	type Location = ();

	fn is_sufficient(id: Self::AssetId) -> bool {
		id <= 2000
	}

	fn exists(_id: Self::AssetId) -> bool {
		unimplemented!()
	}

	fn decimals(_id: Self::AssetId) -> Option<u8> {
		unimplemented!()
	}

	fn asset_type(_id: Self::AssetId) -> Option<AssetKind> {
		unimplemented!()
	}

	fn is_banned(_id: Self::AssetId) -> bool {
		unimplemented!()
	}

	fn asset_name(_id: Self::AssetId) -> Option<Vec<u8>> {
		unimplemented!()
	}

	fn asset_symbol(_id: Self::AssetId) -> Option<Vec<u8>> {
		unimplemented!()
	}

	fn existential_deposit(_id: Self::AssetId) -> Option<u128> {
		unimplemented!()
	}
}

pub type AccountId = u64;

pub const ALICE: AccountId = 1;
pub const ASSET_PAIR_ACCOUNT: AccountId = 2;

pub const HDX: AssetId = 0;
pub const AUSD: AssetId = 1001;
pub const MOVR: AssetId = 1002;
pub const KSM: AssetId = 1003;
pub const RMRK: AssetId = 1004;
pub const SDN: AssetId = 1005;
pub const STABLE_SHARE_ASSET: AssetId = 1006;
pub const DOT: AssetId = 1007;
pub const INSUFFICIENT_ASSET: AssetId = 50000001;

pub const ALICE_INITIAL_NATIVE_BALANCE: u128 = 1000;

pub const XYK_SELL_CALCULATION_RESULT: Balance = 13;
pub const LBP_SELL_CALCULATION_RESULT: Balance = 12;
pub const OMNIPOOL_SELL_CALCULATION_RESULT: Balance = 10;
pub const STABLESWAP_SELL_CALCULATION_RESULT: Balance = 4;

pub const LBP_BUY_CALCULATION_RESULT: Balance = 8;
pub const OMNIPOOL_BUY_CALCULATION_RESULT: Balance = 5;
pub const STABLESWAP_BUY_CALCULATION_RESULT: Balance = 3;
pub const XYK_BUY_CALCULATION_RESULT: Balance = 1;

pub const INVALID_CALCULATION_AMOUNT: Balance = 999;

pub fn default_omnipool_route() -> Vec<Trade<AssetId>> {
	vec![Trade {
		pool: PoolType::Omnipool,
		asset_in: HDX,
		asset_out: AUSD,
	}]
}

pub const HDX_AUSD_TRADE_IN_XYK: Trade<AssetId> = Trade {
	pool: PoolType::XYK,
	asset_in: HDX,
	asset_out: AUSD,
};

pub struct ExtBuilder {
	endowed_accounts: Vec<(AccountId, AssetId, Balance)>,
}

// Returns default values for genesis config
impl Default for ExtBuilder {
	fn default() -> Self {
		Self {
			endowed_accounts: vec![(ALICE, HDX, 1000u128)],
		}
	}
}

impl ExtBuilder {
	pub fn with_endowed_accounts(mut self, accounts: Vec<(AccountId, AssetId, Balance)>) -> Self {
		self.endowed_accounts = accounts;
		self
	}

	pub fn build(self) -> sp_io::TestExternalities {
		let mut t = frame_system::GenesisConfig::<Test>::default().build_storage().unwrap();

		pallet_balances::GenesisConfig::<Test> {
			balances: vec![
				(ALICE, ALICE_INITIAL_NATIVE_BALANCE),
				(ASSET_PAIR_ACCOUNT, ALICE_INITIAL_NATIVE_BALANCE),
			],
		}
		.assimilate_storage(&mut t)
		.unwrap();

		let mut initial_accounts = vec![
			(ASSET_PAIR_ACCOUNT, STABLE_SHARE_ASSET, 1000u128),
			(ASSET_PAIR_ACCOUNT, AUSD, 1000u128),
			(ASSET_PAIR_ACCOUNT, INSUFFICIENT_ASSET, 1000u128),
			(ASSET_PAIR_ACCOUNT, MOVR, 1000u128),
			(ASSET_PAIR_ACCOUNT, KSM, 1000u128),
			(ASSET_PAIR_ACCOUNT, RMRK, 1000u128),
			(ASSET_PAIR_ACCOUNT, SDN, 1000u128),
			(ASSET_PAIR_ACCOUNT, DOT, 1000u128),
		];

		initial_accounts.extend(self.endowed_accounts);

		orml_tokens::GenesisConfig::<Test> {
			balances: initial_accounts,
		}
		.assimilate_storage(&mut t)
		.unwrap();

		let mut ext = sp_io::TestExternalities::new(t);
		ext.execute_with(|| System::set_block_number(1));
		ext
	}
}

type ExecutedTradeInfo = (PoolType<AssetId>, Balance, AssetId, AssetId);
thread_local! {
	pub static EXECUTED_SELLS: RefCell<Vec<ExecutedTradeInfo>> = RefCell::new(Vec::default());
	pub static EXECUTED_BUYS: RefCell<Vec<ExecutedTradeInfo>> = RefCell::new(Vec::default());
}

type OriginForRuntime = OriginFor<Test>;

macro_rules! impl_fake_executor {
	($pool_struct:ident, $pool_type: pat, $sell_calculation_result: expr, $buy_calculation_result: expr) => {
		impl TradeExecution<OriginForRuntime, AccountId, AssetId, Balance> for $pool_struct {
			type Error = DispatchError;

			fn calculate_sell(
				pool_type: PoolType<AssetId>,
				_asset_in: AssetId,
				_asset_out: AssetId,
				amount_in: Balance,
			) -> Result<Balance, ExecutorError<Self::Error>> {
				if !matches!(pool_type, $pool_type) {
					return Err(ExecutorError::NotSupported);
				}

				if amount_in == INVALID_CALCULATION_AMOUNT {
					return Err(ExecutorError::Error(DispatchError::Other("Some error happened")));
				}

				Ok($sell_calculation_result)
			}

			fn calculate_buy(
				pool_type: PoolType<AssetId>,
				_asset_in: AssetId,
				_asset_out: AssetId,
				amount_out: Balance,
			) -> Result<Balance, ExecutorError<Self::Error>> {
				if !matches!(pool_type, $pool_type) {
					return Err(ExecutorError::NotSupported);
				}

				if amount_out == INVALID_CALCULATION_AMOUNT {
					return Err(ExecutorError::Error(DispatchError::Other("Some error happened")));
				}

				Ok($buy_calculation_result)
			}

			fn execute_sell(
				who: OriginForRuntime,
				pool_type: PoolType<AssetId>,
				asset_in: AssetId,
				asset_out: AssetId,
				amount_in: Balance,
				_min_limit: Balance,
			) -> Result<(), ExecutorError<Self::Error>> {
				let who = ensure_signed(who).map_err(|_| ExecutorError::Error(DispatchError::Other("Wrong origin")))?;
				if !matches!(pool_type, $pool_type) {
					return Err(ExecutorError::NotSupported);
				}

				EXECUTED_SELLS.with(|v| {
					let mut m = v.borrow_mut();
					m.push((pool_type, amount_in, asset_in, asset_out));
				});

				let amount_out = $sell_calculation_result;

				Currencies::transfer(
					RuntimeOrigin::signed(ASSET_PAIR_ACCOUNT),
					who,
					asset_out,
					amount_out,
				)
				.map_err(|e| ExecutorError::Error(e))?;
				Currencies::transfer(
					RuntimeOrigin::signed(who),
					ASSET_PAIR_ACCOUNT,
					asset_in,
					amount_in,
				)
				.map_err(|e| ExecutorError::Error(e))?;

				Ok(())
			}

			fn execute_buy(
				who: OriginForRuntime,
				pool_type: PoolType<AssetId>,
				asset_in: AssetId,
				asset_out: AssetId,
				amount_out: Balance,
				_max_limit: Balance,
			) -> Result<(), ExecutorError<Self::Error>> {
				let who = ensure_signed(who).map_err(|_| ExecutorError::Error(DispatchError::Other("Wrong origin")))?;

				if !matches!(pool_type, $pool_type) {
					return Err(ExecutorError::NotSupported);
				}
				EXECUTED_BUYS.with(|v| {
					let mut m = v.borrow_mut();
					m.push((pool_type, amount_out, asset_in, asset_out));
				});

				let amount_in = $buy_calculation_result;

				Currencies::transfer(
					RuntimeOrigin::signed(ASSET_PAIR_ACCOUNT),
					who,
					asset_out,
					amount_out,
				)
				.map_err(|e| ExecutorError::Error(e))?;
				Currencies::transfer(
					RuntimeOrigin::signed(who),
					ASSET_PAIR_ACCOUNT,
					asset_in,
					amount_in,
				)
				.map_err(|e| ExecutorError::Error(e))?;

				Ok(())
			}

			fn get_liquidity_depth(
				_pool_type: PoolType<AssetId>,
				_asset_a: AssetId,
				_asset_b: AssetId,
			) -> Result<Balance, ExecutorError<Self::Error>> {
				Ok(100)
			}

			fn calculate_spot_price_with_fee(
				_pool_type: PoolType<AssetId>,
				_asset_a: AssetId,
				_asset_b: AssetId,
			) -> Result<FixedU128, ExecutorError<Self::Error>> {
				Ok(FixedU128::from_rational(1, 10))
			}
		}
	};
}

#[allow(clippy::upper_case_acronyms)]
pub struct XYK;
pub struct StableSwap;
pub struct OmniPool;
#[allow(clippy::upper_case_acronyms)]
pub struct LBP;

impl_fake_executor!(
	XYK,
	PoolType::XYK,
	XYK_SELL_CALCULATION_RESULT,
	XYK_BUY_CALCULATION_RESULT
);
impl_fake_executor!(
	StableSwap,
	PoolType::Stableswap(_),
	STABLESWAP_SELL_CALCULATION_RESULT,
	STABLESWAP_BUY_CALCULATION_RESULT
);
impl_fake_executor!(
	OmniPool,
	PoolType::Omnipool,
	OMNIPOOL_SELL_CALCULATION_RESULT,
	OMNIPOOL_BUY_CALCULATION_RESULT
);

impl_fake_executor!(
	LBP,
	PoolType::LBP,
	LBP_SELL_CALCULATION_RESULT,
	LBP_BUY_CALCULATION_RESULT
);

pub fn assert_executed_sell_trades(expected_trades: Vec<(PoolType<AssetId>, Balance, AssetId, AssetId)>) {
	EXECUTED_SELLS.with(|v| {
		let trades = v.borrow().deref().clone();
		assert_eq!(trades, expected_trades);
	});
}

pub fn assert_last_executed_sell_trades(
	number_of_trades: usize,
	expected_trades: Vec<(PoolType<AssetId>, Balance, AssetId, AssetId)>,
) {
	EXECUTED_SELLS.with(|v| {
		let trades = v.borrow().deref().clone();
		let last_trades = trades.as_slice()[trades.len() - number_of_trades..].to_vec();
		assert_eq!(last_trades, expected_trades);
	});
}

pub fn assert_executed_buy_trades(expected_trades: Vec<(PoolType<AssetId>, Balance, AssetId, AssetId)>) {
	EXECUTED_BUYS.with(|v| {
		let trades = v.borrow().deref().clone();
		assert_eq!(trades, expected_trades);
	});
}

pub fn expect_events(e: Vec<RuntimeEvent>) {
	test_utils::expect_events::<RuntimeEvent, Test>(e);
}

pub fn expect_no_route_executed_event() {
	let last_events = test_utils::last_events::<RuntimeEvent, Test>(20);

	let mut events = vec![];

	for event in &last_events {
		let e = event.clone();
		if matches!(e, RuntimeEvent::Router(crate::Event::<Test>::Executed { .. })) {
			events.push(e);
		}
	}

	pretty_assertions::assert_eq!(
		events.len(),
		0,
		"No RouteUpdated event expected, but there is such event emitted"
	);
}<|MERGE_RESOLUTION|>--- conflicted
+++ resolved
@@ -169,10 +169,6 @@
 	}
 }
 
-<<<<<<< HEAD
-use hydradx_traits::AssetKind;
-
-=======
 pub struct PriceProviderMock {}
 
 impl PriceOracle<AssetId> for PriceProviderMock {
@@ -188,7 +184,6 @@
 }
 
 use hydradx_traits::{AssetKind, OraclePeriod, PriceOracle};
->>>>>>> b328f638
 pub struct MockedAssetRegistry;
 
 impl hydradx_traits::registry::Inspect for MockedAssetRegistry {
