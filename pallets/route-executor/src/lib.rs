// This file is part of pallet-route-executor.

// Copyright (C) 2020-2022  Intergalactic, Limited (GIB).
// SPDX-License-Identifier: Apache-2.0

// Licensed under the Apache License, Version 2.0 (the "License");
// you may not use this file except in compliance with the License.
// You may obtain a copy of the License at
//
//     http://www.apache.org/licenses/LICENSE-2.0
//
// Unless required by applicable law or agreed to in writing, software
// distributed under the License is distributed on an "AS IS" BASIS,
// WITHOUT WARRANTIES OR CONDITIONS OF ANY KIND, either express or implied.
// See the License for the specific language governing permissions and
// limitations under the License.

#![cfg_attr(not(feature = "std"), no_std)]

use codec::MaxEncodedLen;
use frame_support::{
	ensure,
	pallet_prelude::*,
	traits::{fungibles::Inspect, Get},
	transactional,
};
use frame_system::ensure_signed;
<<<<<<< HEAD
use hydradx_traits::router::Trade;
use hydradx_traits::router::{ExecutorError, TradeExecution};
use orml_traits::arithmetic::{CheckedAdd, CheckedSub};
use sp_runtime::{ArithmeticError, DispatchError};
use sp_std::vec::Vec;
=======
pub use hydradx_traits::router::{
	AmmTradeWeights, AmountInAndOut, ExecutorError, PoolType, RouterT, Trade, TradeExecution,
};
use orml_traits::arithmetic::{CheckedAdd, CheckedSub};
use sp_runtime::{ArithmeticError, DispatchError};
use sp_std::{vec, vec::Vec};

>>>>>>> d01df9c4
#[cfg(test)]
mod tests;

pub mod weights;

// Re-export pallet items so that they can be accessed from the crate namespace.
pub use pallet::*;

<<<<<<< HEAD
pub trait TradeAmountsCalculator<AssetId, Balance> {
	fn calculate_buy_trade_amounts(
		route: &[Trade<AssetId>],
		amount_out: Balance,
	) -> Result<Vec<AmountInAndOut<Balance>>, DispatchError>;

	fn calculate_sell_trade_amounts(
		route: &[Trade<AssetId>],
		amount_in: Balance,
	) -> Result<Vec<AmountInAndOut<Balance>>, DispatchError>;
}

pub struct AmountInAndOut<Balance> {
	pub amount_in: Balance,
	pub amount_out: Balance,
}

/// Provides weight info for the router. Calculates the weight of a route based on the AMMs.
/// We get the resulting weight as the router extrinsic overhead + AMM weights.
pub trait AmmTradeWeights<AssetId> {
	fn sell_weight(route: &[Trade<AssetId>]) -> Weight;
	fn buy_weight(route: &[Trade<AssetId>]) -> Weight;
}

impl<AssetId> AmmTradeWeights<AssetId> for () {
	fn sell_weight(_route: &[Trade<AssetId>]) -> Weight {
		Weight::zero()
	}
	fn buy_weight(_route: &[Trade<AssetId>]) -> Weight {
		Weight::zero()
	}
}

=======
>>>>>>> d01df9c4
#[frame_support::pallet]
pub mod pallet {
	use super::*;
	use frame_system::pallet_prelude::OriginFor;
	use hydradx_traits::router::ExecutorError;

	#[pallet::pallet]
	pub struct Pallet<T>(_);

	#[pallet::config]
	pub trait Config: frame_system::Config {
		type RuntimeEvent: From<Event<Self>> + IsType<<Self as frame_system::Config>::RuntimeEvent>;

		/// Asset id type
		type AssetId: Parameter + Member + Copy + MaybeSerializeDeserialize + MaxEncodedLen;

		/// Balance type
		type Balance: Parameter
			+ Member
			+ Copy
			+ PartialOrd
			+ MaybeSerializeDeserialize
			+ Default
			+ CheckedSub
			+ CheckedAdd;

		/// Max limit for the number of trades within a route
		#[pallet::constant]
		type MaxNumberOfTrades: Get<u8>;

		/// Currency for checking balances
		type Currency: Inspect<Self::AccountId, AssetId = Self::AssetId, Balance = Self::Balance>;

		/// Handlers for AMM pools to calculate and execute trades
		type AMM: TradeExecution<
			<Self as frame_system::Config>::RuntimeOrigin,
			Self::AccountId,
			Self::AssetId,
			Self::Balance,
			Error = DispatchError,
		>;

		/// Weight information for the extrinsics.
		type WeightInfo: AmmTradeWeights<Trade<Self::AssetId>>;
	}

	#[pallet::event]
	#[pallet::generate_deposit(pub(crate) fn deposit_event)]
	pub enum Event<T: Config> {
		///The route with trades has been successfully executed
		RouteExecuted {
			asset_in: T::AssetId,
			asset_out: T::AssetId,
			amount_in: T::Balance,
			amount_out: T::Balance,
		},
	}

	#[pallet::error]
	pub enum Error<T> {
		///The trading limit has been reached
		TradingLimitReached,
		///The the max number of trades limit is reached
		MaxTradesExceeded,
		///The AMM pool is not supported for executing trades
		PoolNotSupported,
		/// Route has not trades to be executed
		RouteHasNoTrades,
		///The user has not enough balance to execute the trade
		InsufficientBalance,
		///The route execution failed in the underlying AMM
		InvalidRouteExecution,
		///The calculation of route trade amounts failed in the underlying AMM
		RouteCalculationFailed,
	}

	#[pallet::call]
	impl<T: Config> Pallet<T> {
		/// Executes a sell with a series of trades specified in the route.
		/// The price for each trade is determined by the corresponding AMM.
		///
		/// - `origin`: The executor of the trade
		/// - `asset_in`: The identifier of the asset to sell
		/// - `asset_out`: The identifier of the asset to receive
		/// - `amount_in`: The amount of `asset_in` to sell
		/// - `min_amount_out`: The minimum amount of `asset_out` to receive.
		/// - `route`: Series of [`Trade<AssetId>`] to be executed. A [`Trade<AssetId>`] specifies the asset pair (`asset_in`, `asset_out`) and the AMM (`pool`) in which the trade is executed.
		///
		/// Emits `RouteExecuted` when successful.
		#[pallet::call_index(0)]
		#[pallet::weight(T::WeightInfo::sell_weight(route))]
		#[transactional]
		pub fn sell(
			origin: OriginFor<T>,
			asset_in: T::AssetId,
			asset_out: T::AssetId,
			amount_in: T::Balance,
			min_amount_out: T::Balance,
			route: Vec<Trade<T::AssetId>>,
		) -> DispatchResult {
			let who = ensure_signed(origin.clone())?;
			Self::ensure_route_size(route.len())?;

			let user_balance_of_asset_in_before_trade = T::Currency::reducible_balance(asset_in, &who, false);
			let user_balance_of_asset_out_before_trade = T::Currency::reducible_balance(asset_out, &who, false);
			ensure!(
				user_balance_of_asset_in_before_trade >= amount_in,
				Error::<T>::InsufficientBalance
			);

			let trade_amounts = Self::calculate_sell_trade_amounts(&route, amount_in)?;

			let last_trade_amount = trade_amounts.last().ok_or(Error::<T>::RouteCalculationFailed)?;
			ensure!(
				last_trade_amount.amount_out >= min_amount_out,
				Error::<T>::TradingLimitReached
			);

			for (trade_amount, trade) in trade_amounts.iter().zip(route) {
				let user_balance_of_asset_in_before_trade = T::Currency::reducible_balance(trade.asset_in, &who, true);

				let execution_result = T::AMM::execute_sell(
					origin.clone(),
					trade.pool,
					trade.asset_in,
					trade.asset_out,
					trade_amount.amount_in,
					trade_amount.amount_out,
				);

				handle_execution_error!(execution_result);

				Self::ensure_that_user_spent_asset_in(
					who.clone(),
					trade.asset_in,
					user_balance_of_asset_in_before_trade,
					trade_amount.amount_in,
				)?;
			}

			Self::ensure_that_user_received_asset_out(
				who,
				asset_out,
				user_balance_of_asset_out_before_trade,
				last_trade_amount.amount_out,
			)?;

			Self::deposit_event(Event::RouteExecuted {
				asset_in,
				asset_out,
				amount_in,
				amount_out: last_trade_amount.amount_out,
			});

			Ok(())
		}

		/// Executes a buy with a series of trades specified in the route.
		/// The price for each trade is determined by the corresponding AMM.
		///
		/// - `origin`: The executor of the trade
		/// - `asset_in`: The identifier of the asset to be swapped to buy `asset_out`
		/// - `asset_out`: The identifier of the asset to buy
		/// - `amount_out`: The amount of `asset_out` to buy
		/// - `max_amount_in`: The max amount of `asset_in` to spend on the buy.
		/// - `route`: Series of [`Trade<AssetId>`] to be executed. A [`Trade<AssetId>`] specifies the asset pair (`asset_in`, `asset_out`) and the AMM (`pool`) in which the trade is executed.
		///
		/// Emits `RouteExecuted` when successful.
		#[pallet::call_index(1)]
		#[pallet::weight(T::WeightInfo::buy_weight(route))]
		#[transactional]
		pub fn buy(
			origin: OriginFor<T>,
			asset_in: T::AssetId,
			asset_out: T::AssetId,
			amount_out: T::Balance,
			max_amount_in: T::Balance,
			route: Vec<Trade<T::AssetId>>,
		) -> DispatchResult {
			let who = ensure_signed(origin.clone())?;
			Self::ensure_route_size(route.len())?;

			let user_balance_of_asset_in_before_trade = T::Currency::reducible_balance(asset_in, &who, true);

			let trade_amounts = Self::calculate_buy_trade_amounts(&route, amount_out)?;

			let last_trade_amount = trade_amounts.last().ok_or(Error::<T>::RouteCalculationFailed)?;
			ensure!(
				last_trade_amount.amount_in <= max_amount_in,
				Error::<T>::TradingLimitReached
			);

			for (trade_amount, trade) in trade_amounts.iter().rev().zip(route) {
				let user_balance_of_asset_out_before_trade =
					T::Currency::reducible_balance(trade.asset_out, &who, false);

				let execution_result = T::AMM::execute_buy(
					origin.clone(),
					trade.pool,
					trade.asset_in,
					trade.asset_out,
					trade_amount.amount_out,
					trade_amount.amount_in,
				);

				handle_execution_error!(execution_result);

				Self::ensure_that_user_received_asset_out(
					who.clone(),
					trade.asset_out,
					user_balance_of_asset_out_before_trade,
					trade_amount.amount_out,
				)?;
			}

			Self::ensure_that_user_spent_asset_in(
				who,
				asset_in,
				user_balance_of_asset_in_before_trade,
				last_trade_amount.amount_in,
			)?;

			Self::deposit_event(Event::RouteExecuted {
				asset_in,
				asset_out,
				amount_in: last_trade_amount.amount_in,
				amount_out,
			});

			Ok(())
		}
	}
}

impl<T: Config> Pallet<T> {
	fn ensure_route_size(route_length: usize) -> Result<(), DispatchError> {
		ensure!(route_length > 0, Error::<T>::RouteHasNoTrades);
		ensure!(
			(route_length as u8) <= T::MaxNumberOfTrades::get(),
			Error::<T>::MaxTradesExceeded
		);

		Ok(())
	}

	fn ensure_that_user_received_asset_out(
		who: T::AccountId,
		asset_out: T::AssetId,
		user_balance_of_asset_out_before_trade: T::Balance,
		received_amount: T::Balance,
	) -> Result<(), DispatchError> {
		let user_balance_of_asset_out_after_trade = T::Currency::reducible_balance(asset_out, &who, false);
		let user_expected_balance_of_asset_out_after_trade = user_balance_of_asset_out_before_trade
			.checked_add(&received_amount)
			.ok_or(ArithmeticError::Overflow)?;

		ensure!(
			user_balance_of_asset_out_after_trade == user_expected_balance_of_asset_out_after_trade,
			Error::<T>::InvalidRouteExecution
		);

		Ok(())
	}

	fn ensure_that_user_spent_asset_in(
		who: T::AccountId,
		asset_in: T::AssetId,
		user_balance_of_asset_in_before_trade: T::Balance,
		spent_amount: T::Balance,
	) -> Result<(), DispatchError> {
		if spent_amount < user_balance_of_asset_in_before_trade {
			let user_balance_of_asset_in_after_trade = T::Currency::reducible_balance(asset_in, &who, true);

			ensure!(
				user_balance_of_asset_in_before_trade - spent_amount == user_balance_of_asset_in_after_trade,
				Error::<T>::InvalidRouteExecution
			);
		}
		Ok(())
	}

	fn calculate_sell_trade_amounts(
		route: &[Trade<T::AssetId>],
		amount_in: T::Balance,
	) -> Result<Vec<AmountInAndOut<T::Balance>>, DispatchError> {
		let mut amount_in_and_outs = Vec::<AmountInAndOut<T::Balance>>::with_capacity(route.len());
		let mut amount_in = amount_in;

		for trade in route.iter() {
			let result = T::AMM::calculate_sell(trade.pool, trade.asset_in, trade.asset_out, amount_in);
			match result {
				Err(ExecutorError::NotSupported) => return Err(Error::<T>::PoolNotSupported.into()),
				Err(ExecutorError::Error(dispatch_error)) => return Err(dispatch_error),
				Ok(amount_out) => {
					amount_in_and_outs.push(AmountInAndOut { amount_in, amount_out });
					amount_in = amount_out;
				}
			}
		}

		Ok(amount_in_and_outs)
	}

	fn calculate_buy_trade_amounts(
		route: &[Trade<T::AssetId>],
		amount_out: T::Balance,
	) -> Result<Vec<AmountInAndOut<T::Balance>>, DispatchError> {
		let mut amount_in_and_outs = Vec::<AmountInAndOut<T::Balance>>::with_capacity(route.len());
		let mut amount_out = amount_out;

		for trade in route.iter().rev() {
			let result = T::AMM::calculate_buy(trade.pool, trade.asset_in, trade.asset_out, amount_out);

			match result {
				Err(ExecutorError::NotSupported) => return Err(Error::<T>::PoolNotSupported.into()),
				Err(ExecutorError::Error(dispatch_error)) => return Err(dispatch_error),
				Ok(amount_in) => {
					amount_in_and_outs.push(AmountInAndOut { amount_in, amount_out });
					amount_out = amount_in;
				}
			}
		}

		Ok(amount_in_and_outs)
	}
}

impl<T: Config> RouterT<T::RuntimeOrigin, T::AssetId, T::Balance, Trade<T::AssetId>, AmountInAndOut<T::Balance>>
	for Pallet<T>
{
	fn sell(
		origin: T::RuntimeOrigin,
		asset_in: T::AssetId,
		asset_out: T::AssetId,
		amount_in: T::Balance,
		min_amount_out: T::Balance,
		route: Vec<Trade<T::AssetId>>,
	) -> DispatchResult {
		Pallet::<T>::sell(origin, asset_in, asset_out, amount_in, min_amount_out, route)
	}

	fn buy(
		origin: T::RuntimeOrigin,
		asset_in: T::AssetId,
		asset_out: T::AssetId,
		amount_out: T::Balance,
		max_amount_in: T::Balance,
		route: Vec<Trade<T::AssetId>>,
	) -> DispatchResult {
		Pallet::<T>::buy(origin, asset_in, asset_out, amount_out, max_amount_in, route)
	}

	fn calculate_sell_trade_amounts(
		route: &[Trade<T::AssetId>],
		amount_in: T::Balance,
	) -> Result<Vec<AmountInAndOut<T::Balance>>, DispatchError> {
		Pallet::<T>::calculate_sell_trade_amounts(route, amount_in)
	}

	fn calculate_buy_trade_amounts(
		route: &[Trade<T::AssetId>],
		amount_out: T::Balance,
	) -> Result<Vec<AmountInAndOut<T::Balance>>, DispatchError> {
		Pallet::<T>::calculate_buy_trade_amounts(route, amount_out)
	}
}

pub struct DummyRouter<T>(PhantomData<T>);
impl<T: Config> RouterT<T::RuntimeOrigin, T::AssetId, T::Balance, Trade<T::AssetId>, AmountInAndOut<T::Balance>>
	for DummyRouter<T>
{
	fn sell(
		_origin: T::RuntimeOrigin,
		_asset_in: T::AssetId,
		_asset_out: T::AssetId,
		_amount_in: T::Balance,
		_min_amount_out: T::Balance,
		_route: Vec<Trade<T::AssetId>>,
	) -> DispatchResult {
		Ok(())
	}

	fn buy(
		_origin: T::RuntimeOrigin,
		_asset_in: T::AssetId,
		_asset_out: T::AssetId,
		_amount_out: T::Balance,
		_max_amount_in: T::Balance,
		_route: Vec<Trade<T::AssetId>>,
	) -> DispatchResult {
		Ok(())
	}

	fn calculate_sell_trade_amounts(
		_route: &[Trade<T::AssetId>],
		amount_in: T::Balance,
	) -> Result<Vec<AmountInAndOut<T::Balance>>, DispatchError> {
		Ok(vec![AmountInAndOut::<T::Balance> {
			amount_in,
			amount_out: amount_in,
		}])
	}

	fn calculate_buy_trade_amounts(
		_route: &[Trade<T::AssetId>],
		amount_out: T::Balance,
	) -> Result<Vec<AmountInAndOut<T::Balance>>, DispatchError> {
		Ok(vec![AmountInAndOut::<T::Balance> {
			amount_in: amount_out,
			amount_out,
		}])
	}
}

#[macro_export]
macro_rules! handle_execution_error {
	($execution_result:expr) => {{
		if let Err(error) = $execution_result {
			return match error {
				ExecutorError::NotSupported => Err(Error::<T>::PoolNotSupported.into()),
				ExecutorError::Error(dispatch_error) => Err(dispatch_error),
			};
		}
	}};
}<|MERGE_RESOLUTION|>--- conflicted
+++ resolved
@@ -25,13 +25,6 @@
 	transactional,
 };
 use frame_system::ensure_signed;
-<<<<<<< HEAD
-use hydradx_traits::router::Trade;
-use hydradx_traits::router::{ExecutorError, TradeExecution};
-use orml_traits::arithmetic::{CheckedAdd, CheckedSub};
-use sp_runtime::{ArithmeticError, DispatchError};
-use sp_std::vec::Vec;
-=======
 pub use hydradx_traits::router::{
 	AmmTradeWeights, AmountInAndOut, ExecutorError, PoolType, RouterT, Trade, TradeExecution,
 };
@@ -39,7 +32,6 @@
 use sp_runtime::{ArithmeticError, DispatchError};
 use sp_std::{vec, vec::Vec};
 
->>>>>>> d01df9c4
 #[cfg(test)]
 mod tests;
 
@@ -48,42 +40,6 @@
 // Re-export pallet items so that they can be accessed from the crate namespace.
 pub use pallet::*;
 
-<<<<<<< HEAD
-pub trait TradeAmountsCalculator<AssetId, Balance> {
-	fn calculate_buy_trade_amounts(
-		route: &[Trade<AssetId>],
-		amount_out: Balance,
-	) -> Result<Vec<AmountInAndOut<Balance>>, DispatchError>;
-
-	fn calculate_sell_trade_amounts(
-		route: &[Trade<AssetId>],
-		amount_in: Balance,
-	) -> Result<Vec<AmountInAndOut<Balance>>, DispatchError>;
-}
-
-pub struct AmountInAndOut<Balance> {
-	pub amount_in: Balance,
-	pub amount_out: Balance,
-}
-
-/// Provides weight info for the router. Calculates the weight of a route based on the AMMs.
-/// We get the resulting weight as the router extrinsic overhead + AMM weights.
-pub trait AmmTradeWeights<AssetId> {
-	fn sell_weight(route: &[Trade<AssetId>]) -> Weight;
-	fn buy_weight(route: &[Trade<AssetId>]) -> Weight;
-}
-
-impl<AssetId> AmmTradeWeights<AssetId> for () {
-	fn sell_weight(_route: &[Trade<AssetId>]) -> Weight {
-		Weight::zero()
-	}
-	fn buy_weight(_route: &[Trade<AssetId>]) -> Weight {
-		Weight::zero()
-	}
-}
-
-=======
->>>>>>> d01df9c4
 #[frame_support::pallet]
 pub mod pallet {
 	use super::*;
