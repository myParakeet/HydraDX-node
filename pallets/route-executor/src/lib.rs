--- conflicted
+++ resolved
@@ -143,13 +143,10 @@
 		RouteUpdateIsNotSuccessful,
 		///Insufficient asset is not supported for on chain routing
 		InsufficientAssetNotSupported,
-<<<<<<< HEAD
 		///The route execution failed in the underlying AMM
 		InvalidRouteExecution,
-=======
 		/// Trading same assets is not allowed.
 		NotAllowed,
->>>>>>> 50bccc09
 	}
 
 	/// Storing routes for asset pairs
@@ -279,12 +276,9 @@
 			max_amount_in: T::Balance,
 			route: Vec<Trade<T::AssetId>>,
 		) -> DispatchResult {
-<<<<<<< HEAD
 			let who = ensure_signed(origin.clone())?;
 
-=======
 			ensure!(asset_in != asset_out, Error::<T>::NotAllowed);
->>>>>>> 50bccc09
 			Self::ensure_route_size(route.len())?;
 
 			let asset_pair = AssetPair::new(asset_in, asset_out);
