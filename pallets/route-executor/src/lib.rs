--- conflicted
+++ resolved
@@ -321,12 +321,8 @@
 				who,
 				asset_in,
 				user_balance_of_asset_in_before_trade,
-<<<<<<< HEAD
-				last_trade_amount.amount_in,
+				first_trade.amount_in,
 				u128::MIN.into(), //TODO: add test for buy then fix it,
-=======
-				first_trade.amount_in,
->>>>>>> f09c7cb3
 			)?;
 
 			Self::deposit_event(Event::Executed {
