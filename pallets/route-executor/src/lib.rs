--- conflicted
+++ resolved
@@ -17,16 +17,6 @@
 
 #![cfg_attr(not(feature = "std"), no_std)]
 
-<<<<<<< HEAD
-use codec::MaxEncodedLen;
-use frame_support::ensure;
-use frame_support::traits::fungibles::Inspect;
-use frame_support::traits::Get;
-use frame_support::transactional;
-use frame_system::ensure_signed;
-use hydradx_traits::router::ExecutorError;
-use hydradx_traits::router::{Trade, TradeExecution};
-=======
 use codec::{Decode, Encode, MaxEncodedLen};
 use frame_support::{
 	ensure,
@@ -36,8 +26,8 @@
 };
 use frame_system::ensure_signed;
 use hydradx_traits::router::{ExecutorError, PoolType, TradeExecution};
->>>>>>> ce69a1e2
 use orml_traits::arithmetic::{CheckedAdd, CheckedSub};
+use scale_info::TypeInfo;
 use sp_runtime::{ArithmeticError, DispatchError};
 use sp_std::vec::Vec;
 
@@ -61,6 +51,14 @@
 		route: &[Trade<AssetId>],
 		amount_in: Balance,
 	) -> Result<Vec<AmountInAndOut<Balance>>, DispatchError>;
+}
+
+///A single trade for buy/sell, describing the asset pair and the pool type in which the trade is executed
+#[derive(Encode, Decode, Debug, Eq, PartialEq, Copy, Clone, TypeInfo, MaxEncodedLen)]
+pub struct Trade<AssetId> {
+	pub pool: PoolType<AssetId>,
+	pub asset_in: AssetId,
+	pub asset_out: AssetId,
 }
 
 pub struct AmountInAndOut<Balance> {
