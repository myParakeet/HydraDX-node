--- conflicted
+++ resolved
@@ -1,10 +1,6 @@
 [package]
 name = 'pallet-otc'
-<<<<<<< HEAD
-version = '1.1.6'
-=======
-version = '2.0.1'
->>>>>>> a1e7e729
+version = '2.0.2'
 description = 'A pallet for trustless over-the-counter trading'
 authors = ['GalacticCouncil']
 edition = '2021'
