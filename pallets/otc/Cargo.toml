[package]
name = 'pallet-otc'
version = '2.0.2'
description = 'A pallet for trustless over-the-counter trading'
authors = ['GalacticCouncil']
edition = '2021'
license = 'Apache 2.0'
repository = "https://github.com/galacticcouncil/Hydradx-node"

[dependencies]
# parity
codec = { workspace = true, features = ["derive", "max-encoded-len"] }
scale-info = { workspace = true }

# primitives
sp-runtime = { workspace = true }
sp-std = { workspace = true }
sp-core = { workspace = true }

# FRAME
frame-support = { workspace = true }
frame-system = { workspace = true }

# HydraDX dependencies
hydradx-traits = { workspace = true }

# ORML dependencies
orml-traits = { workspace = true }

# Optional imports for benchmarking
frame-benchmarking = { workspace = true, optional = true }

[dev-dependencies]
sp-api = { workspace = true }
sp-io = { workspace = true }
<<<<<<< HEAD
orml-tokens = { workspace = true, features = ["std"] }
proptest = "1.0.0"
pretty_assertions = "1.2.1"
=======
orml-tokens = { workspace = true, features=["std"] }
proptest = { workspace = true }
pretty_assertions = { workspace = true }
>>>>>>> 298c9411
test-utils = { workspace = true }

[features]
default = ['std']
std = [
    'codec/std',
    'frame-support/std',
    'frame-system/std',
    'sp-runtime/std',
    'sp-core/std',
    'sp-io/std',
    'sp-std/std',
    'scale-info/std',
    'orml-tokens/std',
    'orml-traits/std',
    'hydradx-traits/std',
    'frame-benchmarking/std'
]

runtime-benchmarks = [
    "frame-benchmarking",
    "frame-system/runtime-benchmarks",
    "frame-support/runtime-benchmarks",
]
try-runtime = ["frame-support/try-runtime"]<|MERGE_RESOLUTION|>--- conflicted
+++ resolved
@@ -33,15 +33,9 @@
 [dev-dependencies]
 sp-api = { workspace = true }
 sp-io = { workspace = true }
-<<<<<<< HEAD
 orml-tokens = { workspace = true, features = ["std"] }
-proptest = "1.0.0"
-pretty_assertions = "1.2.1"
-=======
-orml-tokens = { workspace = true, features=["std"] }
 proptest = { workspace = true }
 pretty_assertions = { workspace = true }
->>>>>>> 298c9411
 test-utils = { workspace = true }
 
 [features]
