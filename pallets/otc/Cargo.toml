[package]
name = 'pallet-otc'
<<<<<<< HEAD
version = '2.1.0'
=======
version = '2.0.3'
>>>>>>> 5d4121cb
description = 'A pallet for trustless over-the-counter trading'
authors = ['GalacticCouncil']
edition = '2021'
license = 'Apache 2.0'
repository = "https://github.com/galacticcouncil/Hydradx-node"

[dependencies]
# parity
codec = { workspace = true, features = ["derive", "max-encoded-len"] }
scale-info = { workspace = true }

# HydraDX dependencies
hydradx-traits = { workspace = true }
pallet-amm-support = { workspace = true }

# primitives
sp-runtime = { workspace = true }
sp-std = { workspace = true }
sp-core = { workspace = true }

# FRAME
frame-support = { workspace = true }
frame-system = { workspace = true }

# ORML dependencies
orml-traits = { workspace = true }

# Optional imports for benchmarking
frame-benchmarking = { workspace = true, optional = true }

[dev-dependencies]
sp-api = { workspace = true }
sp-io = { workspace = true }
orml-tokens = { workspace = true, features = ["std"] }
proptest = { workspace = true }
pretty_assertions = { workspace = true }
test-utils = { workspace = true }

[features]
default = ['std']
std = [
<<<<<<< HEAD
  'codec/std',
  'frame-support/std',
  'frame-system/std',
  'sp-runtime/std',
  'sp-core/std',
  'sp-io/std',
  'sp-std/std',
  'scale-info/std',
  'orml-tokens/std',
  'orml-traits/std',
  'hydradx-traits/std',
  'frame-benchmarking/std',
  "pallet-amm-support/std",
=======
    'codec/std',
    'frame-support/std',
    'frame-system/std',
    'sp-runtime/std',
    'sp-core/std',
    'sp-io/std',
    'sp-std/std',
    'scale-info/std',
    'orml-tokens/std',
    'orml-traits/std',
    'hydradx-traits/std',
    'frame-benchmarking/std'
>>>>>>> 5d4121cb
]

runtime-benchmarks = [
    "frame-benchmarking",
    "frame-system/runtime-benchmarks",
    "frame-support/runtime-benchmarks",
]
try-runtime = ["frame-support/try-runtime"]<|MERGE_RESOLUTION|>--- conflicted
+++ resolved
@@ -1,10 +1,6 @@
 [package]
 name = 'pallet-otc'
-<<<<<<< HEAD
-version = '2.1.0'
-=======
-version = '2.0.3'
->>>>>>> 5d4121cb
+version = '2.2.0'
 description = 'A pallet for trustless over-the-counter trading'
 authors = ['GalacticCouncil']
 edition = '2021'
@@ -46,7 +42,6 @@
 [features]
 default = ['std']
 std = [
-<<<<<<< HEAD
   'codec/std',
   'frame-support/std',
   'frame-system/std',
@@ -59,21 +54,7 @@
   'orml-traits/std',
   'hydradx-traits/std',
   'frame-benchmarking/std',
-  "pallet-amm-support/std",
-=======
-    'codec/std',
-    'frame-support/std',
-    'frame-system/std',
-    'sp-runtime/std',
-    'sp-core/std',
-    'sp-io/std',
-    'sp-std/std',
-    'scale-info/std',
-    'orml-tokens/std',
-    'orml-traits/std',
-    'hydradx-traits/std',
-    'frame-benchmarking/std'
->>>>>>> 5d4121cb
+    "pallet-amm-support/std"
 ]
 
 runtime-benchmarks = [
