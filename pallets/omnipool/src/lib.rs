// Copyright (C) 2020-2022  Intergalactic, Limited (GIB).
// SPDX-License-Identifier: Apache-2.0

// Licensed under the Apache License, Version 2.0 (the "License");
// you may not use this file except in compliance with the License.
// You may obtain a copy of the License at
//
// 	http://www.apache.org/licenses/LICENSE-2.0
//
// Unless required by applicable law or agreed to in writing, software
// distributed under the License is distributed on an "AS IS" BASIS,
// WITHOUT WARRANTIES OR CONDITIONS OF ANY KIND, either express or implied.
// See the License for the specific language governing permissions and
// limitations under the License.

//! # Omnipool pallet
//!
//! Omnipool implementation
//!
//! ## Overview
//!
//! Omnipool is type of AMM where all assets are pooled together into one single pool.
//!
//! Each asset is internally paired with so called Hub Asset ( LRNA ). When a liquidity is provided, corresponding
//! amount of hub asset is minted. When a liquidity is removed, corresponding amount of hub asset is burned.
//!
//! Liquidity provider can provide any asset of their choice to the Omnipool and in return
//! they will receive pool shares for this single asset.
//!
//! The position is represented as a NFT token which stores the amount of shares distributed
//! and the price of the asset at the time of provision.
//!
//! For traders this means that they can benefit from non-fragmented liquidity.
//! They can send any token to the pool using the swap mechanism
//! and in return they will receive the token of their choice in the appropriate quantity.
//!
//! Omnipool is implemented with concrete Balance type: u128.
//!
//! ### Omnipool Hooks
//!
//! Omnipool pallet supports multiple hooks which are triggerred on certain operations:
//! - on_liquidity_changed - called when liquidity is added or removed from the pool
//! - on_trade - called when trade is executed
//! - on_trade_fee - called after successful trade with fee amount that can be taken out of the pool if needed.
//!
//! This is currently used to update on-chain oracle and in the circuit breaker.
//!
//! ## Terminology
//!
//! * **LP:**  liquidity provider
//! * **Position:**  a moment when LP added liquidity to the pool. It stores amount,shares and price at the time
//!  of provision
//! * **Hub Asset:** dedicated 'hub' token for trade executions (LRNA)
//! * **Native Asset:** governance token
//!
//! ## Assumptions
//!
//! Below are assumptions that must be held when using this pallet.
//!
//! * Initial liquidity of new token being added to Omnipool must be transferred manually to pool account prior to calling add_token.
//! * All tokens added to the pool must be first registered in Asset Registry.
//!
//! ## Interface
//!
//! ### Dispatchable Functions
//!
//! * `add_token` - Adds token to the pool. Initial liquidity must be transffered to pool account prior to calling add_token.
//! * `add_liquidity` - Adds liquidity of selected asset to the pool. Mints corresponding position NFT.
//! * `remove_liquidity` - Removes liquidity of selected position from the pool. Partial withdrawals are allowed.
//! * `sell` - Trades an asset in for asset out by selling given amount of asset in.
//! * `buy` - Trades an asset in for asset out by buying given amount of asset out.
//! * `set_asset_tradable_state` - Updates asset's tradable state with new flags. This allows/forbids asset operation such SELL,BUY,ADD or  REMOVE liquidtityy.
//! * `refund_refused_asset` - Refunds the initial liquidity amount sent to pool account prior to add_token if the token has been refused to be added.
//! * `sacrifice_position` - Destroys a position and position's shares become protocol's shares.
//! * `withdraw_protocol_liquidity` - Withdraws protocol's liquidity from the pool. Used to withdraw liquidity from sacrificed position.

#![cfg_attr(not(feature = "std"), no_std)]

use crate::traits::ShouldAllow;
use frame_support::pallet_prelude::{DispatchResult, Get};
use frame_support::require_transactional;
use frame_support::traits::tokens::nonfungibles::{Create, Inspect, Mutate};
use frame_support::PalletId;
use frame_support::{ensure, transactional};
use frame_system::{ensure_signed, pallet_prelude::OriginFor};
use hydra_dx_math::ema::EmaPrice;
use hydra_dx_math::omnipool::types::{AssetStateChange, BalanceUpdate};
use hydradx_traits::registry::Inspect as RegistryInspect;
use orml_traits::{GetByKey, MultiCurrency};
use pallet_broadcast::types::{Asset, Destination, ExecutionType, Fee};
#[cfg(feature = "try-runtime")]
use primitive_types::U256;
use scale_info::TypeInfo;
use sp_runtime::traits::{AccountIdConversion, AtLeast32BitUnsigned, One};
use sp_runtime::traits::{CheckedAdd, CheckedSub, Zero};
use sp_runtime::{ArithmeticError, DispatchError, FixedPointNumber, FixedU128, Permill};
use sp_std::prelude::*;

#[cfg(test)]
mod tests;

pub mod migration;
pub mod provider;
pub mod router_execution;
pub mod traits;
pub mod types;
pub mod weights;

use crate::traits::{AssetInfo, OmnipoolHooks};
use crate::types::{AssetReserveState, AssetState, Balance, Position, Tradability};
pub use pallet::*;
pub use weights::WeightInfo;

/// NFT class id type of provided nft implementation
pub type NFTCollectionIdOf<T> =
	<<T as Config>::NFTHandler as Inspect<<T as frame_system::Config>::AccountId>>::CollectionId;

#[frame_support::pallet]
pub mod pallet {
	use super::*;
	use crate::traits::{AssetInfo, ExternalPriceProvider, OmnipoolHooks};
	use crate::types::{Position, Price, Tradability};
	use codec::HasCompact;
	use frame_support::pallet_prelude::*;
	use frame_support::traits::DefensiveOption;
	use frame_system::pallet_prelude::*;
	use hydra_dx_math::ema::EmaPrice;
	use hydra_dx_math::omnipool::types::BalanceUpdate;
	use orml_traits::GetByKey;
	use sp_runtime::ArithmeticError;

	const STORAGE_VERSION: StorageVersion = StorageVersion::new(2);

	#[pallet::pallet]
	#[pallet::storage_version(STORAGE_VERSION)]
	pub struct Pallet<T>(_);

	#[pallet::config]
	pub trait Config: frame_system::Config + pallet_broadcast::Config {
		/// The overarching event type.
		type RuntimeEvent: From<Event<Self>> + IsType<<Self as frame_system::Config>::RuntimeEvent>;

		/// Asset type.
		type AssetId: Member
			+ Parameter
			+ Default
			+ Copy
			+ Ord
			+ HasCompact
			+ MaybeSerializeDeserialize
			+ MaxEncodedLen
			+ TypeInfo
			+ Into<u32>;

		/// Multi currency mechanism
		type Currency: MultiCurrency<Self::AccountId, CurrencyId = Self::AssetId, Balance = Balance>;

		/// Origin that can add token, refund refused asset, withdraw protocol liquidity and set the weight of assets.
		type AuthorityOrigin: EnsureOrigin<Self::RuntimeOrigin>;

		/// Security origin that can set asset's tradability.
		type UpdateTradabilityOrigin: EnsureOrigin<Self::RuntimeOrigin>;

		/// Asset Registry mechanism - used to check if asset is correctly registered in asset registry
		type AssetRegistry: RegistryInspect<AssetId = Self::AssetId>;

		/// Native Asset ID
		#[pallet::constant]
		type HdxAssetId: Get<Self::AssetId>;

		/// Hub Asset ID
		#[pallet::constant]
		type HubAssetId: Get<Self::AssetId>;

		/// Dynamic fee support - returns (Asset Fee, Protocol Fee) for given asset
		type Fee: GetByKey<(Self::AssetId, Balance), (Permill, Permill)>;

		/// Minimum withdrawal fee
		#[pallet::constant]
		type MinWithdrawalFee: Get<Permill>;

		/// Minimum trading limit
		#[pallet::constant]
		type MinimumTradingLimit: Get<Balance>;

		/// Minimum pool liquidity which can be added
		#[pallet::constant]
		type MinimumPoolLiquidity: Get<Balance>;

		/// Max fraction of asset reserve to sell in single transaction
		#[pallet::constant]
		type MaxInRatio: Get<u128>;

		/// Max fraction of asset reserve to buy in single transaction
		#[pallet::constant]
		type MaxOutRatio: Get<u128>;

		/// Position identifier type
		type PositionItemId: Member + Parameter + Default + Copy + HasCompact + AtLeast32BitUnsigned + MaxEncodedLen;

		/// Collection id type
		type CollectionId: TypeInfo + MaxEncodedLen;

		/// Non fungible class id
		#[pallet::constant]
		type NFTCollectionId: Get<NFTCollectionIdOf<Self>>;

		/// Non fungible handling - mint,burn, check owner
		type NFTHandler: Mutate<Self::AccountId>
			+ Create<Self::AccountId>
			+ Inspect<Self::AccountId, ItemId = Self::PositionItemId, CollectionId = Self::CollectionId>;

		/// Weight information for extrinsics in this pallet.
		type WeightInfo: WeightInfo;

		/// Hooks are actions executed on add_liquidity, sell or buy.
		type OmnipoolHooks: OmnipoolHooks<
			Self::RuntimeOrigin,
			Self::AccountId,
			Self::AssetId,
			Balance,
			Error = DispatchError,
		>;

		/// Safety mechanism when adding and removing liquidity. Determines how much price can change between spot price and oracle price.
		type PriceBarrier: ShouldAllow<Self::AccountId, Self::AssetId, EmaPrice>;

		/// Oracle price provider. Provides price for given asset. Used in remove liquidity to support calculation of dynamic withdrawal fee.
		type ExternalPriceOracle: ExternalPriceProvider<Self::AssetId, EmaPrice, Error = DispatchError>;

		#[pallet::constant]
		type BurnProtocolFee: Get<Permill>;
	}

	#[pallet::storage]
	/// State of an asset in the omnipool
	#[pallet::getter(fn assets)]
	pub(super) type Assets<T: Config> = StorageMap<_, Blake2_128Concat, T::AssetId, AssetState<Balance>>;

	// LRNA is only allowed to be sold
	#[pallet::type_value]
	pub fn DefaultHubAssetTradability() -> Tradability {
		Tradability::SELL
	}

	#[pallet::storage]
	/// Tradable state of hub asset.
	pub(super) type HubAssetTradability<T: Config> =
		StorageValue<_, Tradability, ValueQuery, DefaultHubAssetTradability>;

	#[pallet::storage]
	/// LP positions. Maps NFT instance id to corresponding position
	#[pallet::getter(fn positions)]
	pub(super) type Positions<T: Config> =
		StorageMap<_, Blake2_128Concat, T::PositionItemId, Position<Balance, T::AssetId>>;

	#[pallet::storage]
	#[pallet::getter(fn next_position_id)]
	/// Position ids sequencer
	pub(super) type NextPositionId<T: Config> = StorageValue<_, T::PositionItemId, ValueQuery>;

	#[pallet::event]
	#[pallet::generate_deposit(pub(crate) fn deposit_event)]
	pub enum Event<T: Config> {
		/// An asset was added to Omnipool
		TokenAdded {
			asset_id: T::AssetId,
			initial_amount: Balance,
			initial_price: Price,
		},
		/// An asset was removed from Omnipool
		TokenRemoved {
			asset_id: T::AssetId,
			amount: Balance,
			hub_withdrawn: Balance,
		},
		/// Liquidity of an asset was added to Omnipool.
		LiquidityAdded {
			who: T::AccountId,
			asset_id: T::AssetId,
			amount: Balance,
			position_id: T::PositionItemId,
		},
		/// Liquidity of an asset was removed from Omnipool.
		LiquidityRemoved {
			who: T::AccountId,
			position_id: T::PositionItemId,
			asset_id: T::AssetId,
			shares_removed: Balance,
			fee: FixedU128,
		},
		/// PRotocol Liquidity was removed from Omnipool.
		ProtocolLiquidityRemoved {
			who: T::AccountId,
			asset_id: T::AssetId,
			amount: Balance,
			hub_amount: Balance,
			shares_removed: Balance,
		},
		/// Sell trade executed.
		/// Deprecated. Replaced by pallet_broadcast::Swapped
		//TODO: remove when completely migrated to new Swapped event
		SellExecuted {
			who: T::AccountId,
			asset_in: T::AssetId,
			asset_out: T::AssetId,
			amount_in: Balance,
			amount_out: Balance,
			hub_amount_in: Balance,
			hub_amount_out: Balance,
			asset_fee_amount: Balance,
			protocol_fee_amount: Balance,
		},
		/// Buy trade executed.
		/// Deprecated. Replaced by pallet_broadcast::Swapped
		//TODO: remove when completely migrated to new Swapped event
		BuyExecuted {
			who: T::AccountId,
			asset_in: T::AssetId,
			asset_out: T::AssetId,
			amount_in: Balance,
			amount_out: Balance,
			hub_amount_in: Balance,
			hub_amount_out: Balance,
			asset_fee_amount: Balance,
			protocol_fee_amount: Balance,
		},
		/// LP Position was created and NFT instance minted.
		PositionCreated {
			position_id: T::PositionItemId,
			owner: T::AccountId,
			asset: T::AssetId,
			amount: Balance,
			shares: Balance,
			price: Price,
		},
		/// LP Position was destroyed and NFT instance burned.
		PositionDestroyed {
			position_id: T::PositionItemId,
			owner: T::AccountId,
		},
		/// LP Position was updated.
		PositionUpdated {
			position_id: T::PositionItemId,
			owner: T::AccountId,
			asset: T::AssetId,
			amount: Balance,
			shares: Balance,
			price: Price,
		},
		/// Asset's tradable state has been updated.
		TradableStateUpdated { asset_id: T::AssetId, state: Tradability },

		/// Amount has been refunded for asset which has not been accepted to add to omnipool.
		AssetRefunded {
			asset_id: T::AssetId,
			amount: Balance,
			recipient: T::AccountId,
		},

		/// Asset's weight cap has been updated.
		AssetWeightCapUpdated { asset_id: T::AssetId, cap: Permill },
	}

	#[pallet::error]
	#[cfg_attr(test, derive(PartialEq, Eq))]
	pub enum Error<T> {
		/// Balance too low
		InsufficientBalance,
		/// Asset is already in omnipool
		AssetAlreadyAdded,
		/// Asset is not in omnipool
		AssetNotFound,
		/// Failed to add token to Omnipool due to insufficient initial liquidity.
		MissingBalance,
		/// Invalid initial asset price.
		InvalidInitialAssetPrice,
		/// Slippage protection - minimum limit has not been reached.
		BuyLimitNotReached,
		/// Slippage protection - maximum limit has been exceeded.
		SellLimitExceeded,
		/// Position has not been found.
		PositionNotFound,
		/// Insufficient shares in position
		InsufficientShares,
		/// Asset is not allowed to be traded.
		NotAllowed,
		/// Signed account is not owner of position instance.
		Forbidden,
		/// Asset weight cap has been exceeded.
		AssetWeightCapExceeded,
		/// Asset is not registered in asset registry
		AssetNotRegistered,
		/// Provided liquidity is below minimum allowed limit
		InsufficientLiquidity,
		/// Traded amount is below minimum allowed limit
		InsufficientTradingAmount,
		/// Sell or buy with same asset ids is not allowed.
		SameAssetTradeNotAllowed,
		/// LRNA update after trade results in positive value.
		HubAssetUpdateError,
		/// Amount of shares provided cannot be 0.
		InvalidSharesAmount,
		/// Hub asset is only allowed to be sold.
		InvalidHubAssetTradableState,
		/// Asset is not allowed to be refunded.
		AssetRefundNotAllowed,
		/// Max fraction of asset to buy has been exceeded.
		MaxOutRatioExceeded,
		/// Max fraction of asset to sell has been exceeded.
		MaxInRatioExceeded,
		/// Max allowed price difference has been exceeded.
		PriceDifferenceTooHigh,
		/// Invalid oracle price - division by zero.
		InvalidOraclePrice,
		/// Failed to calculate withdrawal fee.
		InvalidWithdrawalFee,
		/// More than allowed amount of fee has been transferred.
		FeeOverdraft,
		/// Token cannot be removed from Omnipool due to shares still owned by other users.
		SharesRemaining,
		/// Token cannot be removed from Omnipool because asset is not frozen.
		AssetNotFrozen,
		/// Calculated amount out from sell trade is zero.
		ZeroAmountOut,
		/// Existential deposit of asset is not available.
		ExistentialDepositNotAvailable,
		/// Slippage protection
		SlippageLimit,
	}

	#[pallet::call]
	impl<T: Config> Pallet<T> {
		/// Add new token to omnipool in quantity `amount` at price `initial_price`
		///
		/// Initial liquidity must be transferred to pool's account for this new token manually prior to calling `add_token`.
		///
		/// Initial liquidity is pool's account balance of the token.
		///
		/// Position NFT token is minted for `position_owner`.
		///
		/// Parameters:
		/// - `asset`: The identifier of the new asset added to the pool. Must be registered in Asset registry
		/// - `initial_price`: Initial price
		/// - `position_owner`: account id for which share are distributed in form on NFT
		/// - `weight_cap`: asset weight cap
		///
		/// Emits `TokenAdded` event when successful.
		///
		#[pallet::call_index(1)]
		#[pallet::weight(<T as Config>::WeightInfo::add_token().saturating_add(T::OmnipoolHooks::on_liquidity_changed_weight()))]
		#[transactional]
		pub fn add_token(
			origin: OriginFor<T>,
			asset: T::AssetId,
			initial_price: Price,
			weight_cap: Permill,
			position_owner: T::AccountId,
		) -> DispatchResult {
			T::AuthorityOrigin::ensure_origin(origin.clone())?;

			ensure!(!Assets::<T>::contains_key(asset), Error::<T>::AssetAlreadyAdded);

			ensure!(T::AssetRegistry::exists(asset), Error::<T>::AssetNotRegistered);

			ensure!(initial_price > FixedU128::zero(), Error::<T>::InvalidInitialAssetPrice);

			// ensure collection is created, we can simply ignore the error if it was already created.
			let _ = T::NFTHandler::create_collection(
				&T::NFTCollectionId::get(),
				&Self::protocol_account(),
				&Self::protocol_account(),
			);

			let amount = T::Currency::free_balance(asset, &Self::protocol_account());

			let ed = T::AssetRegistry::existential_deposit(asset).ok_or(Error::<T>::ExistentialDepositNotAvailable)?;
			let minimum_pool_liquidity = ed.saturating_mul(20);

			ensure!(ed > 0 && amount >= minimum_pool_liquidity, Error::<T>::MissingBalance);

			let hub_reserve = initial_price.checked_mul_int(amount).ok_or(ArithmeticError::Overflow)?;

			// Initial state of asset
			let state = AssetState::<Balance> {
				hub_reserve,
				shares: amount,
				protocol_shares: Balance::zero(),
				cap: FixedU128::from(weight_cap).into_inner(),
				tradable: Tradability::default(),
			};

			let lp_position = Position::<Balance, T::AssetId> {
				asset_id: asset,
				amount,
				shares: amount,
				price: (initial_price.into_inner(), FixedU128::DIV),
			};

			let instance_id = Self::create_and_mint_position_instance(&position_owner)?;

			<Positions<T>>::insert(instance_id, lp_position);

			Self::deposit_event(Event::PositionCreated {
				position_id: instance_id,
				owner: position_owner,
				asset,
				amount,
				shares: amount,
				price: initial_price,
			});

			let delta_hub_reserve = BalanceUpdate::Increase(hub_reserve);
			Self::update_hub_asset_liquidity(&delta_hub_reserve)?;

			let reserve = T::Currency::free_balance(asset, &Self::protocol_account());

			let reserve_state: AssetReserveState<_> = (state.clone(), reserve).into();
			let changes = AssetStateChange {
				delta_hub_reserve,
				delta_reserve: BalanceUpdate::Increase(reserve),
				delta_shares: BalanceUpdate::Increase(amount),
				delta_protocol_shares: BalanceUpdate::Increase(Balance::zero()),
			};
			T::OmnipoolHooks::on_liquidity_changed(
				origin,
				AssetInfo::new(asset, &AssetReserveState::default(), &reserve_state, &changes, false),
			)?;

			<Assets<T>>::insert(asset, state);

			Self::deposit_event(Event::TokenAdded {
				asset_id: asset,
				initial_amount: amount,
				initial_price,
			});

			Ok(())
		}

		/// Add liquidity of asset `asset` in quantity `amount` to Omnipool
		///
		/// `add_liquidity` adds specified asset amount to Omnipool and in exchange gives the origin
		/// corresponding shares amount in form of NFT at current price.
		///
		/// Asset's tradable state must contain ADD_LIQUIDITY flag, otherwise `NotAllowed` error is returned.
		///
		/// NFT is minted using NTFHandler which implements non-fungibles traits from frame_support.
		///
		/// Asset weight cap must be respected, otherwise `AssetWeightExceeded` error is returned.
		/// Asset weight is ratio between new HubAsset reserve and total reserve of Hub asset in Omnipool.
		///
		/// Add liquidity fails if price difference between spot price and oracle price is higher than allowed by `PriceBarrier`.
		///
		/// Parameters:
		/// - `asset`: The identifier of the new asset added to the pool. Must be already in the pool
		/// - `amount`: Amount of asset added to omnipool
		///
		/// Emits `LiquidityAdded` event when successful.
		///
		#[pallet::call_index(2)]
		#[pallet::weight(<T as Config>::WeightInfo::add_liquidity()
			.saturating_add(T::OmnipoolHooks::on_liquidity_changed_weight()
			.saturating_add(T::ExternalPriceOracle::get_price_weight()))
		)]
		#[transactional]
		pub fn add_liquidity(origin: OriginFor<T>, asset: T::AssetId, amount: Balance) -> DispatchResult {
			Self::add_liquidity_with_limit(origin, asset, amount, Balance::MIN)
		}

		/// Add liquidity of asset `asset` in quantity `amount` to Omnipool.
		///
		/// Limit protection is applied.
		///
		/// `add_liquidity` adds specified asset amount to Omnipool and in exchange gives the origin
		/// corresponding shares amount in form of NFT at current price.
		///
		/// Asset's tradable state must contain ADD_LIQUIDITY flag, otherwise `NotAllowed` error is returned.
		///
		/// NFT is minted using NTFHandler which implements non-fungibles traits from frame_support.
		///
		/// Asset weight cap must be respected, otherwise `AssetWeightExceeded` error is returned.
		/// Asset weight is ratio between new HubAsset reserve and total reserve of Hub asset in Omnipool.
		///
		/// Add liquidity fails if price difference between spot price and oracle price is higher than allowed by `PriceBarrier`.
		///
		/// Parameters:
		/// - `asset`: The identifier of the new asset added to the pool. Must be already in the pool
		/// - `amount`: Amount of asset added to omnipool
		/// - `min_shares_limit`: The min amount of delta share asset the user should receive in the position
		///
		/// Emits `LiquidityAdded` event when successful.
		///
		#[pallet::call_index(13)]
		#[pallet::weight(<T as Config>::WeightInfo::add_liquidity()
		.saturating_add(T::OmnipoolHooks::on_liquidity_changed_weight()
		.saturating_add(T::ExternalPriceOracle::get_price_weight()))
		)]
		#[transactional]
		pub fn add_liquidity_with_limit(
			origin: OriginFor<T>,
			asset: T::AssetId,
			amount: Balance,
			min_shares_limit: Balance,
		) -> DispatchResult {
			let _ = Self::do_add_liquidity_with_limit(origin, asset, amount, min_shares_limit)?;

			Ok(())
		}

		/// Remove liquidity of asset `asset` in quantity `amount` from Omnipool
		///
		/// `remove_liquidity` removes specified shares amount from given PositionId (NFT instance).
		///
		/// Asset's tradable state must contain REMOVE_LIQUIDITY flag, otherwise `NotAllowed` error is returned.
		///
		/// if all shares from given position are removed, position is destroyed and NFT is burned.
		///
		/// Remove liquidity fails if price difference between spot price and oracle price is higher than allowed by `PriceBarrier`.
		///
		/// Dynamic withdrawal fee is applied if withdrawal is not safe. It is calculated using spot price and external price oracle.
		/// Withdrawal is considered safe when trading is disabled.
		///
		/// Parameters:
		/// - `position_id`: The identifier of position which liquidity is removed from.
		/// - `amount`: Amount of shares removed from omnipool
		///
		/// Emits `LiquidityRemoved` event when successful.
		///
		#[pallet::call_index(3)]
		#[pallet::weight(<T as Config>::WeightInfo::remove_liquidity().saturating_add(T::OmnipoolHooks::on_liquidity_changed_weight()))]
		#[transactional]
		pub fn remove_liquidity(
			origin: OriginFor<T>,
			position_id: T::PositionItemId,
			amount: Balance,
		) -> DispatchResult {
			Self::remove_liquidity_with_limit(origin, position_id, amount, Balance::MIN)
		}

		/// Remove liquidity of asset `asset` in quantity `amount` from Omnipool
		///
		/// Limit protection is applied.
		///
		/// `remove_liquidity` removes specified shares amount from given PositionId (NFT instance).
		///
		/// Asset's tradable state must contain REMOVE_LIQUIDITY flag, otherwise `NotAllowed` error is returned.
		///
		/// if all shares from given position are removed, position is destroyed and NFT is burned.
		///
		/// Remove liquidity fails if price difference between spot price and oracle price is higher than allowed by `PriceBarrier`.
		///
		/// Dynamic withdrawal fee is applied if withdrawal is not safe. It is calculated using spot price and external price oracle.
		/// Withdrawal is considered safe when trading is disabled.
		///
		/// Parameters:
		/// - `position_id`: The identifier of position which liquidity is removed from.
		/// - `amount`: Amount of shares removed from omnipool
		/// - `min_limit`: The min amount of asset to be removed for the user
		///
		/// Emits `LiquidityRemoved` event when successful.
		///
		#[pallet::call_index(14)]
		#[pallet::weight(<T as Config>::WeightInfo::remove_liquidity().saturating_add(T::OmnipoolHooks::on_liquidity_changed_weight()))]
		#[transactional]
		pub fn remove_liquidity_with_limit(
			origin: OriginFor<T>,
			position_id: T::PositionItemId,
			amount: Balance,
			min_limit: Balance,
		) -> DispatchResult {
			let who = ensure_signed(origin.clone())?;

			ensure!(amount > Balance::zero(), Error::<T>::InvalidSharesAmount);

			ensure!(
				T::NFTHandler::owner(&T::NFTCollectionId::get(), &position_id) == Some(who.clone()),
				Error::<T>::Forbidden
			);

			let position = Positions::<T>::get(position_id).ok_or(Error::<T>::PositionNotFound)?;

			ensure!(position.shares >= amount, Error::<T>::InsufficientShares);

			let asset_id = position.asset_id;

			let asset_state = Self::load_asset_state(asset_id)?;

			ensure!(
				asset_state.tradable.contains(Tradability::REMOVE_LIQUIDITY),
				Error::<T>::NotAllowed
			);

			let safe_withdrawal = asset_state.tradable.is_safe_withdrawal();
			// Skip price check if safe withdrawal - trading disabled.
			if !safe_withdrawal {
				T::PriceBarrier::ensure_price(
					&who,
					T::HubAssetId::get(),
					asset_id,
					EmaPrice::new(asset_state.hub_reserve, asset_state.reserve),
				)
				.map_err(|_| Error::<T>::PriceDifferenceTooHigh)?;
			}
			let ext_asset_price = T::ExternalPriceOracle::get_price(T::HubAssetId::get(), asset_id)?;

			if ext_asset_price.is_zero() {
				return Err(Error::<T>::InvalidOraclePrice.into());
			}
			let withdrawal_fee = hydra_dx_math::omnipool::calculate_withdrawal_fee(
				asset_state.price().ok_or(ArithmeticError::DivisionByZero)?,
				FixedU128::checked_from_rational(ext_asset_price.n, ext_asset_price.d)
					.defensive_ok_or(Error::<T>::InvalidOraclePrice)?,
				T::MinWithdrawalFee::get(),
			);

			let state_changes = hydra_dx_math::omnipool::calculate_remove_liquidity_state_changes(
				&(&asset_state).into(),
				amount,
				&(&position).into(),
				withdrawal_fee,
			)
			.ok_or(ArithmeticError::Overflow)?;

			ensure!(
				*state_changes.asset.delta_reserve >= min_limit,
				Error::<T>::SlippageLimit
			);

			let new_asset_state = asset_state
				.delta_update(&state_changes.asset)
				.ok_or(ArithmeticError::Overflow)?;

			// Update position state
			let updated_position = position
				.delta_update(
					&state_changes.delta_position_reserve,
					&state_changes.delta_position_shares,
				)
				.ok_or(ArithmeticError::Overflow)?;

			T::Currency::transfer(
				asset_id,
				&Self::protocol_account(),
				&who,
				*state_changes.asset.delta_reserve,
			)?;

			// burn only difference between delta hub and lp hub amount.
			Self::update_hub_asset_liquidity(
				&state_changes
					.asset
					.delta_hub_reserve
					.merge(BalanceUpdate::Increase(state_changes.lp_hub_amount))
					.ok_or(ArithmeticError::Overflow)?,
			)?;

			// LP receives some hub asset
			Self::process_hub_amount(state_changes.lp_hub_amount, &who)?;

			if updated_position.shares == Balance::zero() {
				// All liquidity removed, remove position and burn NFT instance

				<Positions<T>>::remove(position_id);
				T::NFTHandler::burn(&T::NFTCollectionId::get(), &position_id, Some(&who))?;

				Self::deposit_event(Event::PositionDestroyed {
					position_id,
					owner: who.clone(),
				});
			} else {
				Self::deposit_event(Event::PositionUpdated {
					position_id,
					owner: who.clone(),
					asset: asset_id,
					amount: updated_position.amount,
					shares: updated_position.shares,
					price: updated_position
						.price_from_rational()
						.ok_or(ArithmeticError::DivisionByZero)?,
				});

				<Positions<T>>::insert(position_id, updated_position);
			}

			// Callback hook info
			let info: AssetInfo<T::AssetId, Balance> = AssetInfo::new(
				asset_id,
				&asset_state,
				&new_asset_state,
				&state_changes.asset,
				safe_withdrawal,
			);

			Self::set_asset_state(asset_id, new_asset_state);

			Self::deposit_event(Event::LiquidityRemoved {
				who,
				position_id,
				asset_id,
				shares_removed: amount,
				fee: withdrawal_fee,
			});

			T::OmnipoolHooks::on_liquidity_changed(origin, info)?;

			#[cfg(feature = "try-runtime")]
			Self::ensure_liquidity_invariant((asset_id, asset_state, new_asset_state));

			Ok(())
		}

		/// Sacrifice LP position in favor of pool.
		///
		/// A position is destroyed and liquidity owned by LP becomes pool owned liquidity.
		///
		/// Only owner of position can perform this action.
		///
		/// Emits `PositionDestroyed`.
		#[pallet::call_index(4)]
		#[pallet::weight(<T as Config>::WeightInfo::sacrifice_position())]
		#[transactional]
		pub fn sacrifice_position(origin: OriginFor<T>, position_id: T::PositionItemId) -> DispatchResult {
			let who = ensure_signed(origin)?;

			let position = Positions::<T>::get(position_id).ok_or(Error::<T>::PositionNotFound)?;

			ensure!(
				T::NFTHandler::owner(&T::NFTCollectionId::get(), &position_id) == Some(who.clone()),
				Error::<T>::Forbidden
			);

			Assets::<T>::try_mutate(position.asset_id, |maybe_asset| -> DispatchResult {
				let asset_state = maybe_asset.as_mut().ok_or(Error::<T>::AssetNotFound)?;

				asset_state.protocol_shares = asset_state
					.protocol_shares
					.checked_add(position.shares)
					.ok_or(ArithmeticError::Overflow)?;

				Ok(())
			})?;

			// Destroy position and burn NFT
			<Positions<T>>::remove(position_id);
			T::NFTHandler::burn(&T::NFTCollectionId::get(), &position_id, Some(&who))?;

			Self::deposit_event(Event::PositionDestroyed {
				position_id,
				owner: who,
			});

			Ok(())
		}

		/// Execute a swap of `asset_in` for `asset_out`.
		///
		/// Price is determined by the Omnipool.
		///
		/// Hub asset is traded separately.
		///
		/// Asset's tradable states must contain SELL flag for asset_in and BUY flag for asset_out, otherwise `NotAllowed` error is returned.
		///
		/// Parameters:
		/// - `asset_in`: ID of asset sold to the pool
		/// - `asset_out`: ID of asset bought from the pool
		/// - `amount`: Amount of asset sold
		/// - `min_buy_amount`: Minimum amount required to receive
		///
		/// Emits `SellExecuted` event when successful. Deprecated.
		/// Emits `pallet_broadcast::Swapped` event when successful.
		///
		#[pallet::call_index(5)]
		#[pallet::weight(<T as Config>::WeightInfo::sell()
			.saturating_add(T::OmnipoolHooks::on_trade_weight())
			.saturating_add(T::OmnipoolHooks::on_liquidity_changed_weight())
		)]
		#[transactional]
		pub fn sell(
			origin: OriginFor<T>,
			asset_in: T::AssetId,
			asset_out: T::AssetId,
			amount: Balance,
			min_buy_amount: Balance,
		) -> DispatchResult {
			let who = ensure_signed(origin.clone())?;

			ensure!(asset_in != asset_out, Error::<T>::SameAssetTradeNotAllowed);

			ensure!(
				amount >= T::MinimumTradingLimit::get(),
				Error::<T>::InsufficientTradingAmount
			);

			ensure!(
				T::Currency::ensure_can_withdraw(asset_in, &who, amount).is_ok(),
				Error::<T>::InsufficientBalance
			);

			// Special handling when one of the asset is Hub Asset
			// Math is simplified and asset_in is actually part of asset_out state in this case
			if asset_in == T::HubAssetId::get() {
				return Self::sell_hub_asset(origin, &who, asset_out, amount, min_buy_amount);
			}

			if asset_out == T::HubAssetId::get() {
				return Self::sell_asset_for_hub_asset(&who, asset_in, amount, min_buy_amount);
			}

			let asset_in_state = Self::load_asset_state(asset_in)?;
			let asset_out_state = Self::load_asset_state(asset_out)?;

			ensure!(
				Self::allow_assets(&asset_in_state, &asset_out_state),
				Error::<T>::NotAllowed
			);

			ensure!(
				amount
					<= asset_in_state
						.reserve
						.checked_div(T::MaxInRatio::get())
						.ok_or(ArithmeticError::DivisionByZero)?, // Note: this can only fail if MaxInRatio is zero.
				Error::<T>::MaxInRatioExceeded
			);

<<<<<<< HEAD
			let (asset_fee, _) = T::Fee::get(&(asset_out, asset_out_state.reserve));
			let (_, protocol_fee) = T::Fee::get(&(asset_in, asset_in_state.reserve));
=======
			let (asset_fee, _) = T::Fee::get(&asset_out);
			let (_, protocol_fee) = T::Fee::get(&asset_in);
>>>>>>> 0e580543

			let state_changes = hydra_dx_math::omnipool::calculate_sell_state_changes(
				&(&asset_in_state).into(),
				&(&asset_out_state).into(),
				amount,
				asset_fee,
				protocol_fee,
<<<<<<< HEAD
				T::BurnProtocolFee::get(),
=======
>>>>>>> 0e580543
			)
			.ok_or(ArithmeticError::Overflow)?;

			ensure!(
				*state_changes.asset_out.delta_reserve > Balance::zero(),
				Error::<T>::ZeroAmountOut
			);

			ensure!(
				*state_changes.asset_out.delta_reserve >= min_buy_amount,
				Error::<T>::BuyLimitNotReached
			);

			ensure!(
				*state_changes.asset_out.delta_reserve
					<= asset_out_state
						.reserve
						.checked_div(T::MaxOutRatio::get())
						.ok_or(ArithmeticError::DivisionByZero)?, // Note: let's be safe. this can only fail if MaxOutRatio is zero.
				Error::<T>::MaxOutRatioExceeded
			);

			let new_asset_in_state = asset_in_state
				.delta_update(&state_changes.asset_in)
				.ok_or(ArithmeticError::Overflow)?;
			let new_asset_out_state = asset_out_state
				.delta_update(&state_changes.asset_out)
				.ok_or(ArithmeticError::Overflow)?;

			debug_assert_eq!(
				*state_changes.asset_in.delta_reserve, amount,
				"delta_reserve_in is not equal to given amount in"
			);

			T::Currency::transfer(
				asset_in,
				&who,
				&Self::protocol_account(),
				*state_changes.asset_in.delta_reserve,
			)?;
			T::Currency::transfer(
				asset_out,
				&Self::protocol_account(),
				&who,
				*state_changes.asset_out.delta_reserve,
			)?;

			// Hub liquidity update - work out difference between in and amount so only one update is needed.
			let delta_hub_asset = state_changes
				.asset_in
				.delta_hub_reserve
				.merge(
					state_changes
						.asset_out
						.delta_hub_reserve
<<<<<<< HEAD
						.merge(BalanceUpdate::Increase(state_changes.extra_protocol_fee_amount))
=======
						.merge(BalanceUpdate::Increase(state_changes.extra_hub_amount))
>>>>>>> 0e580543
						.ok_or(ArithmeticError::Overflow)?,
				)
				.ok_or(ArithmeticError::Overflow)?;

			match delta_hub_asset {
				BalanceUpdate::Increase(val) if val == Balance::zero() => {
					// nothing to do if zero.
				}
				BalanceUpdate::Increase(_) => {
					// trade can only burn some. This would be a bug.
					//return Err(Error::<T>::HubAssetUpdateError.into());
					T::Currency::deposit(T::HubAssetId::get(), &Self::protocol_account(), amount)?;
				}
				BalanceUpdate::Decrease(amount) => {
					T::Currency::withdraw(T::HubAssetId::get(), &Self::protocol_account(), amount)?;
				}
			};

			// Callback hook info
			let info_in: AssetInfo<T::AssetId, Balance> = AssetInfo::new(
				asset_in,
				&asset_in_state,
				&new_asset_in_state,
				&state_changes.asset_in,
				false,
			);

			let info_out: AssetInfo<T::AssetId, Balance> = AssetInfo::new(
				asset_out,
				&asset_out_state,
				&new_asset_out_state,
				&state_changes.asset_out,
				false,
			);

			Self::set_asset_state(asset_in, new_asset_in_state);
			Self::set_asset_state(asset_out, new_asset_out_state);

			T::OmnipoolHooks::on_trade(origin.clone(), info_in, info_out)?;

			//Self::update_hdx_subpool_hub_asset(origin, state_changes.hdx_hub_amount)?;

			let trade_fees = Self::process_trade_fee(&who, asset_out, state_changes.fee.asset_fee)?;

			debug_assert!(*state_changes.asset_in.delta_hub_reserve >= *state_changes.asset_out.delta_hub_reserve);
			debug_assert_eq!(
				*state_changes.asset_in.delta_hub_reserve - *state_changes.asset_out.delta_hub_reserve,
				state_changes.fee.protocol_fee
			);

			Self::deposit_event(Event::SellExecuted {
				who: who.clone(),
				asset_in,
				asset_out,
				amount_in: amount,
				amount_out: *state_changes.asset_out.delta_reserve,
				hub_amount_in: *state_changes.asset_in.delta_hub_reserve,
				hub_amount_out: *state_changes.asset_out.delta_hub_reserve,
				asset_fee_amount: state_changes.fee.asset_fee,
				protocol_fee_amount: state_changes.fee.protocol_fee,
			});

			pallet_broadcast::Pallet::<T>::add_to_context(ExecutionType::Omnipool);

			//Swapped event for AssetA to HubAsset
			pallet_broadcast::Pallet::<T>::deposit_trade_event(
				who.clone(),
				Self::protocol_account(),
				pallet_broadcast::types::Filler::Omnipool,
				pallet_broadcast::types::TradeOperation::ExactIn,
				vec![Asset::new(asset_in.into(), amount)],
				vec![Asset::new(
					T::HubAssetId::get().into(),
					*state_changes.asset_in.delta_hub_reserve,
				)],
				vec![Fee::new(
					T::HubAssetId::get().into(),
					state_changes.fee.protocol_fee,
					Destination::Burned,
				)],
			);

			//Swapped event for HubAsset to AssetB
			pallet_broadcast::Pallet::<T>::deposit_trade_event(
				who,
				Self::protocol_account(),
				pallet_broadcast::types::Filler::Omnipool,
				pallet_broadcast::types::TradeOperation::ExactIn,
				vec![Asset::new(
					T::HubAssetId::get().into(),
					*state_changes.asset_out.delta_hub_reserve,
				)],
				vec![Asset::new(asset_out.into(), *state_changes.asset_out.delta_reserve)],
				trade_fees,
			);

			pallet_broadcast::Pallet::<T>::remove_from_context();

			#[cfg(feature = "try-runtime")]
			Self::ensure_trade_invariant(
				(asset_in, asset_in_state, new_asset_in_state),
				(asset_out, asset_out_state, new_asset_out_state),
			);

			Ok(())
		}

		/// Execute a swap of `asset_out` for `asset_in`.
		///
		/// Price is determined by the Omnipool.
		///
		/// Hub asset is traded separately.
		///
		/// Asset's tradable states must contain SELL flag for asset_in and BUY flag for asset_out, otherwise `NotAllowed` error is returned.
		///
		/// Parameters:
		/// - `asset_in`: ID of asset sold to the pool
		/// - `asset_out`: ID of asset bought from the pool
		/// - `amount`: Amount of asset sold
		/// - `max_sell_amount`: Maximum amount to be sold.
		///
		/// Emits `BuyExecuted` event when successful. Deprecated.
		/// Emits `pallet_broadcast::Swapped` event when successful.
		///
		#[pallet::call_index(6)]
		#[pallet::weight(<T as Config>::WeightInfo::buy()
			.saturating_add(T::OmnipoolHooks::on_trade_weight())
			.saturating_add(T::OmnipoolHooks::on_liquidity_changed_weight())
		)]
		#[transactional]
		pub fn buy(
			origin: OriginFor<T>,
			asset_out: T::AssetId,
			asset_in: T::AssetId,
			amount: Balance,
			max_sell_amount: Balance,
		) -> DispatchResult {
			let who = ensure_signed(origin.clone())?;

			ensure!(asset_in != asset_out, Error::<T>::SameAssetTradeNotAllowed);

			ensure!(
				amount >= T::MinimumTradingLimit::get(),
				Error::<T>::InsufficientTradingAmount
			);

			// Special handling when one of the asset is Hub Asset
			if asset_out == T::HubAssetId::get() {
				return Self::buy_hub_asset(&who, asset_in, amount, max_sell_amount);
			}

			if asset_in == T::HubAssetId::get() {
				return Self::buy_asset_for_hub_asset(origin, &who, asset_out, amount, max_sell_amount);
			}

			let asset_in_state = Self::load_asset_state(asset_in)?;
			let asset_out_state = Self::load_asset_state(asset_out)?;

			ensure!(
				Self::allow_assets(&asset_in_state, &asset_out_state),
				Error::<T>::NotAllowed
			);

			ensure!(asset_out_state.reserve >= amount, Error::<T>::InsufficientLiquidity);

			ensure!(
				amount
					<= asset_out_state
						.reserve
						.checked_div(T::MaxOutRatio::get())
						.ok_or(ArithmeticError::DivisionByZero)?, // Note: Let's be safe. this can only fail if MaxOutRatio is zero.
				Error::<T>::MaxOutRatioExceeded
			);

<<<<<<< HEAD
			let (asset_fee, _) = T::Fee::get(&(asset_out, asset_out_state.reserve));
			let (_, protocol_fee) = T::Fee::get(&(asset_in, asset_in_state.reserve));
=======
			let (asset_fee, _) = T::Fee::get(&asset_out);
			let (_, protocol_fee) = T::Fee::get(&asset_in);
>>>>>>> 0e580543
			let state_changes = hydra_dx_math::omnipool::calculate_buy_state_changes(
				&(&asset_in_state).into(),
				&(&asset_out_state).into(),
				amount,
				asset_fee,
				protocol_fee,
<<<<<<< HEAD
				T::BurnProtocolFee::get(),
=======
>>>>>>> 0e580543
			)
			.ok_or(ArithmeticError::Overflow)?;

			ensure!(
				T::Currency::ensure_can_withdraw(asset_in, &who, *state_changes.asset_in.delta_reserve).is_ok(),
				Error::<T>::InsufficientBalance
			);

			ensure!(
				*state_changes.asset_in.delta_reserve <= max_sell_amount,
				Error::<T>::SellLimitExceeded
			);

			ensure!(
				*state_changes.asset_in.delta_reserve
					<= asset_in_state
						.reserve
						.checked_div(T::MaxInRatio::get())
						.ok_or(ArithmeticError::DivisionByZero)?, // Note: this can only fail if MaxInRatio is zero.
				Error::<T>::MaxInRatioExceeded
			);

			let new_asset_in_state = asset_in_state
				.delta_update(&state_changes.asset_in)
				.ok_or(ArithmeticError::Overflow)?;
			let new_asset_out_state = asset_out_state
				.delta_update(&state_changes.asset_out)
				.ok_or(ArithmeticError::Overflow)?;

			debug_assert_eq!(
				*state_changes.asset_out.delta_reserve, amount,
				"delta_reserve_out is not equal to given amount out"
			);

			T::Currency::transfer(
				asset_in,
				&who,
				&Self::protocol_account(),
				*state_changes.asset_in.delta_reserve,
			)?;
			T::Currency::transfer(
				asset_out,
				&Self::protocol_account(),
				&who,
				*state_changes.asset_out.delta_reserve,
			)?;

			// Hub liquidity update - work out difference between in and amount so only one update is needed.
			let delta_hub_asset = state_changes
				.asset_in
				.delta_hub_reserve
				.merge(
					state_changes
						.asset_out
						.delta_hub_reserve
<<<<<<< HEAD
						.merge(BalanceUpdate::Increase(state_changes.extra_protocol_fee_amount))
=======
						.merge(BalanceUpdate::Increase(state_changes.extra_hub_amount))
>>>>>>> 0e580543
						.ok_or(ArithmeticError::Overflow)?,
				)
				.ok_or(ArithmeticError::Overflow)?;

			match delta_hub_asset {
				BalanceUpdate::Increase(val) if val == Balance::zero() => {
					// nothing to do if zero.
				}
				BalanceUpdate::Increase(amount) => {
					// trade can only burn some. This would be a bug.
					//return Err(Error::<T>::HubAssetUpdateError.into());
					T::Currency::deposit(T::HubAssetId::get(), &Self::protocol_account(), amount)?;
				}
				BalanceUpdate::Decrease(amount) => {
					T::Currency::withdraw(T::HubAssetId::get(), &Self::protocol_account(), amount)?;
				}
			};

			// Callback hook info
			let info_in: AssetInfo<T::AssetId, Balance> = AssetInfo::new(
				asset_in,
				&asset_in_state,
				&new_asset_in_state,
				&state_changes.asset_in,
				false,
			);

			let info_out: AssetInfo<T::AssetId, Balance> = AssetInfo::new(
				asset_out,
				&asset_out_state,
				&new_asset_out_state,
				&state_changes.asset_out,
				false,
			);

			Self::set_asset_state(asset_in, new_asset_in_state);
			Self::set_asset_state(asset_out, new_asset_out_state);

			T::OmnipoolHooks::on_trade(origin.clone(), info_in, info_out)?;

			//Self::update_hdx_subpool_hub_asset(origin, state_changes.hdx_hub_amount)?;

			let trade_fees = Self::process_trade_fee(&who, asset_out, state_changes.fee.asset_fee)?;

			//debug_assert!(*state_changes.asset_in.delta_hub_reserve >= *state_changes.asset_out.delta_hub_reserve);
			//debug_assert_eq!(
			//	*state_changes.asset_in.delta_hub_reserve - *state_changes.asset_out.delta_hub_reserve,
			//	state_changes.fee.protocol_fee
			//);

			Self::deposit_event(Event::BuyExecuted {
				who: who.clone(),
				asset_in,
				asset_out,
				amount_in: *state_changes.asset_in.delta_reserve,
				amount_out: *state_changes.asset_out.delta_reserve,
				hub_amount_in: *state_changes.asset_in.delta_hub_reserve,
				hub_amount_out: *state_changes.asset_out.delta_hub_reserve,
				asset_fee_amount: state_changes.fee.asset_fee,
				protocol_fee_amount: state_changes.fee.protocol_fee,
			});

			pallet_broadcast::Pallet::<T>::add_to_context(ExecutionType::Omnipool);

			//Swapped even from AssetA to HubAsset
			pallet_broadcast::Pallet::<T>::deposit_trade_event(
				who.clone(),
				Self::protocol_account(),
				pallet_broadcast::types::Filler::Omnipool,
				pallet_broadcast::types::TradeOperation::ExactOut,
				vec![Asset::new(asset_in.into(), *state_changes.asset_in.delta_reserve)],
				vec![Asset::new(
					T::HubAssetId::get().into(),
					*state_changes.asset_in.delta_hub_reserve,
				)],
				vec![Fee::new(
					T::HubAssetId::get().into(),
					state_changes.fee.protocol_fee,
					Destination::Burned,
				)],
			);

			//Swapped even from HubAsset to AssetB
			pallet_broadcast::Pallet::<T>::deposit_trade_event(
				who,
				Self::protocol_account(),
				pallet_broadcast::types::Filler::Omnipool,
				pallet_broadcast::types::TradeOperation::ExactOut,
				vec![Asset::new(
					T::HubAssetId::get().into(),
					*state_changes.asset_out.delta_hub_reserve,
				)],
				vec![Asset::new(asset_out.into(), *state_changes.asset_out.delta_reserve)],
				trade_fees,
			);

			pallet_broadcast::Pallet::<T>::remove_from_context();

			#[cfg(feature = "try-runtime")]
			Self::ensure_trade_invariant(
				(asset_in, asset_in_state, new_asset_in_state),
				(asset_out, asset_out_state, new_asset_out_state),
			);

			Ok(())
		}

		/// Update asset's tradable state.
		///
		/// Parameters:
		/// - `asset_id`: asset id
		/// - `state`: new state
		///
		/// Emits `TradableStateUpdated` event when successful.
		///
		#[pallet::call_index(7)]
		#[pallet::weight(<T as Config>::WeightInfo::set_asset_tradable_state())]
		#[transactional]
		pub fn set_asset_tradable_state(
			origin: OriginFor<T>,
			asset_id: T::AssetId,
			state: Tradability,
		) -> DispatchResult {
			T::UpdateTradabilityOrigin::ensure_origin(origin)?;

			if asset_id == T::HubAssetId::get() {
				// Atm omnipool does not allow adding/removing liquidity of hub asset.
				// Although BUY is not supported yet, we can allow the new state to be set to SELL/BUY.
				ensure!(
					!state.contains(Tradability::ADD_LIQUIDITY) && !state.contains(Tradability::REMOVE_LIQUIDITY),
					Error::<T>::InvalidHubAssetTradableState
				);

				HubAssetTradability::<T>::mutate(|value| -> DispatchResult {
					*value = state;
					Self::deposit_event(Event::TradableStateUpdated { asset_id, state });
					Ok(())
				})
			} else {
				Assets::<T>::try_mutate(asset_id, |maybe_asset| -> DispatchResult {
					let asset_state = maybe_asset.as_mut().ok_or(Error::<T>::AssetNotFound)?;

					asset_state.tradable = state;
					Self::deposit_event(Event::TradableStateUpdated { asset_id, state });

					Ok(())
				})
			}
		}

		/// Refund given amount of asset to a recipient.
		///
		/// A refund is needed when a token is refused to be added to Omnipool, and initial liquidity of the asset has been already transferred to pool's account.
		///
		/// Transfer can be executed only if asset is not in Omnipool and pool's balance has sufficient amount.
		///
		/// Only `AuthorityOrigin` can perform this operation.
		///
		/// Emits `AssetRefunded`
		#[pallet::call_index(8)]
		#[pallet::weight(<T as Config>::WeightInfo::refund_refused_asset())]
		#[transactional]
		pub fn refund_refused_asset(
			origin: OriginFor<T>,
			asset_id: T::AssetId,
			amount: Balance,
			recipient: T::AccountId,
		) -> DispatchResult {
			T::AuthorityOrigin::ensure_origin(origin)?;

			// Hub asset cannot be refunded
			ensure!(asset_id != T::HubAssetId::get(), Error::<T>::AssetRefundNotAllowed);

			// Make sure that asset is not in the pool
			ensure!(!Assets::<T>::contains_key(asset_id), Error::<T>::AssetAlreadyAdded);

			ensure!(
				T::Currency::ensure_can_withdraw(asset_id, &Self::protocol_account(), amount).is_ok(),
				Error::<T>::InsufficientBalance
			);

			T::Currency::transfer(asset_id, &Self::protocol_account(), &recipient, amount)?;

			Self::deposit_event(Event::AssetRefunded {
				asset_id,
				amount,
				recipient,
			});

			Ok(())
		}

		/// Update asset's weight cap
		///
		/// Parameters:
		/// - `asset_id`: asset id
		/// - `cap`: new weight cap
		///
		/// Emits `AssetWeightCapUpdated` event when successful.
		///
		#[pallet::call_index(9)]
		#[pallet::weight(<T as Config>::WeightInfo::set_asset_weight_cap())]
		#[transactional]
		pub fn set_asset_weight_cap(origin: OriginFor<T>, asset_id: T::AssetId, cap: Permill) -> DispatchResult {
			T::AuthorityOrigin::ensure_origin(origin)?;

			Assets::<T>::try_mutate(asset_id, |maybe_asset| -> DispatchResult {
				let asset_state = maybe_asset.as_mut().ok_or(Error::<T>::AssetNotFound)?;

				asset_state.cap = FixedU128::from(cap).into_inner();
				Self::deposit_event(Event::AssetWeightCapUpdated { asset_id, cap });

				Ok(())
			})
		}

		/// Removes protocol liquidity.
		///
		/// Protocol liquidity is liquidity from sacrificed positions. In order to remove protocol liquidity,
		/// we need the know the price of the position at the time of sacrifice. Hence this specific call.
		///
		/// Only `AuthorityOrigin` can perform this call.
		///
		/// Note that sacrifice position will be deprecated in future. There is no longer a need for that.
		///
		/// It works the same way as remove liquidity call, but position is temporary reconstructed.
		///
		#[pallet::call_index(11)]
		#[pallet::weight(<T as Config>::WeightInfo::withdraw_protocol_liquidity())]
		#[transactional]
		pub fn withdraw_protocol_liquidity(
			origin: OriginFor<T>,
			asset_id: T::AssetId,
			amount: Balance,
			price: (Balance, Balance),
			dest: T::AccountId,
		) -> DispatchResult {
			T::AuthorityOrigin::ensure_origin(origin.clone())?;

			let asset_state = Self::load_asset_state(asset_id)?;
			ensure!(amount <= asset_state.protocol_shares, Error::<T>::InsufficientShares);

			// dev note: as we no longer have the position details for sacrificed one, we just need to
			// construct temporary position.
			// Note that amount is ok to set to zero in this case. Although the remove liquidity calculation
			// calculates the delta for this field, it does not make any difference afterwards.
			let position = hydra_dx_math::omnipool::types::Position::<Balance> {
				amount: 0,
				price,
				shares: amount,
			};

			let state_changes = hydra_dx_math::omnipool::calculate_remove_liquidity_state_changes(
				&(&asset_state).into(),
				amount,
				&position,
				FixedU128::zero(),
			)
			.ok_or(ArithmeticError::Overflow)?;

			let mut new_asset_state = asset_state
				.delta_update(&state_changes.asset)
				.ok_or(ArithmeticError::Overflow)?;

			new_asset_state.protocol_shares = new_asset_state.protocol_shares.saturating_sub(amount);

			T::Currency::transfer(
				asset_id,
				&Self::protocol_account(),
				&dest,
				*state_changes.asset.delta_reserve,
			)?;

			// burn only difference between delta hub and lp hub amount.
			Self::update_hub_asset_liquidity(
				&state_changes
					.asset
					.delta_hub_reserve
					.merge(BalanceUpdate::Increase(state_changes.lp_hub_amount))
					.ok_or(ArithmeticError::Overflow)?,
			)?;

			// LP receives some hub asset
			Self::process_hub_amount(state_changes.lp_hub_amount, &dest)?;

			// Callback hook info
			let info: AssetInfo<T::AssetId, Balance> =
				AssetInfo::new(asset_id, &asset_state, &new_asset_state, &state_changes.asset, true);

			Self::set_asset_state(asset_id, new_asset_state);

			Self::deposit_event(Event::ProtocolLiquidityRemoved {
				who: dest,
				asset_id,
				amount: *state_changes.asset.delta_reserve,
				hub_amount: state_changes.lp_hub_amount,
				shares_removed: amount,
			});

			T::OmnipoolHooks::on_liquidity_changed(origin, info)?;
			Ok(())
		}

		/// Removes token from Omnipool.
		///
		/// Asset's tradability must be FROZEN, otherwise `AssetNotFrozen` error is returned.
		///
		/// Remaining shares must belong to protocol, otherwise `SharesRemaining` error is returned.
		///
		/// Protocol's liquidity is transferred to the beneficiary account and hub asset amount is burned.
		///
		/// Only `AuthorityOrigin` can perform this call.
		///
		/// Emits `TokenRemoved` event when successful.
		#[pallet::call_index(12)]
		#[pallet::weight(<T as Config>::WeightInfo::remove_token())]
		#[transactional]
		pub fn remove_token(origin: OriginFor<T>, asset_id: T::AssetId, beneficiary: T::AccountId) -> DispatchResult {
			T::AuthorityOrigin::ensure_origin(origin)?;
			let asset_state = Self::load_asset_state(asset_id)?;

			// Allow only if no shares owned by LPs and asset is frozen.
			ensure!(asset_state.tradable == Tradability::FROZEN, Error::<T>::AssetNotFrozen);
			ensure!(
				asset_state.shares == asset_state.protocol_shares,
				Error::<T>::SharesRemaining
			);
			T::Currency::withdraw(T::HubAssetId::get(), &Self::protocol_account(), asset_state.hub_reserve)?;
			T::Currency::transfer(asset_id, &Self::protocol_account(), &beneficiary, asset_state.reserve)?;
			<Assets<T>>::remove(asset_id);
			Self::deposit_event(Event::TokenRemoved {
				asset_id,
				amount: asset_state.reserve,
				hub_withdrawn: asset_state.hub_reserve,
			});
			Ok(())
		}
	}

	#[pallet::hooks]
	impl<T: Config> Hooks<BlockNumberFor<T>> for Pallet<T> {
		fn integrity_test() {
			assert_ne!(
				T::MinimumPoolLiquidity::get(),
				Balance::zero(),
				"Minimum pool liquidity is 0."
			);
			assert_ne!(
				T::MinimumTradingLimit::get(),
				Balance::zero(),
				"Minimum trading limit is 0."
			);
			assert_ne!(T::MaxInRatio::get(), Balance::zero(), "MaxInRatio is 0.");
			assert_ne!(T::MaxOutRatio::get(), Balance::zero(), "MaxOutRatio is 0.");
		}

		#[cfg(feature = "try-runtime")]
		fn try_state(_n: BlockNumberFor<T>) -> Result<(), DispatchError> {
			use sp_std::collections::btree_map::BTreeMap;
			let asset_hub_amount: Balance = Assets::<T>::iter_values().map(|v| v.hub_reserve).sum();
			let account_balance = T::Currency::free_balance(T::HubAssetId::get(), &Self::protocol_account());
			assert_eq!(
				account_balance, asset_hub_amount,
				"LRNA amount in assets != amount in account"
			);

			let mut shares: BTreeMap<T::AssetId, u128> = BTreeMap::new();
			for position in Positions::<T>::iter_values() {
				if let Some(current) = shares.get(&position.asset_id) {
					shares.insert(position.asset_id, position.shares + current);
				} else {
					shares.insert(position.asset_id, position.shares);
				}
			}
			for (asset_id, total) in shares.into_iter() {
				let state = Assets::<T>::get(asset_id).unwrap();
				assert_eq!(
					state.shares - state.protocol_shares,
					total,
					"Asset {:?} shares in positions is not equal to shares in asset state",
					asset_id
				);
			}
			Ok(())
		}
	}
}

impl<T: Config> Pallet<T> {
	/// Protocol account address
	pub fn protocol_account() -> T::AccountId {
		PalletId(*b"omnipool").into_account_truncating()
	}

	/// Retrieve state of asset from the pool and its pool balance
	pub fn load_asset_state(asset_id: T::AssetId) -> Result<AssetReserveState<Balance>, DispatchError> {
		let state = <Assets<T>>::get(asset_id).ok_or(Error::<T>::AssetNotFound)?;
		let reserve = T::Currency::free_balance(asset_id, &Self::protocol_account());
		Ok((state, reserve).into())
	}

	/// Set new state of asset.
	/// This converts the new state into correct state type ( by removing the reserve)
	fn set_asset_state(asset_id: T::AssetId, new_state: AssetReserveState<Balance>) {
		<Assets<T>>::insert(asset_id, Into::<AssetState<Balance>>::into(new_state));
	}

	/// Generate an nft instance id and mint NFT into the class and instance.
	#[require_transactional]
	fn create_and_mint_position_instance(owner: &T::AccountId) -> Result<T::PositionItemId, DispatchError> {
		<NextPositionId<T>>::try_mutate(|current_value| -> Result<T::PositionItemId, DispatchError> {
			let next_position_id = *current_value;

			T::NFTHandler::mint_into(&T::NFTCollectionId::get(), &next_position_id, owner)?;

			*current_value = current_value
				.checked_add(&T::PositionItemId::one())
				.ok_or(ArithmeticError::Overflow)?;

			Ok(next_position_id)
		})
	}

	/// Update Hub asset side of HDX subpool and add given amount to hub_asset_reserve
	fn update_hdx_subpool_hub_asset(origin: T::RuntimeOrigin, hub_asset_amount: Balance) -> DispatchResult {
		if hub_asset_amount > Balance::zero() {
			let hdx_state = Self::load_asset_state(T::HdxAssetId::get())?;

			let mut native_subpool = Assets::<T>::get(T::HdxAssetId::get()).ok_or(Error::<T>::AssetNotFound)?;
			native_subpool.hub_reserve = native_subpool
				.hub_reserve
				.checked_add(hub_asset_amount)
				.ok_or(ArithmeticError::Overflow)?;
			<Assets<T>>::insert(T::HdxAssetId::get(), native_subpool);

			let updated_hdx_state = Self::load_asset_state(T::HdxAssetId::get())?;

			let delta_changes = AssetStateChange {
				delta_hub_reserve: BalanceUpdate::Increase(hub_asset_amount),
				..Default::default()
			};

			let info: AssetInfo<T::AssetId, Balance> = AssetInfo::new(
				T::HdxAssetId::get(),
				&hdx_state,
				&updated_hdx_state,
				&delta_changes,
				false,
			);

			T::OmnipoolHooks::on_liquidity_changed(origin, info)?;
		}
		Ok(())
	}

	/// Mint or burn hub asset amount
	#[require_transactional]
	fn update_hub_asset_liquidity(delta_amount: &BalanceUpdate<Balance>) -> DispatchResult {
		match delta_amount {
			BalanceUpdate::Increase(amount) => {
				T::Currency::deposit(T::HubAssetId::get(), &Self::protocol_account(), *amount)
			}
			BalanceUpdate::Decrease(amount) => {
				T::Currency::withdraw(T::HubAssetId::get(), &Self::protocol_account(), *amount)
			}
		}
	}

	/// Check if assets can be traded - asset_in must be allowed to be sold and asset_out allowed to be bought.
	fn allow_assets(asset_in: &AssetReserveState<Balance>, asset_out: &AssetReserveState<Balance>) -> bool {
		asset_in.tradable.contains(Tradability::SELL) && asset_out.tradable.contains(Tradability::BUY)
	}

	/// Swap hub asset for asset_out.
	/// Special handling of sell trade where asset in is Hub Asset.
	fn sell_hub_asset(
		origin: T::RuntimeOrigin,
		who: &T::AccountId,
		asset_out: T::AssetId,
		amount: Balance,
		limit: Balance,
	) -> DispatchResult {
		ensure!(
			HubAssetTradability::<T>::get().contains(Tradability::SELL),
			Error::<T>::NotAllowed
		);

		let asset_state = Self::load_asset_state(asset_out)?;

		ensure!(asset_state.tradable.contains(Tradability::BUY), Error::<T>::NotAllowed);
		ensure!(
			amount
				<= asset_state
					.hub_reserve
					.checked_div(T::MaxInRatio::get())
					.ok_or(ArithmeticError::DivisionByZero)?, // Note: this can only fail if MaxInRatio is zero.
			Error::<T>::MaxInRatioExceeded
		);

<<<<<<< HEAD
		let (asset_fee, _) = T::Fee::get(&(asset_out, asset_state.reserve));
=======
		let (asset_fee, _) = T::Fee::get(&asset_out);
>>>>>>> 0e580543

		let state_changes =
			hydra_dx_math::omnipool::calculate_sell_hub_state_changes(&(&asset_state).into(), amount, asset_fee)
				.ok_or(ArithmeticError::Overflow)?;

		ensure!(
			*state_changes.asset.delta_reserve >= limit,
			Error::<T>::BuyLimitNotReached
		);

		ensure!(
			*state_changes.asset.delta_reserve
				<= asset_state
					.reserve
					.checked_div(T::MaxOutRatio::get())
					.ok_or(ArithmeticError::DivisionByZero)?, // Note: this can only fail if MaxInRatio is zero.
			Error::<T>::MaxOutRatioExceeded
		);

		let new_asset_out_state = asset_state
			.delta_update(&state_changes.asset)
			.ok_or(ArithmeticError::Overflow)?;

		// Token updates
		T::Currency::transfer(
			T::HubAssetId::get(),
			who,
			&Self::protocol_account(),
			*state_changes.asset.delta_hub_reserve,
		)?;
		T::Currency::transfer(
			asset_out,
			&Self::protocol_account(),
			who,
			*state_changes.asset.delta_reserve,
		)?;

		let info: AssetInfo<T::AssetId, Balance> = AssetInfo::new(
			asset_out,
			&asset_state,
			&new_asset_out_state,
			&state_changes.asset,
			false,
		);

		Self::set_asset_state(asset_out, new_asset_out_state);

		let trade_fees = Self::process_trade_fee(who, asset_out, state_changes.fee.asset_fee)?;

		Self::deposit_event(Event::SellExecuted {
			who: who.clone(),
			asset_in: T::HubAssetId::get(),
			asset_out,
			amount_in: *state_changes.asset.delta_hub_reserve,
			amount_out: *state_changes.asset.delta_reserve,
			hub_amount_in: 0,
			hub_amount_out: 0,
			asset_fee_amount: state_changes.fee.asset_fee,
			protocol_fee_amount: state_changes.fee.protocol_fee,
		});

		//No protocol fee in case of selling hub asset
		pallet_broadcast::Pallet::<T>::deposit_trade_event(
			who.clone(),
			Self::protocol_account(),
			pallet_broadcast::types::Filler::Omnipool,
			pallet_broadcast::types::TradeOperation::ExactIn,
			vec![Asset::new(
				T::HubAssetId::get().into(),
				*state_changes.asset.delta_hub_reserve,
			)],
			vec![Asset::new(asset_out.into(), *state_changes.asset.delta_reserve)],
			trade_fees,
		);

		T::OmnipoolHooks::on_hub_asset_trade(origin, info)?;

		Ok(())
	}

	/// Swap asset for Hub Asset
	/// Special handling of buy trade where asset in is Hub Asset.
	fn buy_asset_for_hub_asset(
		origin: T::RuntimeOrigin,
		who: &T::AccountId,
		asset_out: T::AssetId,
		amount: Balance,
		limit: Balance,
	) -> DispatchResult {
		ensure!(
			HubAssetTradability::<T>::get().contains(Tradability::SELL),
			Error::<T>::NotAllowed
		);

		let asset_state = Self::load_asset_state(asset_out)?;

		ensure!(asset_state.tradable.contains(Tradability::BUY), Error::<T>::NotAllowed);

		ensure!(
			amount
				<= asset_state
					.reserve
					.checked_div(T::MaxOutRatio::get())
					.ok_or(ArithmeticError::DivisionByZero)?, // Note: this can only fail if MaxInRatio is zero.
			Error::<T>::MaxOutRatioExceeded
		);

<<<<<<< HEAD
		let (asset_fee, _) = T::Fee::get(&(asset_out, asset_state.reserve));
=======
		let (asset_fee, _) = T::Fee::get(&asset_out);
>>>>>>> 0e580543

		let state_changes = hydra_dx_math::omnipool::calculate_buy_for_hub_asset_state_changes(
			&(&asset_state).into(),
			amount,
			asset_fee,
		)
		.ok_or(ArithmeticError::Overflow)?;

		ensure!(
			*state_changes.asset.delta_hub_reserve <= limit,
			Error::<T>::SellLimitExceeded
		);

		ensure!(
			*state_changes.asset.delta_hub_reserve
				<= asset_state
					.hub_reserve
					.checked_div(T::MaxInRatio::get())
					.ok_or(ArithmeticError::DivisionByZero)?, // Note: this can only fail if MaxInRatio is zero.
			Error::<T>::MaxInRatioExceeded
		);

		let new_asset_out_state = asset_state
			.delta_update(&state_changes.asset)
			.ok_or(ArithmeticError::Overflow)?;

		T::Currency::transfer(
			T::HubAssetId::get(),
			who,
			&Self::protocol_account(),
			*state_changes.asset.delta_hub_reserve,
		)?;
		T::Currency::transfer(
			asset_out,
			&Self::protocol_account(),
			who,
			*state_changes.asset.delta_reserve,
		)?;

		let info: AssetInfo<T::AssetId, Balance> = AssetInfo::new(
			asset_out,
			&asset_state,
			&new_asset_out_state,
			&state_changes.asset,
			false,
		);

		Self::set_asset_state(asset_out, new_asset_out_state);

		let trade_fees = Self::process_trade_fee(who, asset_out, state_changes.fee.asset_fee)?;

		// TODO: Deprecated, remove when ready
		Self::deposit_event(Event::BuyExecuted {
			who: who.clone(),
			asset_in: T::HubAssetId::get(),
			asset_out,
			amount_in: *state_changes.asset.delta_hub_reserve,
			amount_out: *state_changes.asset.delta_reserve,
			hub_amount_in: 0,
			hub_amount_out: 0,
			asset_fee_amount: state_changes.fee.asset_fee,
			protocol_fee_amount: state_changes.fee.protocol_fee,
		});

		//No protocol fee in case of buying asset for hub asset
		pallet_broadcast::Pallet::<T>::deposit_trade_event(
			who.clone(),
			Self::protocol_account(),
			pallet_broadcast::types::Filler::Omnipool,
			pallet_broadcast::types::TradeOperation::ExactOut,
			vec![Asset::new(
				T::HubAssetId::get().into(),
				*state_changes.asset.delta_hub_reserve,
			)],
			vec![Asset::new(asset_out.into(), *state_changes.asset.delta_reserve)],
			trade_fees,
		);

		T::OmnipoolHooks::on_hub_asset_trade(origin, info)?;

		Ok(())
	}

	/// Buy hub asset from the pool
	/// Special handling of buy trade where asset out is Hub Asset.
	fn buy_hub_asset(_who: &T::AccountId, _asset_in: T::AssetId, _amount: Balance, _limit: Balance) -> DispatchResult {
		ensure!(
			HubAssetTradability::<T>::get().contains(Tradability::BUY),
			Error::<T>::NotAllowed
		);

		// Note: Currently not allowed at all, neither math is done for this case
		// this is already ready when hub asset will be allowed to be bought from the pool

		Err(Error::<T>::NotAllowed.into())
	}

	/// Swap asset for Hub Asset
	/// Special handling of sell trade where asset out is Hub Asset.
	fn sell_asset_for_hub_asset(
		_who: &T::AccountId,
		_asset_in: T::AssetId,
		_amount: Balance,
		_limit: Balance,
	) -> DispatchResult {
		ensure!(
			HubAssetTradability::<T>::get().contains(Tradability::BUY),
			Error::<T>::NotAllowed
		);

		// Note: Currently not allowed at all, neither math is done for this case
		// this is already ready when hub asset will be allowed to be bought from the pool

		Err(Error::<T>::NotAllowed.into())
	}

	/// Remove asset from list of Omnipool assets.
	/// No events emitted.
	pub fn remove_asset(asset_id: T::AssetId) -> DispatchResult {
		<Assets<T>>::remove(asset_id);
		Ok(())
	}

	/// Insert or update position with given position data.
	pub fn set_position(position_id: T::PositionItemId, position: &Position<Balance, T::AssetId>) -> DispatchResult {
		<Positions<T>>::insert(position_id, position);
		Ok(())
	}

	/// Add new asset to list of Omnipool assets.
	/// No events emitted.
	pub fn add_asset(asset_id: T::AssetId, state: AssetState<Balance>) -> DispatchResult {
		ensure!(!Assets::<T>::contains_key(asset_id), Error::<T>::AssetAlreadyAdded);
		ensure!(T::AssetRegistry::exists(asset_id), Error::<T>::AssetNotRegistered);

		<Assets<T>>::insert(asset_id, state);

		Ok(())
	}

	/// Load state of an asset and update it with given delta changes.
	pub fn update_asset_state(asset_id: T::AssetId, delta: AssetStateChange<Balance>) -> DispatchResult {
		let state = Self::load_asset_state(asset_id)?;
		let updated_state = state.delta_update(&delta).ok_or(ArithmeticError::Overflow)?;
		Self::set_asset_state(asset_id, updated_state);

		Ok(())
	}

	/// Load position and check its owner
	/// Returns Forbidden if not position owner
	pub fn load_position(
		position_id: T::PositionItemId,
		owner: T::AccountId,
	) -> Result<Position<Balance, T::AssetId>, DispatchError> {
		ensure!(
			T::NFTHandler::owner(&T::NFTCollectionId::get(), &position_id) == Some(owner),
			Error::<T>::Forbidden
		);

		Positions::<T>::get(position_id).ok_or_else(|| Error::<T>::PositionNotFound.into())
	}

	pub fn is_hub_asset_allowed(operation: Tradability) -> bool {
		HubAssetTradability::<T>::get().contains(operation)
	}

	/// Returns `true` if `asset` exists in the omnipool or `false`
	pub fn exists(asset: T::AssetId) -> bool {
		Assets::<T>::contains_key(asset)
	}

	/// Calls `on_trade_fee` hook and ensures that no more than the fee amount is transferred.
	fn process_trade_fee(
		trader: &T::AccountId,
		asset: T::AssetId,
		amount: Balance,
	) -> Result<Vec<Fee<T::AccountId>>, DispatchError> {
		let account = Self::protocol_account();
		let original_asset_reserve = T::Currency::free_balance(asset, &account);

		// Let's give a little bit less to process. Subtracting one due to potential rounding errors
		let allowed_amount = amount.saturating_sub(Balance::one());
		let taken_fee = T::OmnipoolHooks::on_trade_fee(account.clone(), trader.clone(), asset, allowed_amount)?;
		let taken_fee_entries: Vec<Fee<T::AccountId>> = taken_fee
			.iter()
			.filter_map(|opt| {
				opt.clone().map(|(balance, recipient)| {
					Fee::new(asset.into(), balance, Destination::Account(recipient.clone()))
				})
			})
			.filter(|fee| fee.amount > 0) //filter out when we zero percentage is configured for fees
			.collect();

		let taken_fee_total: Balance = taken_fee_entries.iter().map(|fee| fee.amount).sum();

		let asset_reserve = T::Currency::free_balance(asset, &account);
		let diff = original_asset_reserve.saturating_sub(asset_reserve);
		ensure!(diff <= allowed_amount, Error::<T>::FeeOverdraft);
		ensure!(diff == taken_fee_total, Error::<T>::FeeOverdraft);

		let protocol_fee_amount = amount.saturating_sub(taken_fee_total);

		let mut all_trade_fees = vec![Fee {
			asset: asset.into(),
			amount: protocol_fee_amount,
			destination: Destination::Account(Self::protocol_account()),
		}];

		all_trade_fees.extend(taken_fee_entries);

		Ok(all_trade_fees)
	}

	pub fn process_hub_amount(amount: Balance, dest: &T::AccountId) -> DispatchResult {
		if amount > Balance::zero() {
			// If transfers fails and the amount is less than ED, it failed due to ED limit, so we simply burn it
			if let Err(e) = T::Currency::transfer(T::HubAssetId::get(), &Self::protocol_account(), dest, amount) {
				if amount < 400_000_000u128 {
					T::Currency::withdraw(T::HubAssetId::get(), &Self::protocol_account(), amount)?;
				} else {
					return Err(e);
				}
			}
		}
		Ok(())
	}

	#[require_transactional]
	pub fn do_add_liquidity_with_limit(
		origin: OriginFor<T>,
		asset: T::AssetId,
		amount: Balance,
		min_shares_limit: Balance,
	) -> Result<T::PositionItemId, DispatchError> {
		let who = ensure_signed(origin.clone())?;

		ensure!(
			amount >= T::MinimumPoolLiquidity::get(),
			Error::<T>::InsufficientLiquidity
		);

		ensure!(
			T::Currency::ensure_can_withdraw(asset, &who, amount).is_ok(),
			Error::<T>::InsufficientBalance
		);

		let asset_state = Self::load_asset_state(asset)?;

		ensure!(
			asset_state.tradable.contains(Tradability::ADD_LIQUIDITY),
			Error::<T>::NotAllowed
		);

		T::PriceBarrier::ensure_price(
			&who,
			T::HubAssetId::get(),
			asset,
			EmaPrice::new(asset_state.hub_reserve, asset_state.reserve),
		)
		.map_err(|_| Error::<T>::PriceDifferenceTooHigh)?;

		let state_changes =
			hydra_dx_math::omnipool::calculate_add_liquidity_state_changes(&(&asset_state).into(), amount)
				.ok_or(ArithmeticError::Overflow)?;

		ensure!(
			*state_changes.asset.delta_shares >= min_shares_limit,
			Error::<T>::SlippageLimit
		);

		let new_asset_state = asset_state
			.delta_update(&state_changes.asset)
			.ok_or(ArithmeticError::Overflow)?;

		let hub_reserve_ratio = FixedU128::checked_from_rational(
			new_asset_state.hub_reserve,
			T::Currency::free_balance(T::HubAssetId::get(), &Self::protocol_account())
				.checked_add(*state_changes.asset.delta_hub_reserve)
				.ok_or(ArithmeticError::Overflow)?,
		)
		.ok_or(ArithmeticError::DivisionByZero)?;

		ensure!(
			hub_reserve_ratio <= new_asset_state.weight_cap(),
			Error::<T>::AssetWeightCapExceeded
		);

		// Create LP position with given shares
		let lp_position = Position::<Balance, T::AssetId> {
			asset_id: asset,
			amount,
			shares: *state_changes.asset.delta_shares,
			// Note: position needs price after asset state is updated.
			price: (new_asset_state.hub_reserve, new_asset_state.reserve),
		};

		let instance_id = Self::create_and_mint_position_instance(&who)?;

		<Positions<T>>::insert(instance_id, lp_position);

		Self::deposit_event(Event::PositionCreated {
			position_id: instance_id,
			owner: who.clone(),
			asset,
			amount,
			shares: *state_changes.asset.delta_shares,
			price: new_asset_state.price().ok_or(ArithmeticError::DivisionByZero)?,
		});

		T::Currency::transfer(
			asset,
			&who,
			&Self::protocol_account(),
			*state_changes.asset.delta_reserve,
		)?;

		debug_assert_eq!(*state_changes.asset.delta_reserve, amount);

		// Callback hook info
		let info: AssetInfo<T::AssetId, Balance> =
			AssetInfo::new(asset, &asset_state, &new_asset_state, &state_changes.asset, false);

		Self::update_hub_asset_liquidity(&state_changes.asset.delta_hub_reserve)?;

		Self::set_asset_state(asset, new_asset_state);

		Self::deposit_event(Event::LiquidityAdded {
			who,
			asset_id: asset,
			amount,
			position_id: instance_id,
		});

		T::OmnipoolHooks::on_liquidity_changed(origin, info)?;

		#[cfg(feature = "try-runtime")]
		Self::ensure_liquidity_invariant((asset, asset_state, new_asset_state));

		Ok(instance_id)
	}

	#[cfg(feature = "try-runtime")]
	fn ensure_trade_invariant(
		asset_in: (T::AssetId, AssetReserveState<Balance>, AssetReserveState<Balance>),
		asset_out: (T::AssetId, AssetReserveState<Balance>, AssetReserveState<Balance>),
	) {
		let new_in_state = asset_in.2;
		let new_out_state = asset_out.2;

		let old_in_state = asset_in.1;
		let old_out_state = asset_out.1;
		assert!(new_in_state.reserve > old_in_state.reserve);
		assert!(new_out_state.reserve < old_out_state.reserve);

		let in_new_reserve = U256::from(new_in_state.reserve);
		let in_new_hub_reserve = U256::from(new_in_state.hub_reserve);
		let in_old_reserve = U256::from(old_in_state.reserve);
		let in_old_hub_reserve = U256::from(old_in_state.hub_reserve);

		let rq = in_old_reserve.checked_mul(in_old_hub_reserve).unwrap();
		let rq_plus = in_new_reserve.checked_mul(in_new_hub_reserve).unwrap();
		assert!(
			rq_plus >= rq,
			"Asset IN trade invariant, {:?}, {:?}",
			new_in_state,
			old_in_state
		);
		/*
		   let out_new_reserve = U256::from(new_out_state.reserve);
		   let out_new_hub_reserve = U256::from(new_out_state.hub_reserve);
		   let out_old_reserve = U256::from(old_out_state.reserve);
		   let out_old_hub_reserve = U256::from(old_out_state.hub_reserve);

		   let left = rq + sp_std::cmp::max(in_new_reserve, in_new_hub_reserve);
		   let right = rq_plus;
		   assert!(left >= right, "Asset IN margin {:?} >= {:?}", left,right);

		   let rq = out_old_reserve.checked_mul(out_old_hub_reserve).unwrap();
		   let rq_plus = out_new_reserve.checked_mul(out_new_hub_reserve).unwrap();
		   assert!(rq_plus >= rq, "Asset OUT trade invariant, {:?}, {:?}", new_out_state, old_out_state);
		   let left = rq + sp_std::cmp::max(out_new_reserve, out_new_hub_reserve);
		   let right = rq_plus;
		   assert!(left >= right, "Asset OUT margin {:?} >= {:?}", left,right);

		*/
	}

	#[cfg(feature = "try-runtime")]
	fn ensure_liquidity_invariant(asset: (T::AssetId, AssetReserveState<Balance>, AssetReserveState<Balance>)) {
		let old_state = asset.1;
		let new_state = asset.2;

		let new_reserve = U256::from(new_state.reserve);
		let new_hub_reserve = U256::from(new_state.hub_reserve);
		let old_reserve = U256::from(old_state.reserve);
		let old_hub_reserve = U256::from(old_state.hub_reserve);

		let one = U256::from(1_000_000_000_000u128);

		let left = new_hub_reserve.saturating_sub(one).checked_mul(old_reserve).unwrap();
		let middle = old_hub_reserve.checked_mul(new_reserve).unwrap();
		let right = new_hub_reserve
			.checked_add(one)
			.unwrap()
			.checked_mul(old_reserve)
			.unwrap();

		assert!(left <= middle, "Add liquidity first part");
		assert!(
			middle <= right,
			"Add liquidity second part - {:?} <= {:?} <= {:?}",
			left,
			middle,
			right
		);
	}
}<|MERGE_RESOLUTION|>--- conflicted
+++ resolved
@@ -924,13 +924,8 @@
 				Error::<T>::MaxInRatioExceeded
 			);
 
-<<<<<<< HEAD
 			let (asset_fee, _) = T::Fee::get(&(asset_out, asset_out_state.reserve));
 			let (_, protocol_fee) = T::Fee::get(&(asset_in, asset_in_state.reserve));
-=======
-			let (asset_fee, _) = T::Fee::get(&asset_out);
-			let (_, protocol_fee) = T::Fee::get(&asset_in);
->>>>>>> 0e580543
 
 			let state_changes = hydra_dx_math::omnipool::calculate_sell_state_changes(
 				&(&asset_in_state).into(),
@@ -938,10 +933,7 @@
 				amount,
 				asset_fee,
 				protocol_fee,
-<<<<<<< HEAD
 				T::BurnProtocolFee::get(),
-=======
->>>>>>> 0e580543
 			)
 			.ok_or(ArithmeticError::Overflow)?;
 
@@ -997,11 +989,7 @@
 					state_changes
 						.asset_out
 						.delta_hub_reserve
-<<<<<<< HEAD
 						.merge(BalanceUpdate::Increase(state_changes.extra_protocol_fee_amount))
-=======
-						.merge(BalanceUpdate::Increase(state_changes.extra_hub_amount))
->>>>>>> 0e580543
 						.ok_or(ArithmeticError::Overflow)?,
 				)
 				.ok_or(ArithmeticError::Overflow)?;
@@ -1176,23 +1164,15 @@
 				Error::<T>::MaxOutRatioExceeded
 			);
 
-<<<<<<< HEAD
 			let (asset_fee, _) = T::Fee::get(&(asset_out, asset_out_state.reserve));
 			let (_, protocol_fee) = T::Fee::get(&(asset_in, asset_in_state.reserve));
-=======
-			let (asset_fee, _) = T::Fee::get(&asset_out);
-			let (_, protocol_fee) = T::Fee::get(&asset_in);
->>>>>>> 0e580543
 			let state_changes = hydra_dx_math::omnipool::calculate_buy_state_changes(
 				&(&asset_in_state).into(),
 				&(&asset_out_state).into(),
 				amount,
 				asset_fee,
 				protocol_fee,
-<<<<<<< HEAD
 				T::BurnProtocolFee::get(),
-=======
->>>>>>> 0e580543
 			)
 			.ok_or(ArithmeticError::Overflow)?;
 
@@ -1248,11 +1228,7 @@
 					state_changes
 						.asset_out
 						.delta_hub_reserve
-<<<<<<< HEAD
 						.merge(BalanceUpdate::Increase(state_changes.extra_protocol_fee_amount))
-=======
-						.merge(BalanceUpdate::Increase(state_changes.extra_hub_amount))
->>>>>>> 0e580543
 						.ok_or(ArithmeticError::Overflow)?,
 				)
 				.ok_or(ArithmeticError::Overflow)?;
@@ -1752,11 +1728,7 @@
 			Error::<T>::MaxInRatioExceeded
 		);
 
-<<<<<<< HEAD
 		let (asset_fee, _) = T::Fee::get(&(asset_out, asset_state.reserve));
-=======
-		let (asset_fee, _) = T::Fee::get(&asset_out);
->>>>>>> 0e580543
 
 		let state_changes =
 			hydra_dx_math::omnipool::calculate_sell_hub_state_changes(&(&asset_state).into(), amount, asset_fee)
@@ -1864,11 +1836,7 @@
 			Error::<T>::MaxOutRatioExceeded
 		);
 
-<<<<<<< HEAD
 		let (asset_fee, _) = T::Fee::get(&(asset_out, asset_state.reserve));
-=======
-		let (asset_fee, _) = T::Fee::get(&asset_out);
->>>>>>> 0e580543
 
 		let state_changes = hydra_dx_math::omnipool::calculate_buy_for_hub_asset_state_changes(
 			&(&asset_state).into(),
