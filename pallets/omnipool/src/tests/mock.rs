--- conflicted
+++ resolved
@@ -203,11 +203,8 @@
 	type MaxInRatio = MaxInRatio;
 	type MaxOutRatio = MaxOutRatio;
 	type CollectionId = u32;
-<<<<<<< HEAD
+	type OmnipoolHooks = ();
 	type PoolStateChangeHandler = CircuitBreaker;
-=======
-	type OmnipoolHooks = ();
->>>>>>> 89356ec1
 }
 
 pub struct ExtBuilder {
