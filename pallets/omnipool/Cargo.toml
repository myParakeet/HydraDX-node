--- conflicted
+++ resolved
@@ -1,10 +1,6 @@
 [package]
 name = "pallet-omnipool"
-<<<<<<< HEAD
-version = "1.5.2"
-=======
 version = "1.6.1"
->>>>>>> 9c3c0e37
 authors = ['GalacticCouncil']
 edition = "2021"
 license = "Apache-2.0"
