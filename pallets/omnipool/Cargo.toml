[package]
name = "pallet-omnipool"
<<<<<<< HEAD
version = "1.4.3"
=======
version = "1.5.1"
>>>>>>> e7e515b9
authors = ['GalacticCouncil']
edition = "2021"
license = "Apache-2.0"
homepage = 'https://github.com/galacticcouncil/hydradx-node'
repository = 'https://github.com/galacticcouncil/hydradx-node'
description = "HydraDX Omnipool pallet"
readme = "README.md"

[package.metadata.docs.rs]
targets = ["x86_64-unknown-linux-gnu"]

[dependencies]
# parity
scale-info = { version = "2.1.1", default-features = false, features = ["derive"] }
codec = { default-features = false, features = ["derive"], package = "parity-scale-codec", version = "3.1.5" }

# primitives
sp-runtime = { git = "https://github.com/paritytech/substrate", branch = "polkadot-v0.9.29", default-features = false }
sp-std = { git = "https://github.com/paritytech/substrate", branch = "polkadot-v0.9.29", default-features = false }

# FRAME
frame-support = { git = "https://github.com/paritytech/substrate", branch = "polkadot-v0.9.29", default-features = false }
frame-system = { git = "https://github.com/paritytech/substrate", branch = "polkadot-v0.9.29", default-features = false }

# ORML
orml-traits = { git = "https://github.com/open-web3-stack/open-runtime-module-library", branch = "polkadot-v0.9.29", default-features = false }

# Warehouse
<<<<<<< HEAD
hydradx-traits = { git = "https://github.com/galacticcouncil/warehouse", rev = "b67141958f31fc3af0894a22b5534a26e67f6334", default-features = false }
=======
hydradx-traits = { git = "https://github.com/galacticcouncil/warehouse", rev = "ab68c9af316d84adfd649fc5735705daf0ba9a48", default-features = false }
>>>>>>> e7e515b9

hydra-dx-math = { git = "https://github.com/galacticcouncil/HydraDX-math", rev = "a0cd48c26dca53e7e351434276c572d70ffd0b72", default-features = false }

# third party
primitive-types = { version = "0.12.0", default-features = false }
bitflags = "1.3.2"

# Optional imports for benchmarking
frame-benchmarking = { git = "https://github.com/paritytech/substrate", branch = "polkadot-v0.9.29", default-features = false, optional = true}
pallet-balances = { git = "https://github.com/paritytech/substrate", branch = "polkadot-v0.9.29", default-features = false, optional = true}
sp-core = { git = "https://github.com/paritytech/substrate", branch = "polkadot-v0.9.29", default-features = false, optional = true}
sp-io = { git = "https://github.com/paritytech/substrate", branch = "polkadot-v0.9.29", default-features = false, optional = true}

[dev-dependencies]
sp-core = { git = "https://github.com/paritytech/substrate", branch = "polkadot-v0.9.29", default-features = false}
sp-io = { git = "https://github.com/paritytech/substrate", branch = "polkadot-v0.9.29", default-features = false}
sp-tracing = { git = "https://github.com/paritytech/substrate", branch = "polkadot-v0.9.29", default-features = false}
pallet-balances = { git = "https://github.com/paritytech/substrate", branch = "polkadot-v0.9.29", default-features = false}
frame-benchmarking = { git = "https://github.com/paritytech/substrate", branch = "polkadot-v0.9.29", default-features = false}
orml-tokens = { git = "https://github.com/open-web3-stack/open-runtime-module-library", branch = "polkadot-v0.9.29", default-features = false }
proptest = "1.0.0"
pretty_assertions = "1.2.1"

[features]
default = ["std"]
std = [
	"codec/std",
	"sp-runtime/std",
	"sp-std/std",
	"frame-support/std",
	"frame-system/std",
	"scale-info/std",
	"sp-core/std",
	"sp-io/std",
	"pallet-balances/std",
	"orml-tokens/std",
]
runtime-benchmarks = [
	"frame-benchmarking/runtime-benchmarks",
	"sp-core",
	"sp-io",
	"pallet-balances",
]
try-runtime = [ "frame-support/try-runtime" ]<|MERGE_RESOLUTION|>--- conflicted
+++ resolved
@@ -1,10 +1,6 @@
 [package]
 name = "pallet-omnipool"
-<<<<<<< HEAD
-version = "1.4.3"
-=======
 version = "1.5.1"
->>>>>>> e7e515b9
 authors = ['GalacticCouncil']
 edition = "2021"
 license = "Apache-2.0"
@@ -33,11 +29,7 @@
 orml-traits = { git = "https://github.com/open-web3-stack/open-runtime-module-library", branch = "polkadot-v0.9.29", default-features = false }
 
 # Warehouse
-<<<<<<< HEAD
 hydradx-traits = { git = "https://github.com/galacticcouncil/warehouse", rev = "b67141958f31fc3af0894a22b5534a26e67f6334", default-features = false }
-=======
-hydradx-traits = { git = "https://github.com/galacticcouncil/warehouse", rev = "ab68c9af316d84adfd649fc5735705daf0ba9a48", default-features = false }
->>>>>>> e7e515b9
 
 hydra-dx-math = { git = "https://github.com/galacticcouncil/HydraDX-math", rev = "a0cd48c26dca53e7e351434276c572d70ffd0b72", default-features = false }
 
