[package]
name = "pallet-asset-registry"
<<<<<<< HEAD
version = "3.0.0"
=======
version = "2.3.3"
>>>>>>> 6793c87a
description = "Pallet for asset registry management"
authors = ["GalacticCouncil"]
edition = "2021"
license = "Apache 2.0"
repository = "https://github.com/galacticcouncil/warehouse"

[package.metadata.docs.rs]
targets = ["x86_64-unknown-linux-gnu"]

[build-dependencies]
substrate-wasm-builder = { workspace = true }

[dependencies]
codec = { default-features = false, features = ["derive", "max-encoded-len"], package = "parity-scale-codec", version = "3.4.0" }
scale-info = { version = "2.1.2", default-features = false, features = ["derive"] }
primitive-types = { default-features = false, version = "0.12.0" }
serde = { features = ["derive"], optional = true, version = "1.0.137" }
log = { workspace = true }

# ORML dependencies
orml-traits = { workspace = true }

# Substrate dependencies
frame-support = { workspace = true }
frame-system = { workspace = true }
sp-core = { workspace = true }
sp-arithmetic = { workspace = true }
sp-runtime = { workspace = true }
sp-std = { workspace = true }

# HydraDX dependencies
hydradx-traits = { workspace = true }

# Optionals
frame-benchmarking = { workspace = true, optional = true }
sp-api = { workspace = true, optional = true }

[dev-dependencies]
orml-tokens = { workspace = true }
sp-io = { workspace = true }
polkadot-xcm = { workspace = true }
test-utils = { workspace = true }
pretty_assertions = "1.2.1"

[features]
default = ["std"]
runtime-benchmarks = [
  "frame-benchmarking",
  "frame-system/runtime-benchmarks",
  "frame-support/runtime-benchmarks",
]
std = [
  "serde/std",
  "codec/std",
  "frame-support/std",
  "frame-system/std",
  "sp-runtime/std",
  "sp-core/std",
  "sp-std/std",
  "hydradx-traits/std",
  "sp-api/std",
  "frame-benchmarking/std",
  "scale-info/std",
  "polkadot-xcm/std",
]
try-runtime = ["frame-support/try-runtime"]
<|MERGE_RESOLUTION|>--- conflicted
+++ resolved
@@ -1,10 +1,6 @@
 [package]
 name = "pallet-asset-registry"
-<<<<<<< HEAD
 version = "3.0.0"
-=======
-version = "2.3.3"
->>>>>>> 6793c87a
 description = "Pallet for asset registry management"
 authors = ["GalacticCouncil"]
 edition = "2021"
@@ -69,5 +65,6 @@
   "frame-benchmarking/std",
   "scale-info/std",
   "polkadot-xcm/std",
+  "orml-tokens/std",
 ]
 try-runtime = ["frame-support/try-runtime"]
