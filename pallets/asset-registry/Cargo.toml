--- conflicted
+++ resolved
@@ -1,10 +1,6 @@
 [package]
 name = "pallet-asset-registry"
-<<<<<<< HEAD
 version = "3.3.0"
-=======
-version = "3.2.5"
->>>>>>> 298c9411
 description = "Pallet for asset registry management"
 authors = ["GalacticCouncil"]
 edition = "2021"
@@ -47,12 +43,8 @@
 orml-tokens = { workspace = true }
 sp-io = { workspace = true }
 test-utils = { workspace = true }
-<<<<<<< HEAD
-pretty_assertions = "1.2.1"
+pretty_assertions = { workspace = true }
 hex-literal = { workspace = true }
-=======
-pretty_assertions = { workspace = true }
->>>>>>> 298c9411
 
 [features]
 default = ["std"]
