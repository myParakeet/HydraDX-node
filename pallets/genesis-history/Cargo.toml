[package]
name = "pallet-genesis-history"
<<<<<<< HEAD
version = "1.2.0"
=======
version = "1.3.0"
>>>>>>> 4b070cdb
description = "Keeping track of the past chain generations."
authors = ["GalacticCouncil <hydradx@galacticcouncil.io>"]
edition = "2021"
license = "Apache-2.0"
homepage = "https://substrate.dev"
repository = "https://github.com/paritytech/substrate/"

[package.metadata.docs.rs]
targets = ['x86_64-unknown-linux-gnu']

[dependencies]
serde = { features = ["derive"], optional = true, version = "1.0.101" }
codec = { default-features = false, features = ["derive"], package = "parity-scale-codec", version = "2.3.1" }
scale-info = { version = "1.0", default-features = false, features = ["derive"] }
derive_more = "0.99.11"

frame-support = { git = "https://github.com/paritytech/substrate", branch = "polkadot-v0.9.16", default-features = false }
frame-system = { git = "https://github.com/paritytech/substrate", branch = "polkadot-v0.9.16", default-features = false }
sp-io = { git = "https://github.com/paritytech/substrate", branch = "polkadot-v0.9.16", default-features = false }
sp-runtime = { git = "https://github.com/paritytech/substrate", branch = "polkadot-v0.9.16", default-features = false }
sp-std = { git = "https://github.com/paritytech/substrate", branch = "polkadot-v0.9.16", default-features = false }
sp-core = { git = "https://github.com/paritytech/substrate", branch = "polkadot-v0.9.16", default-features = false }

[dev-dependencies]
hex-literal = '0.3.1'

[features]
default = ['std']
std = [
    'codec/std',
    'frame-support/std',
    'frame-system/std',
    'serde/std',
    'scale-info/std',
]<|MERGE_RESOLUTION|>--- conflicted
+++ resolved
@@ -1,10 +1,6 @@
 [package]
 name = "pallet-genesis-history"
-<<<<<<< HEAD
-version = "1.2.0"
-=======
 version = "1.3.0"
->>>>>>> 4b070cdb
 description = "Keeping track of the past chain generations."
 authors = ["GalacticCouncil <hydradx@galacticcouncil.io>"]
 edition = "2021"
