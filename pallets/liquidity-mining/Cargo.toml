[package]
name = "pallet-liquidity-mining"
<<<<<<< HEAD
version = "4.3.0"
=======
version = "4.2.5"
>>>>>>> 6793c87a
description = "Liquidity mining"
authors = ["GalacticCouncil"]
edition = "2021"
homepage = "https://github.com/galacticcouncil/warehouse"
license = "Apache 2.0"
repository = "https://github.com/galacticcouncil/warehouse"

[package.metadata.docs.rs]
targets = ["x86_64-unknown-linux-gnu"]

[dependencies]
codec = { package = "parity-scale-codec", version = "3.4.0", features = ["derive", "max-encoded-len"], default-features = false }
scale-info = { version = "2.1.2", default-features = false, features = ["derive"] }
sp-arithmetic = { workspace = true }

# ORML dependencies
orml-traits = { workspace = true }

# HydraDX dependencies
hydradx-traits = { workspace = true }
hydra-dx-math = { workspace = true }

# Substrate dependencies
frame-support = { workspace = true }
frame-system = { workspace = true }
sp-runtime = { workspace = true }
sp-std = { workspace = true }

[dev-dependencies]
test-utils = { workspace = true }
sp-io = { workspace = true }
sp-core = { workspace = true }
orml-tokens = { workspace = true }
pallet-balances = { workspace = true }
# This can be updated to lates after rust update(>=1.61)
fixed = { version = "=1.15.0", default-features = false }
proptest = "1.0.0"
pretty_assertions = "1.2.1"
rand = "0.8.5"

[features]
default = ["std"]
std = [
    "codec/std",
    "frame-support/std",
    "frame-system/std",
    "sp-std/std",
    "orml-traits/std",
    "orml-tokens/std",
    "pallet-balances/std",
    "hydradx-traits/std",
    "sp-arithmetic/std",
    "sp-runtime/std",
    "scale-info/std",
    "hydra-dx-math/std",
    "pallet-balances/std",
    "orml-tokens/std",
]
try-runtime = ["frame-support/try-runtime"]<|MERGE_RESOLUTION|>--- conflicted
+++ resolved
@@ -1,10 +1,6 @@
 [package]
 name = "pallet-liquidity-mining"
-<<<<<<< HEAD
 version = "4.3.0"
-=======
-version = "4.2.5"
->>>>>>> 6793c87a
 description = "Liquidity mining"
 authors = ["GalacticCouncil"]
 edition = "2021"
