// Copyright (C) 2020-2023  Intergalactic, Limited (GIB).
// SPDX-License-Identifier: Apache-2.0

// Licensed under the Apache License, Version 2.0 (the "License");
// you may not use this file except in compliance with the License.
// You may obtain a copy of the License at
//
// 	http://www.apache.org/licenses/LICENSE-2.0
//
// Unless required by applicable law or agreed to in writing, software
// distributed under the License is distributed on an "AS IS" BASIS,
// WITHOUT WARRANTIES OR CONDITIONS OF ANY KIND, either express or implied.
// See the License for the specific language governing permissions and
// limitations under the License.
#![allow(clippy::type_complexity)]
#![allow(clippy::too_many_arguments)]

use crate::*;
use std::cell::RefCell;
use std::collections::HashMap;

use crate as omnipool_liquidity_mining;

use frame_support::weights::Weight;
use frame_support::BoundedVec;
use pallet_omnipool;

use frame_support::traits::{ConstU128, Contains, Everything, GenesisBuild};
use frame_support::{
	assert_ok, construct_runtime, parameter_types,
	traits::{ConstU32, ConstU64},
	weights::RuntimeDbWeight,
};
use frame_system::EnsureRoot;
use orml_traits::parameter_type_with_key;
use orml_traits::GetByKey;
use pallet_liquidity_mining as warehouse_liquidity_mining;
use sp_core::H256;
use sp_runtime::{
	testing::Header,
	traits::{BlakeTwo256, BlockNumberProvider, IdentityLookup},
	Permill,
};

use warehouse_liquidity_mining::Instance1;

use hydradx_traits::{
	oracle::{OraclePeriod, Source},
	pools::DustRemovalAccountWhitelist,
};

type UncheckedExtrinsic = frame_system::mocking::MockUncheckedExtrinsic<Test>;
type Block = frame_system::mocking::MockBlock<Test>;

pub type AccountId = u128;
pub type BlockNumber = u64;
pub type Balance = u128;
pub type AssetId = u32;
//NTF types
pub type CollectionId = u128;
pub type ItemId = u128;

pub const HDX: AssetId = 0;
pub const LRNA: AssetId = 1;
pub const DAI: AssetId = 2;
pub const DOT: AssetId = 1_000;
pub const KSM: AssetId = 1_001;
pub const ACA: AssetId = 1_002;

pub const LP1: AccountId = 1;
pub const LP2: AccountId = 2;

pub const ALICE: AccountId = 4;
pub const BOB: AccountId = 5;
pub const CHARLIE: AccountId = 6;
pub const GC: AccountId = 7;

pub const INITIAL_READ_WEIGHT: u64 = 1;
pub const INITIAL_WRITE_WEIGHT: u64 = 1;

pub const ONE: Balance = 1_000_000_000_000;

pub const NATIVE_AMOUNT: Balance = 10_000 * ONE;

pub const OMNIPOOL_COLLECTION_ID: u128 = 1_000;
pub const LM_COLLECTION_ID: u128 = 1;

thread_local! {
	pub static NFTS: RefCell<HashMap<(CollectionId, ItemId), AccountId>> = RefCell::new(HashMap::default());
	pub static REGISTERED_ASSETS: RefCell<HashMap<AssetId, u32>> = RefCell::new(HashMap::default());
	pub static ASSET_WEIGHT_CAP: RefCell<Permill> = RefCell::new(Permill::from_percent(100));
	pub static ASSET_FEE: RefCell<Permill> = RefCell::new(Permill::from_percent(0));
	pub static PROTOCOL_FEE: RefCell<Permill> = RefCell::new(Permill::from_percent(0));
	pub static MIN_ADDED_LIQUDIITY: RefCell<Balance> = RefCell::new(1000u128);
	pub static MIN_TRADE_AMOUNT: RefCell<Balance> = RefCell::new(1000u128);
	pub static MAX_IN_RATIO: RefCell<Balance> = RefCell::new(1u128);
	pub static MAX_OUT_RATIO: RefCell<Balance> = RefCell::new(1u128);

	 pub static DUSTER_WHITELIST: RefCell<Vec<AccountId>> = RefCell::new(Vec::new());
}

construct_runtime!(
	pub enum Test where
		Block = Block,
		NodeBlock = Block,
		UncheckedExtrinsic = UncheckedExtrinsic,
	{
<<<<<<< HEAD
		System: frame_system,
		Balances: pallet_balances,
		Omnipool: pallet_omnipool,
		Tokens: orml_tokens,
		WarehouseLM: warehouse_liquidity_mining::<Instance1>,
		OmnipoolMining: omnipool_liquidity_mining,
=======
		System: frame_system::{Pallet, Call, Config, Storage, Event<T>},
		Balances: pallet_balances::{Pallet, Call, Storage, Config<T>, Event<T>},
		Omnipool: pallet_omnipool::{Pallet, Call, Storage, Event<T>},
		Tokens: orml_tokens::{Pallet, Event<T>},
		WarehouseLM: warehouse_liquidity_mining::<Instance1>::{Pallet, Storage, Event<T>},
		OmnipoolMining: omnipool_liquidity_mining::{Pallet, Call, Storage, Event<T>},
		EmaOracle: pallet_ema_oracle::{Pallet, Call, Storage, Event<T>},
>>>>>>> 10e72ae3
	}
);

parameter_types! {
	pub const BlockHashCount: u64 = 250;
	pub const SS58Prefix: u8 = 63;
	pub static MockBlockNumberProvider: u64 = 0;
	pub const DbWeight: RuntimeDbWeight = RuntimeDbWeight{
		read: INITIAL_READ_WEIGHT, write: INITIAL_WRITE_WEIGHT
	};
}

impl BlockNumberProvider for MockBlockNumberProvider {
	type BlockNumber = BlockNumber;

	fn current_block_number() -> Self::BlockNumber {
		System::block_number()
	}
}

impl frame_system::Config for Test {
	type BaseCallFilter = frame_support::traits::Everything;
	type BlockWeights = ();
	type BlockLength = ();
	type RuntimeOrigin = RuntimeOrigin;
	type RuntimeCall = RuntimeCall;
	type Index = u64;
	type BlockNumber = BlockNumber;
	type Hash = H256;
	type Hashing = BlakeTwo256;
	type AccountId = AccountId;
	type Lookup = IdentityLookup<Self::AccountId>;
	type Header = Header;
	type RuntimeEvent = RuntimeEvent;
	type BlockHashCount = ConstU64<250>;
	type DbWeight = ();
	type Version = ();
	type PalletInfo = PalletInfo;
	type AccountData = pallet_balances::AccountData<Balance>;
	type OnNewAccount = ();
	type OnKilledAccount = ();
	type SystemWeightInfo = ();
	type SS58Prefix = ();
	type OnSetCode = ();
	type MaxConsumers = ConstU32<16>;
}

parameter_types! {
	pub const LMPalletId: PalletId = PalletId(*b"TEST_lm_");
	pub const LMCollectionId: CollectionId = LM_COLLECTION_ID;
	pub const PeriodOracle: OraclePeriod= OraclePeriod::Day;
	pub const OracleSource: Source = *b"omnipool";
}

impl Config for Test {
	type RuntimeEvent = RuntimeEvent;
	type Currency = Tokens;
	type CreateOrigin = frame_system::EnsureRoot<AccountId>;
	type PalletId = LMPalletId;
	type NFTCollectionId = LMCollectionId;
	type NFTHandler = DummyNFT;
	type LiquidityMiningHandler = WarehouseLM;
	type OracleSource = OracleSource;
	type OraclePeriod = PeriodOracle;
	type PriceOracle = DummyOracle;
	type WeightInfo = ();
}

parameter_types! {
	pub const WarehouseLMPalletId: PalletId = PalletId(*b"TEST_lm_");
	pub const MinTotalFarmRewards: Balance = 1_000_000 * ONE;
	pub const MinPlannedYieldingPeriods: BlockNumber  = 100;
	#[derive(PartialEq, Eq)]
	pub const MaxEntriesPerDeposit: u32 = 5;
	pub const MaxYieldFarmsPerGlobalFarm: u32 = 10;
}

impl warehouse_liquidity_mining::Config<Instance1> for Test {
	type AssetId = AssetId;
	type MultiCurrency = Tokens;
	type PalletId = WarehouseLMPalletId;
	type MinTotalFarmRewards = MinTotalFarmRewards;
	type MinPlannedYieldingPeriods = MinPlannedYieldingPeriods;
	type BlockNumberProvider = MockBlockNumberProvider;
	type AmmPoolId = AssetId;
	type MaxFarmEntriesPerDeposit = MaxEntriesPerDeposit;
	type MaxYieldFarmsPerGlobalFarm = MaxYieldFarmsPerGlobalFarm;
	type AssetRegistry = DummyRegistry<Test>;
	type NonDustableWhitelistHandler = Whitelist;
	type RuntimeEvent = RuntimeEvent;
}

impl pallet_balances::Config for Test {
	type Balance = Balance;
	type DustRemoval = ();
	type RuntimeEvent = RuntimeEvent;
	type ExistentialDeposit = ConstU128<1>;
	type AccountStore = System;
	type WeightInfo = ();
	type MaxLocks = ();
	type MaxReserves = ConstU32<50>;
	type ReserveIdentifier = [u8; 8];
}

parameter_type_with_key! {
	pub ExistentialDeposits: |_currency_id: AssetId| -> Balance {
		0
	};
}

impl orml_tokens::Config for Test {
	type RuntimeEvent = RuntimeEvent;
	type Balance = Balance;
	type Amount = i128;
	type CurrencyId = AssetId;
	type WeightInfo = ();
	type ExistentialDeposits = ExistentialDeposits;
	type MaxLocks = ();
	type DustRemovalWhitelist = Everything;
	type MaxReserves = ();
	type ReserveIdentifier = ();
	type CurrencyHooks = ();
}

//NOTE: oracle is not used in the unit tests. It's here to satify benchmarks bounds.
use pallet_ema_oracle::MAX_PERIODS;
parameter_types! {
	pub SupportedPeriods: BoundedVec<OraclePeriod, ConstU32<MAX_PERIODS>> = BoundedVec::truncate_from(vec![
		OraclePeriod::LastBlock, OraclePeriod::Short, OraclePeriod::TenMinutes]);
}
impl pallet_ema_oracle::Config for Test {
	type Event = Event;
	type WeightInfo = ();
	type BlockNumberProvider = MockBlockNumberProvider;
	type SupportedPeriods = SupportedPeriods;
	type MaxUniqueEntries = ConstU32<20>;
}

parameter_types! {
	pub const HDXAssetId: AssetId = HDX;
	pub const LRNAAssetId: AssetId = LRNA;
	pub const DAIAssetId: AssetId = DAI;
	pub const PositionCollectionId: CollectionId = OMNIPOOL_COLLECTION_ID;

	pub ProtocolFee: Permill = PROTOCOL_FEE.with(|v| *v.borrow());
	pub AssetFee: Permill = ASSET_FEE.with(|v| *v.borrow());
	pub AssetWeightCap: Permill =ASSET_WEIGHT_CAP.with(|v| *v.borrow());
	pub MinAddedLiquidity: Balance = MIN_ADDED_LIQUDIITY.with(|v| *v.borrow());
	pub MinTradeAmount: Balance = MIN_TRADE_AMOUNT.with(|v| *v.borrow());
	pub MaxInRatio: Balance = MAX_IN_RATIO.with(|v| *v.borrow());
	pub MaxOutRatio: Balance = MAX_OUT_RATIO.with(|v| *v.borrow());
}

impl pallet_omnipool::Config for Test {
	type RuntimeEvent = RuntimeEvent;
	type AssetId = AssetId;
	type PositionItemId = u128;
	type Currency = Tokens;
	type AuthorityOrigin = EnsureRoot<Self::AccountId>;
	type HubAssetId = LRNAAssetId;
	type ProtocolFee = ProtocolFee;
	type AssetFee = AssetFee;
	type StableCoinAssetId = DAIAssetId;
	type WeightInfo = ();
	type HdxAssetId = HDXAssetId;
	type NFTCollectionId = PositionCollectionId;
	type NFTHandler = DummyNFT;
	type AssetRegistry = DummyRegistry<Test>;
	type MinimumTradingLimit = MinTradeAmount;
	type MinimumPoolLiquidity = MinAddedLiquidity;
	type TechnicalOrigin = EnsureRoot<Self::AccountId>;
	type MaxInRatio = MaxInRatio;
	type MaxOutRatio = MaxOutRatio;
	type CollectionId = u128;
	type OmnipoolHooks = ();
	type PriceBarrier = ();
}

pub struct ExtBuilder {
	endowed_accounts: Vec<(AccountId, AssetId, Balance)>,
	registered_assets: Vec<AssetId>,
	asset_fee: Permill,
	protocol_fee: Permill,
	asset_weight_cap: Permill,
	min_liquidity: u128,
	min_trade_limit: u128,
	register_stable_asset: bool,
	max_in_ratio: Balance,
	max_out_ratio: Balance,
	tvl_cap: Balance,
	init_pool: Option<(FixedU128, FixedU128)>,
	pool_tokens: Vec<(AssetId, FixedU128, AccountId, Balance)>,
	omnipool_liquidity: Vec<(AccountId, AssetId, Balance)>, //who, asset, amount/
	lm_global_farms: Vec<(
		Balance,
		PeriodOf<Test>,
		BlockNumber,
		AssetId,
		AccountId,
		Perquintill,
		Balance,
		FixedU128,
	)>,
	lm_yield_farms: Vec<(AccountId, GlobalFarmId, AssetId, FarmMultiplier, Option<LoyaltyCurve>)>,
}

impl Default for ExtBuilder {
	fn default() -> Self {
		// If eg. tests running on one thread only, this thread local is shared.
		// let's make sure that it is empty for each  test case
		// or set to original default value
		REGISTERED_ASSETS.with(|v| {
			v.borrow_mut().clear();
		});
		NFTS.with(|v| {
			v.borrow_mut().clear();
		});
		ASSET_WEIGHT_CAP.with(|v| {
			*v.borrow_mut() = Permill::from_percent(100);
		});
		ASSET_FEE.with(|v| {
			*v.borrow_mut() = Permill::from_percent(0);
		});
		PROTOCOL_FEE.with(|v| {
			*v.borrow_mut() = Permill::from_percent(0);
		});
		MIN_ADDED_LIQUDIITY.with(|v| {
			*v.borrow_mut() = 1000u128;
		});
		MIN_TRADE_AMOUNT.with(|v| {
			*v.borrow_mut() = 1000u128;
		});
		MAX_IN_RATIO.with(|v| {
			*v.borrow_mut() = 1u128;
		});
		MAX_OUT_RATIO.with(|v| {
			*v.borrow_mut() = 1u128;
		});

		DUSTER_WHITELIST.with(|v| {
			v.borrow_mut().clear();
		});

		Self {
			endowed_accounts: vec![
				(Omnipool::protocol_account(), DAI, 1000 * ONE),
				(Omnipool::protocol_account(), HDX, NATIVE_AMOUNT),
			],
			asset_fee: Permill::from_percent(0),
			protocol_fee: Permill::from_percent(0),
			asset_weight_cap: Permill::from_percent(100),
			min_liquidity: 0,
			registered_assets: vec![],
			min_trade_limit: 0,
			init_pool: None,
			register_stable_asset: true,
			pool_tokens: vec![],
			max_in_ratio: 1u128,
			max_out_ratio: 1u128,
			tvl_cap: u128::MAX,
			omnipool_liquidity: vec![],
			lm_global_farms: vec![],
			lm_yield_farms: vec![],
		}
	}
}

impl ExtBuilder {
	pub fn with_endowed_accounts(mut self, accounts: Vec<(AccountId, AssetId, Balance)>) -> Self {
		self.endowed_accounts = accounts;
		self
	}
	pub fn with_registered_asset(mut self, asset: AssetId) -> Self {
		self.registered_assets.push(asset);
		self
	}

	pub fn with_initial_pool(mut self, stable_price: FixedU128, native_price: FixedU128) -> Self {
		self.init_pool = Some((stable_price, native_price));
		self
	}

	pub fn with_liquidity(mut self, who: AccountId, asset: AssetId, amount: Balance) -> Self {
		self.omnipool_liquidity.push((who, asset, amount));
		self
	}

	pub fn with_token(
		mut self,
		asset_id: AssetId,
		price: FixedU128,
		position_owner: AccountId,
		amount: Balance,
	) -> Self {
		self.pool_tokens.push((asset_id, price, position_owner, amount));
		self
	}

	pub fn with_global_farm(
		mut self,
		total_rewards: Balance,
		planned_yielding_periods: PeriodOf<Test>,
		blocks_per_period: BlockNumber,
		reward_currency: AssetId,
		owner: AccountId,
		yield_per_period: Perquintill,
		min_deposit: Balance,
		price_adjustment: FixedU128,
	) -> Self {
		self.lm_global_farms.push((
			total_rewards,
			planned_yielding_periods,
			blocks_per_period,
			reward_currency,
			owner,
			yield_per_period,
			min_deposit,
			price_adjustment,
		));
		self
	}

	pub fn with_yield_farm(
		mut self,
		owner: AccountId,
		id: GlobalFarmId,
		asset: AssetId,
		multiplier: FarmMultiplier,
		loyalty_curve: Option<LoyaltyCurve>,
	) -> Self {
		self.lm_yield_farms.push((owner, id, asset, multiplier, loyalty_curve));
		self
	}

	pub fn build(self) -> sp_io::TestExternalities {
		let mut t = frame_system::GenesisConfig::default().build_storage::<Test>().unwrap();

		// Add DAI and HDX as pre-registered assets
		REGISTERED_ASSETS.with(|v| {
			if self.register_stable_asset {
				v.borrow_mut().insert(DAI, DAI);
			}
			v.borrow_mut().insert(HDX, HDX);
			v.borrow_mut().insert(LRNA, LRNA);
			self.registered_assets.iter().for_each(|asset| {
				v.borrow_mut().insert(*asset, *asset);
			});
		});

		ASSET_FEE.with(|v| {
			*v.borrow_mut() = self.asset_fee;
		});
		ASSET_WEIGHT_CAP.with(|v| {
			*v.borrow_mut() = self.asset_weight_cap;
		});

		PROTOCOL_FEE.with(|v| {
			*v.borrow_mut() = self.protocol_fee;
		});

		MIN_ADDED_LIQUDIITY.with(|v| {
			*v.borrow_mut() = self.min_liquidity;
		});

		MIN_TRADE_AMOUNT.with(|v| {
			*v.borrow_mut() = self.min_trade_limit;
		});
		MAX_IN_RATIO.with(|v| {
			*v.borrow_mut() = self.max_in_ratio;
		});
		MAX_OUT_RATIO.with(|v| {
			*v.borrow_mut() = self.max_out_ratio;
		});

		orml_tokens::GenesisConfig::<Test> {
			balances: self
				.endowed_accounts
				.iter()
				.flat_map(|(x, asset, amount)| vec![(*x, *asset, *amount)])
				.collect(),
		}
		.assimilate_storage(&mut t)
		.unwrap();

		let mut r: sp_io::TestExternalities = t.into();

		r.execute_with(|| {
			assert_ok!(Omnipool::set_tvl_cap(RuntimeOrigin::root(), self.tvl_cap,));
		});

		if let Some((stable_price, native_price)) = self.init_pool {
			r.execute_with(|| {
				set_block_number(1);

				assert_ok!(Omnipool::initialize_pool(
					RuntimeOrigin::root(),
					stable_price,
					native_price,
					Permill::from_percent(100),
					Permill::from_percent(100)
				));

				for (asset_id, price, owner, amount) in self.pool_tokens {
					assert_ok!(Tokens::transfer(
						RuntimeOrigin::signed(owner),
						Omnipool::protocol_account(),
						asset_id,
						amount
					));
					assert_ok!(Omnipool::add_token(
						RuntimeOrigin::root(),
						asset_id,
						price,
						self.asset_weight_cap,
						owner
					));
				}

				for p in self.omnipool_liquidity {
					assert_ok!(Omnipool::add_liquidity(RuntimeOrigin::signed(p.0), p.1, p.2));
				}

				for gf in self.lm_global_farms {
					assert_ok!(OmnipoolMining::create_global_farm(
						RuntimeOrigin::root(),
						gf.0,
						gf.1,
						gf.2,
						gf.3,
						gf.4,
						gf.5,
						gf.6,
						gf.7
					));
				}

				for yf in self.lm_yield_farms {
					assert_ok!(OmnipoolMining::create_yield_farm(
						RuntimeOrigin::signed(yf.0),
						yf.1,
						yf.2,
						yf.3,
						yf.4
					));
				}
			});
		}

		r
	}
}

use frame_support::traits::tokens::nonfungibles::{Create, Inspect, Mutate, Transfer};
pub struct DummyNFT;

impl<AccountId: From<u128>> Inspect<AccountId> for DummyNFT {
	type ItemId = ItemId;
	type CollectionId = CollectionId;

	fn owner(collection: &Self::CollectionId, item: &Self::ItemId) -> Option<AccountId> {
		let mut owner: Option<AccountId> = None;

		NFTS.with(|v| {
			if let Some(o) = v.borrow().get(&(*collection, *item)) {
				owner = Some((*o).into());
			}
		});
		owner
	}
}

impl<AccountId: From<u128>> Create<AccountId> for DummyNFT {
	fn create_collection(_collection: &Self::CollectionId, _who: &AccountId, _admin: &AccountId) -> DispatchResult {
		Ok(())
	}
}

impl<AccountId: From<u128> + Into<u128> + Copy> Mutate<AccountId> for DummyNFT {
	fn mint_into(collection: &Self::CollectionId, item: &Self::ItemId, who: &AccountId) -> DispatchResult {
		NFTS.with(|v| {
			let mut m = v.borrow_mut();
			m.insert((*collection, *item), (*who).into());
		});
		Ok(())
	}

	fn burn(
		collection: &Self::CollectionId,
		item: &Self::ItemId,
		_maybe_check_owner: Option<&AccountId>,
	) -> DispatchResult {
		NFTS.with(|v| {
			let mut m = v.borrow_mut();
			m.remove(&(*collection, *item));
		});
		Ok(())
	}
}

impl Transfer<AccountId> for DummyNFT {
	fn transfer(collection: &Self::CollectionId, item: &Self::ItemId, destination: &AccountId) -> DispatchResult {
		NFTS.with(|v| {
			let mut m = v.borrow_mut();
			let key = (*collection, *item);

			if !m.contains_key(&key) {
				return Err(sp_runtime::DispatchError::Other("NFT not found"));
			}

			m.insert(key, *destination);

			Ok(())
		})
	}
}

use hydradx_traits::Registry;

pub struct DummyRegistry<T>(sp_std::marker::PhantomData<T>);

impl<T: Config> Registry<T::AssetId, Vec<u8>, Balance, DispatchError> for DummyRegistry<T>
where
	T::AssetId: Into<AssetId> + From<u32>,
{
	fn exists(asset_id: T::AssetId) -> bool {
		let asset = REGISTERED_ASSETS.with(|v| v.borrow().get(&(asset_id.into())).copied());
		matches!(asset, Some(_))
	}

	fn retrieve_asset(_name: &Vec<u8>) -> Result<T::AssetId, DispatchError> {
		Ok(T::AssetId::default())
	}

	fn create_asset(_name: &Vec<u8>, _existential_deposit: Balance) -> Result<T::AssetId, DispatchError> {
		let assigned = REGISTERED_ASSETS.with(|v| {
			//NOTE: This is to have same ids as real AssetRegistry which is used in the benchmarks.
			//1_000_000 - offset of the reals AssetRegistry
			// - 3 - remove assets reagistered by default for the vec.len()
			// +1 - first reg asset start with 1 not 0
			// => 1-th asset id == 1_000_001
			let l = 1_000_000 - 3 + 1 + v.borrow().len();
			v.borrow_mut().insert(l as u32, l as u32);
			l as u32
		});
		Ok(T::AssetId::from(assigned))
	}
}

use hydradx_traits::oracle::AggregatedPriceOracle;

pub struct DummyOracle;
pub type OraclePrice = hydra_dx_math::ema::EmaPrice;
impl AggregatedPriceOracle<AssetId, BlockNumber, OraclePrice> for DummyOracle {
	type Error = OracleError;

	fn get_price(
		_asset_a: AssetId,
		asset_b: AssetId,
		_period: OraclePeriod,
		_source: Source,
	) -> Result<(OraclePrice, BlockNumber), Self::Error> {
		match asset_b {
			KSM => Ok((
				OraclePrice {
					n: 650_000_000_000_000_000,
					d: 1_000_000_000_000_000_000,
				},
				0,
			)),
			//Tokens used in benchmarks
			1_000_001..=1_000_003 => Ok((
				OraclePrice {
					n: 1_000_000_000_000_000_000,
					d: 1_000_000_000_000_000_000,
				},
				0,
			)),
			_ => Err(OracleError::NotPresent),
		}
	}

	fn get_price_weight() -> Weight {
		Weight::zero()
	}
}

impl<T: Config> GetByKey<T::AssetId, Balance> for DummyRegistry<T> {
	fn get(_key: &T::AssetId) -> Balance {
		1_000_u128
	}
}

pub struct Whitelist;

impl Contains<AccountId> for Whitelist {
	fn contains(account: &AccountId) -> bool {
		DUSTER_WHITELIST.with(|v| v.borrow().contains(account))
	}
}

impl DustRemovalAccountWhitelist<AccountId> for Whitelist {
	type Error = DispatchError;

	fn add_account(account: &AccountId) -> Result<(), Self::Error> {
		if Whitelist::contains(account) {
			return Err(sp_runtime::DispatchError::Other("Account is already in the whitelist"));
		}

		DUSTER_WHITELIST.with(|v| v.borrow_mut().push(*account));

		Ok(())
	}

	fn remove_account(account: &AccountId) -> Result<(), Self::Error> {
		DUSTER_WHITELIST.with(|v| {
			let mut v = v.borrow_mut();

			let idx = v.iter().position(|x| *x == *account).unwrap();
			v.remove(idx);

			Ok(())
		})
	}
}

pub fn set_block_number(n: u64) {
	System::set_block_number(n);
}<|MERGE_RESOLUTION|>--- conflicted
+++ resolved
@@ -105,22 +105,13 @@
 		NodeBlock = Block,
 		UncheckedExtrinsic = UncheckedExtrinsic,
 	{
-<<<<<<< HEAD
 		System: frame_system,
 		Balances: pallet_balances,
 		Omnipool: pallet_omnipool,
 		Tokens: orml_tokens,
 		WarehouseLM: warehouse_liquidity_mining::<Instance1>,
 		OmnipoolMining: omnipool_liquidity_mining,
-=======
-		System: frame_system::{Pallet, Call, Config, Storage, Event<T>},
-		Balances: pallet_balances::{Pallet, Call, Storage, Config<T>, Event<T>},
-		Omnipool: pallet_omnipool::{Pallet, Call, Storage, Event<T>},
-		Tokens: orml_tokens::{Pallet, Event<T>},
-		WarehouseLM: warehouse_liquidity_mining::<Instance1>::{Pallet, Storage, Event<T>},
-		OmnipoolMining: omnipool_liquidity_mining::{Pallet, Call, Storage, Event<T>},
-		EmaOracle: pallet_ema_oracle::{Pallet, Call, Storage, Event<T>},
->>>>>>> 10e72ae3
+		EmaOracle: pallet_ema_oracle,
 	}
 );
 
