--- conflicted
+++ resolved
@@ -1,10 +1,6 @@
 [package]
 name = "pallet-omnipool-liquidity-mining"
-<<<<<<< HEAD
-version = "2.0.1"
-=======
 version = "2.0.9"
->>>>>>> f8b82422
 authors = ['GalacticCouncil']
 edition = "2021"
 license = "Apache-2.0"
@@ -36,19 +32,11 @@
 orml-traits = { workspace = true }
 
 # Warehouse
-<<<<<<< HEAD
-pallet-liquidity-mining = { git = "https://github.com/galacticcouncil/warehouse", rev = "070a34512258c7dad2e5edd7fd9830a06060c9b6", default-features = false }
-pallet-ema-oracle = { git = "https://github.com/galacticcouncil/warehouse", rev = "070a34512258c7dad2e5edd7fd9830a06060c9b6", default-features = false }
-hydradx-traits = { git = "https://github.com/galacticcouncil/warehouse", rev = "070a34512258c7dad2e5edd7fd9830a06060c9b6", default-features = false }
-
-hydra-dx-math = { git = "https://github.com/galacticcouncil/HydraDX-math", rev = "2fc83960a78bef9742551c78ae0264aa146d16b2", default-features = false }
-=======
 pallet-liquidity-mining = { workspace = true }
 pallet-ema-oracle = { workspace = true }
 hydradx-traits = { workspace = true }
 
 hydra-dx-math = { workspace = true }
->>>>>>> f8b82422
 
 # third party
 primitive-types = { version = "0.12.0", default-features = false }
@@ -66,11 +54,7 @@
 orml-tokens = { workspace = true }
 proptest = "1.0.0"
 pretty_assertions = "1.2.1"
-<<<<<<< HEAD
-test-utils = { git = "https://github.com/galacticcouncil/warehouse", rev = "070a34512258c7dad2e5edd7fd9830a06060c9b6", default-features = false }
-=======
 test-utils = { workspace = true }
->>>>>>> f8b82422
 
 [features]
 default = ["std"]
