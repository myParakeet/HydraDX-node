[package]
name = "pallet-omnipool-liquidity-mining"
<<<<<<< HEAD
version = "2.3.0"
=======
version = "2.2.1"
>>>>>>> 298c9411
authors = ['GalacticCouncil']
edition = "2021"
license = "Apache-2.0"
homepage = 'https://github.com/galacticcouncil/hydradx-node'
repository = 'https://github.com/galacticcouncil/hydradx-node'
description = "Liquidity mining for Omnipool."

[package.metadata.docs.rs]
targets = ["x86_64-unknown-linux-gnu"]

[dependencies]
# parity
scale-info = { workspace = true }
codec = {workspace = true }
log = { workspace = true }

# local
primitives = { workspace = true }
pallet-omnipool = { workspace = true }

# primitives
sp-runtime = { workspace = true }
sp-std = { workspace = true }

# FRAME
frame-support = { workspace = true }
frame-system = { workspace = true }

# ORML
orml-traits = { workspace = true }

# Warehouse
pallet-liquidity-mining = { workspace = true }
pallet-ema-oracle = { workspace = true }
hydradx-traits = { workspace = true }

hydra-dx-math = { workspace = true }

# third party
primitive-types = { workspace = true }

# Optional imports for benchmarking
frame-benchmarking = { workspace = true, optional = true }
pallet-balances = { workspace = true, optional = true }
sp-core = { workspace = true, optional = true }
sp-io = { workspace = true, optional = true }

[dev-dependencies]
sp-io = { workspace = true }
sp-core = { workspace = true }
orml-tokens = { workspace = true }
pretty_assertions = { workspace = true }

[features]
default = ["std"]
std = [
	"codec/std",
	"scale-info/std",
	"sp-runtime/std",
	"sp-std/std",
	"frame-support/std",
	"frame-system/std",
	"sp-core/std",
	"sp-io/std",
	"pallet-balances/std",
	"orml-tokens/std",
  "pallet-omnipool/std",
	"pallet-ema-oracle/std",
	"pallet-liquidity-mining/std",
	"primitives/std",
  "hydra-dx-math/std",
]
runtime-benchmarks = [
	"frame-benchmarking/runtime-benchmarks",
	"sp-core",
	"sp-io",
	"pallet-balances",
]
try-runtime = [ "frame-support/try-runtime" ]<|MERGE_RESOLUTION|>--- conflicted
+++ resolved
@@ -1,10 +1,6 @@
 [package]
 name = "pallet-omnipool-liquidity-mining"
-<<<<<<< HEAD
 version = "2.3.0"
-=======
-version = "2.2.1"
->>>>>>> 298c9411
 authors = ['GalacticCouncil']
 edition = "2021"
 license = "Apache-2.0"
