--- conflicted
+++ resolved
@@ -1,10 +1,6 @@
 [package]
 name = "pallet-transaction-pause"
-<<<<<<< HEAD
 version = "1.1.0"
-=======
-version = "1.0.4"
->>>>>>> 298c9411
 authors = ["Acala Developers", "GalacticCouncil"]
 edition = "2021"
 
