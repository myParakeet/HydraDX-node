// Copyright (C) 2020-2022  Intergalactic, Limited (GIB).
// SPDX-License-Identifier: Apache-2.0

// Licensed under the Apache License, Version 2.0 (the "License");
// you may not use this file except in compliance with the License.
// You may obtain a copy of the License at
//
// 	http://www.apache.org/licenses/LICENSE-2.0
//
// Unless required by applicable law or agreed to in writing, software
// distributed under the License is distributed on an "AS IS" BASIS,
// WITHOUT WARRANTIES OR CONDITIONS OF ANY KIND, either express or implied.
// See the License for the specific language governing permissions and
// limitations under the License.

//! # Stableswap pallet
//!
//! Curve/stableswap AMM implementation.
//!
//! ### Terminology
//!
//! * **LP** - liquidity provider
//! * **Share Token** - a token representing share asset of specific pool. Each pool has its own share token.
//! * **Amplification** - curve AMM pool amplification parameter
//!
//! ## Assumptions
//!
//! Maximum number of assets in pool is 5.
//!
//! A pool can be created only by allowed `AuthorityOrigin`.
//!
//! First LP to provided liquidity must add initial liquidity of all pool assets. Subsequent calls to add_liquidity, LP can provide only 1 asset.
//!
//! Initial liquidity is first liquidity added to the pool (that is first call of `add_liquidity`).
//!
//! LP is given certain amount of shares by minting a pool's share token.
//!
//! When LP decides to withdraw liquidity, it receives selected asset.
//!

#![cfg_attr(not(feature = "std"), no_std)]

extern crate core;

use frame_support::pallet_prelude::{DispatchResult, Get};
use frame_support::{ensure, require_transactional, transactional};
use hydradx_traits::{registry::InspectRegistry, AccountIdFor};
use sp_runtime::traits::{BlockNumberProvider, Zero};
use sp_runtime::{ArithmeticError, DispatchError, Permill, SaturatedConversion};
use sp_std::num::NonZeroU16;
use sp_std::prelude::*;

pub use pallet::*;

mod trade_execution;
pub mod types;
pub mod weights;

pub use trade_execution::*;

use crate::types::{AssetAmount, Balance, PoolInfo, Tradability};
use hydra_dx_math::stableswap::types::AssetReserve;
use hydradx_traits::pools::DustRemovalAccountWhitelist;
use orml_traits::MultiCurrency;
use sp_std::collections::btree_map::BTreeMap;
use weights::WeightInfo;

#[cfg(test)]
pub(crate) mod tests;

#[cfg(any(feature = "runtime-benchmarks", test))]
mod benchmarks;

/// Stableswap share token and account id identifier.
/// Used as identifier to create share token unique names and account ids.
pub const POOL_IDENTIFIER: &[u8] = b"sts";

pub const MAX_ASSETS_IN_POOL: u32 = 5;

const D_ITERATIONS: u8 = hydra_dx_math::stableswap::MAX_D_ITERATIONS;
const Y_ITERATIONS: u8 = hydra_dx_math::stableswap::MAX_Y_ITERATIONS;

#[frame_support::pallet]
pub mod pallet {
	use super::*;
	use codec::HasCompact;
	use core::ops::RangeInclusive;
	use frame_support::pallet_prelude::*;
	use frame_system::pallet_prelude::*;
	use hydradx_traits::pools::DustRemovalAccountWhitelist;
	use sp_runtime::traits::{BlockNumberProvider, Zero};
	use sp_runtime::ArithmeticError;
	use sp_runtime::Permill;
	use sp_std::num::NonZeroU16;

	#[pallet::pallet]
	#[pallet::generate_store(pub(crate) trait Store)]
	pub struct Pallet<T>(_);

	#[pallet::config]
	pub trait Config: frame_system::Config {
		/// The overarching event type.
		type RuntimeEvent: From<Event<Self>> + IsType<<Self as frame_system::Config>::RuntimeEvent>;

		/// Provider for the current block number.
		type BlockNumberProvider: BlockNumberProvider<BlockNumber = Self::BlockNumber>;

		/// Identifier for the class of asset.
		type AssetId: Member
			+ Parameter
			+ Ord
			+ Default
			+ Copy
			+ HasCompact
			+ MaybeSerializeDeserialize
			+ MaxEncodedLen
			+ TypeInfo;

		/// Multi currency mechanism
		type Currency: MultiCurrency<Self::AccountId, CurrencyId = Self::AssetId, Balance = Balance>;

		/// Account ID constructor - pool account are derived from unique pool id
		type ShareAccountId: AccountIdFor<Self::AssetId, AccountId = Self::AccountId>;

		/// Asset registry mechanism
		type AssetInspection: InspectRegistry<Self::AssetId>;

		/// The origin which can create a new pool
		type AuthorityOrigin: EnsureOrigin<Self::RuntimeOrigin>;

		/// Account whitelist manager to exclude pool accounts from dusting mechanism.
		type DustAccountHandler: DustRemovalAccountWhitelist<Self::AccountId, Error = DispatchError>;

		/// Minimum pool liquidity
		#[pallet::constant]
		type MinPoolLiquidity: Get<Balance>;

		/// Minimum trading amount
		#[pallet::constant]
		type MinTradingLimit: Get<Balance>;

		/// Amplification inclusive range. Pool's amp can be selected from the range only.
		#[pallet::constant]
		type AmplificationRange: Get<RangeInclusive<NonZeroU16>>;

		/// Weight information for extrinsics in this pallet.
		type WeightInfo: WeightInfo;
	}

	/// Existing pools
	#[pallet::storage]
	#[pallet::getter(fn pools)]
	pub type Pools<T: Config> = StorageMap<_, Blake2_128Concat, T::AssetId, PoolInfo<T::AssetId, T::BlockNumber>>;

	/// Tradability state of pool assets.
	#[pallet::storage]
	#[pallet::getter(fn asset_tradability)]
	pub type AssetTradability<T: Config> =
		StorageDoubleMap<_, Blake2_128Concat, T::AssetId, Blake2_128Concat, T::AssetId, Tradability, ValueQuery>;

	#[pallet::event]
	#[pallet::generate_deposit(pub(crate) fn deposit_event)]
	pub enum Event<T: Config> {
		/// A pool was created.
		PoolCreated {
			pool_id: T::AssetId,
			assets: Vec<T::AssetId>,
			amplification: NonZeroU16,
			trade_fee: Permill,
			withdraw_fee: Permill,
		},
		/// Pool parameters has been updated.
		FeesUpdated {
			pool_id: T::AssetId,
			trade_fee: Permill,
			withdraw_fee: Permill,
		},
		/// Liquidity of an asset was added to a pool.
		LiquidityAdded {
			pool_id: T::AssetId,
			who: T::AccountId,
			shares: Balance,
			assets: Vec<AssetAmount<T::AssetId>>,
		},
		/// Liquidity removed.
		LiquidityRemoved {
			pool_id: T::AssetId,
			who: T::AccountId,
			shares: Balance,
			amounts: Vec<AssetAmount<T::AssetId>>,
			fee: Balance,
		},
		/// Sell trade executed. Trade fee paid in asset leaving the pool (already subtracted from amount_out).
		SellExecuted {
			who: T::AccountId,
			pool_id: T::AssetId,
			asset_in: T::AssetId,
			asset_out: T::AssetId,
			amount_in: Balance,
			amount_out: Balance,
			fee: Balance,
		},
		/// Buy trade executed. Trade fee paid in asset entering the pool (already included in amount_in).
		BuyExecuted {
			who: T::AccountId,
			pool_id: T::AssetId,
			asset_in: T::AssetId,
			asset_out: T::AssetId,
			amount_in: Balance,
			amount_out: Balance,
			fee: Balance,
		},

		/// Aseet's tradable state has been updated.
		TradableStateUpdated {
			pool_id: T::AssetId,
			asset_id: T::AssetId,
			state: Tradability,
		},

		/// AAmplification of a pool has been scheduled to change.
		AmplificationChanging {
			pool_id: T::AssetId,
			current_amplification: NonZeroU16,
			final_amplification: NonZeroU16,
			start_block: T::BlockNumber,
			end_block: T::BlockNumber,
		},
	}

	#[pallet::error]
	#[cfg_attr(test, derive(PartialEq, Eq))]
	pub enum Error<T> {
		/// Creating a pool with same assets or less than 2 assets is not allowed.
		IncorrectAssets,

		/// Maximum number of assets has been exceeded.
		MaxAssetsExceeded,

		/// A pool with given assets does not exist.
		PoolNotFound,

		/// A pool with given assets already exists.
		PoolExists,

		/// Asset is not in the pool.
		AssetNotInPool,

		/// Asset is already in the pool.
		AssetInPool,

		/// Share asset is not registered in Registry.
		ShareAssetNotRegistered,

		/// Share asset is amount assets when creating a pool.
		ShareAssetInPoolAssets,

		/// One or more assets are not registered in AssetRegistry
		AssetNotRegistered,

		/// Invalid asset amount provided. Amount must be greater than zero.
		InvalidAssetAmount,

		/// Balance of an asset is not sufficient to perform a trade.
		InsufficientBalance,

		/// Balance of a share asset is not sufficient to withdraw liquidity.
		InsufficientShares,

		/// Liquidity has not reached the required minimum.
		InsufficientLiquidity,

		/// Insufficient liquidity left in the pool after withdrawal.
		InsufficientLiquidityRemaining,

		/// Amount is less than the minimum trading amount configured.
		InsufficientTradingAmount,

		/// Minimum limit has not been reached during trade.
		BuyLimitNotReached,

		/// Maximum limit has been exceeded during trade.
		SellLimitExceeded,

		/// Initial liquidity of asset must be > 0.
		InvalidInitialLiquidity,

		/// Account balance is too low.
		BalanceTooLow,

		/// Amplification is outside configured range.
		InvalidAmplification,

		/// Remaining balance of share asset is below asset's existential deposit.
		InsufficientShareBalance,

		/// No pool parameters to update are provided.
		NothingToUpdate,

		/// Not allowed to perform an operation on given asset.
		NotAllowed,

		/// Future block number is in the past.
		PastBlock,

		/// New amplification is equal to the previous value.
		SameAmplification,

		/// Desired amount not reached.
		MinimumAmountNotReached,

		/// Slippage
		SlippageLimit,

		/// Failed to retrieve asset decimals.
		UnknownDecimals,
	}

	#[pallet::call]
	impl<T: Config> Pallet<T> {
		/// Create a stableswap pool with given list of asset
		///
		/// All assets must be correctly registered in `T::AssetRegistry`.
		/// Note that this does not seed the pool with liquidity. Use `add_liquidity` to provide
		/// initial liquidity.
		///
		/// Parameters:
		/// - `origin`: Must be T::AuthorityOrigin
		/// - `share_asset`: Preregistered share asset identifier
		/// - `assets`: List of Asset ids
		/// - `amplification`: Pool amplification
		/// - `trade_fee`: trade fee to be applied in sell/buy trades
		/// - `withdraw_fee`: fee to be applied when removing liquidity
		///
		/// Emits `PoolCreated` event if successful.
		#[pallet::call_index(0)]
		#[pallet::weight(<T as Config>::WeightInfo::create_pool())]
		#[transactional]
		pub fn create_pool(
			origin: OriginFor<T>,
			share_asset: T::AssetId,
			assets: Vec<T::AssetId>,
			amplification: u16,
			trade_fee: Permill,
			withdraw_fee: Permill,
		) -> DispatchResult {
			T::AuthorityOrigin::ensure_origin(origin)?;

			let amplification = NonZeroU16::new(amplification).ok_or(Error::<T>::InvalidAmplification)?;

			let pool_id = Self::do_create_pool(share_asset, &assets, amplification, trade_fee, withdraw_fee)?;

			Self::deposit_event(Event::PoolCreated {
				pool_id,
				assets,
				amplification,
				trade_fee,
				withdraw_fee,
			});

			Self::deposit_event(Event::AmplificationChanging {
				pool_id,
				current_amplification: amplification,
				final_amplification: amplification,
				start_block: T::BlockNumberProvider::current_block_number(),
				end_block: T::BlockNumberProvider::current_block_number(),
			});
			Ok(())
		}

		/// Update pool's fees.
		///
		/// Updates pool's trade fee and/or withdraw fee.
		///
		/// if pool does not exist, `PoolNotFound` is returned.
		///
		/// Parameters:
		/// - `origin`: Must be T::AuthorityOrigin
		/// - `pool_id`: pool to update
		/// - `trade_fee`: new trade fee or None
		/// - `withdraw_fee`: new withdraw fee or None
		///
		/// Emits `FeesUpdated` event if successful.
		#[pallet::call_index(1)]
		#[pallet::weight(<T as Config>::WeightInfo::update_pool_fees())]
		#[transactional]
		pub fn update_pool_fees(
			origin: OriginFor<T>,
			pool_id: T::AssetId,
			trade_fee: Option<Permill>,
			withdraw_fee: Option<Permill>,
		) -> DispatchResult {
			T::AuthorityOrigin::ensure_origin(origin)?;

			ensure!(
				trade_fee.is_some() || withdraw_fee.is_some(),
				Error::<T>::NothingToUpdate
			);

			Pools::<T>::try_mutate(pool_id, |maybe_pool| -> DispatchResult {
				let mut pool = maybe_pool.as_mut().ok_or(Error::<T>::PoolNotFound)?;

				pool.trade_fee = trade_fee.unwrap_or(pool.trade_fee);
				pool.withdraw_fee = withdraw_fee.unwrap_or(pool.withdraw_fee);
				Self::deposit_event(Event::FeesUpdated {
					pool_id,
					trade_fee: pool.trade_fee,
					withdraw_fee: pool.withdraw_fee,
				});
				Ok(())
			})
		}

		/// Update pool's amplification.
		///
		/// Parameters:
		/// - `origin`: Must be T::AuthorityOrigin
		/// - `pool_id`: pool to update
		/// - `future_amplification`: new desired pool amplification
		/// - `future_block`: future block number when the amplification is updated
		///
		/// Emits `AmplificationUpdated` event if successful.
		#[pallet::call_index(2)]
		#[pallet::weight(<T as Config>::WeightInfo::update_amplification())]
		#[transactional]
		pub fn update_amplification(
			origin: OriginFor<T>,
			pool_id: T::AssetId,
			final_amplification: u16,
			start_block: T::BlockNumber,
			end_block: T::BlockNumber,
		) -> DispatchResult {
			T::AuthorityOrigin::ensure_origin(origin)?;

			let current_block = T::BlockNumberProvider::current_block_number();
			ensure!(
				end_block > start_block && start_block >= current_block,
				Error::<T>::PastBlock
			);

			Pools::<T>::try_mutate(pool_id, |maybe_pool| -> DispatchResult {
				let mut pool = maybe_pool.as_mut().ok_or(Error::<T>::PoolNotFound)?;

				let current_amplification = Self::get_amplification(pool);

				ensure!(
					current_amplification != final_amplification as u128,
					Error::<T>::SameAmplification
				);

				pool.initial_amplification =
					NonZeroU16::new(current_amplification.saturated_into()).ok_or(Error::<T>::InvalidAmplification)?;
				pool.final_amplification =
					NonZeroU16::new(final_amplification).ok_or(Error::<T>::InvalidAmplification)?;
				pool.initial_block = start_block;
				pool.final_block = end_block;

				ensure!(
					T::AmplificationRange::get().contains(&pool.final_amplification),
					Error::<T>::InvalidAmplification
				);
				Self::deposit_event(Event::AmplificationChanging {
					pool_id,
					current_amplification: pool.initial_amplification,
					final_amplification: pool.final_amplification,
					start_block: pool.initial_block,
					end_block: pool.final_block,
				});
				Ok(())
			})
		}

		/// Add liquidity to selected pool.
		///
		/// First call of `add_liquidity` adds "initial liquidity" of all assets.
		///
		/// If there is liquidity already in the pool, LP can provide liquidity of any number of pool assets.
		///
		/// LP must have sufficient amount of each assets.
		///
		/// Origin is given corresponding amount of shares.
		///
		/// Parameters:
		/// - `origin`: liquidity provider
		/// - `pool_id`: Pool Id
		/// - `assets`: asset id and liquidity amount provided
		///
		/// Emits `LiquidityAdded` event when successful.
		#[pallet::call_index(3)]
		#[pallet::weight(<T as Config>::WeightInfo::add_liquidity())]
		#[transactional]
		pub fn add_liquidity(
			origin: OriginFor<T>,
			pool_id: T::AssetId,
			assets: Vec<AssetAmount<T::AssetId>>,
		) -> DispatchResult {
			let who = ensure_signed(origin)?;

			let shares = Self::do_add_liquidity(&who, pool_id, &assets)?;

			Self::deposit_event(Event::LiquidityAdded {
				pool_id,
				who,
				shares,
				assets,
			});

			Ok(())
		}

		/// Remove liquidity from selected pool.
		///
		/// Withdraws liquidity of selected asset from a pool.
		///
		/// Share amount is burn and LP receives corresponding amount of chosen asset.
		///
		/// Withdraw fee is applied to the asset amount.
		///
		/// Parameters:
		/// - `origin`: liquidity provider
		/// - `pool_id`: Pool Id
		/// - `asset_id`: id of asset to receive
		/// - 'share_amount': amount of shares to withdraw
		/// - 'min_amount_out': minimum amount to receive
		///
		/// Emits `LiquidityRemoved` event when successful.
		#[pallet::call_index(4)]
		#[pallet::weight(<T as Config>::WeightInfo::remove_liquidity_one_asset())]
		#[transactional]
		pub fn remove_liquidity_one_asset(
			origin: OriginFor<T>,
			pool_id: T::AssetId,
			asset_id: T::AssetId,
			share_amount: Balance,
			min_amount_out: Balance,
		) -> DispatchResult {
			let who = ensure_signed(origin)?;

			ensure!(
				Self::is_asset_allowed(pool_id, asset_id, Tradability::REMOVE_LIQUIDITY),
				Error::<T>::NotAllowed
			);

			ensure!(share_amount > Balance::zero(), Error::<T>::InvalidAssetAmount);

			let current_share_balance = T::Currency::free_balance(pool_id, &who);

			ensure!(current_share_balance >= share_amount, Error::<T>::InsufficientShares);

			ensure!(
				current_share_balance == share_amount
					|| current_share_balance.saturating_sub(share_amount) >= T::MinPoolLiquidity::get(),
				Error::<T>::InsufficientShareBalance
			);

			let pool = Pools::<T>::get(pool_id).ok_or(Error::<T>::PoolNotFound)?;
			let asset_idx = pool.find_asset(asset_id).ok_or(Error::<T>::AssetNotInPool)?;
			let pool_account = Self::pool_account(pool_id);
			let balances = pool.balances::<T>(&pool_account).ok_or(Error::<T>::UnknownDecimals)?;
			let share_issuance = T::Currency::total_issuance(pool_id);

			ensure!(
				share_issuance == share_amount
					|| share_issuance.saturating_sub(share_amount) >= T::MinPoolLiquidity::get(),
				Error::<T>::InsufficientLiquidityRemaining
			);

			let amplification = Self::get_amplification(&pool);
			let (amount, fee) = hydra_dx_math::stableswap::calculate_withdraw_one_asset::<D_ITERATIONS, Y_ITERATIONS>(
				&balances,
				share_amount,
				asset_idx,
				share_issuance,
				amplification,
				pool.withdraw_fee,
			)
			.ok_or(ArithmeticError::Overflow)?;

			ensure!(amount >= min_amount_out, Error::<T>::MinimumAmountNotReached);

			T::Currency::withdraw(pool_id, &who, share_amount)?;
			T::Currency::transfer(asset_id, &pool_account, &who, amount)?;

			Self::deposit_event(Event::LiquidityRemoved {
				pool_id,
				who,
				shares: share_amount,
				amounts: vec![AssetAmount {
					asset_id,
					amount,
					..Default::default()
				}],
				fee,
			});

			Ok(())
		}

		#[pallet::call_index(5)]
		#[pallet::weight(<T as Config>::WeightInfo::remove_liquidity_one_asset())]
		#[transactional]
		pub fn withdraw_asset_amount(
			origin: OriginFor<T>,
			pool_id: T::AssetId,
			asset_id: T::AssetId,
			amount: Balance,
			max_share_amount: Balance,
		) -> DispatchResult {
			let who = ensure_signed(origin)?;

			ensure!(
				Self::is_asset_allowed(pool_id, asset_id, Tradability::REMOVE_LIQUIDITY),
				Error::<T>::NotAllowed
			);

			ensure!(amount > Balance::zero(), Error::<T>::InvalidAssetAmount);
			let pool = Pools::<T>::get(pool_id).ok_or(Error::<T>::PoolNotFound)?;
			let asset_idx = pool.find_asset(asset_id).ok_or(Error::<T>::AssetNotInPool)?;
			let pool_account = Self::pool_account(pool_id);
			let balances = pool.balances::<T>(&pool_account).ok_or(Error::<T>::UnknownDecimals)?;
			let share_issuance = T::Currency::total_issuance(pool_id);
			let amplification = Self::get_amplification(&pool);

			let shares = hydra_dx_math::stableswap::calculate_shares_for_amount::<D_ITERATIONS>(
				&balances,
				asset_idx,
				amount,
				amplification,
				share_issuance,
				pool.withdraw_fee,
			)
			.ok_or(ArithmeticError::Overflow)?;

			ensure!(shares <= max_share_amount, Error::<T>::SlippageLimit);

			let current_share_balance = T::Currency::free_balance(pool_id, &who);

			ensure!(
				current_share_balance == shares
					|| current_share_balance.saturating_sub(shares) >= T::MinPoolLiquidity::get(),
				Error::<T>::InsufficientShareBalance
			);
			T::Currency::withdraw(pool_id, &who, shares)?;
			T::Currency::transfer(asset_id, &pool_account, &who, amount)?;

			Self::deposit_event(Event::LiquidityRemoved {
				pool_id,
				who,
				shares,
				amounts: vec![AssetAmount {
					asset_id,
					amount,
					..Default::default()
				}],
				fee: 0u128, // TODO: Fix
			});

			Ok(())
		}

		/// Execute a swap of `asset_in` for `asset_out` by specifying how much to put in.
		///
		/// Parameters:
		/// - `origin`: origin of the caller
		/// - `pool_id`: Id of a pool
		/// - `asset_in`: ID of asset sold to the pool
		/// - `asset_out`: ID of asset bought from the pool
		/// - `amount_in`: Amount of asset to be sold to the pool
		/// - `min_buy_amount`: Minimum amount required to receive
		///
		/// Emits `SellExecuted` event when successful.
		///
		#[pallet::call_index(6)]
		#[pallet::weight(<T as Config>::WeightInfo::sell())]
		#[transactional]
		pub fn sell(
			origin: OriginFor<T>,
			pool_id: T::AssetId,
			asset_in: T::AssetId,
			asset_out: T::AssetId,
			amount_in: Balance,
			min_buy_amount: Balance,
		) -> DispatchResult {
			let who = ensure_signed(origin)?;

			ensure!(
				Self::is_asset_allowed(pool_id, asset_in, Tradability::SELL)
					&& Self::is_asset_allowed(pool_id, asset_out, Tradability::BUY),
				Error::<T>::NotAllowed
			);

			ensure!(
				amount_in >= T::MinTradingLimit::get(),
				Error::<T>::InsufficientTradingAmount
			);

			ensure!(
				T::Currency::free_balance(asset_in, &who) >= amount_in,
				Error::<T>::InsufficientBalance
			);

			let (amount_out, fee_amount) = Self::calculate_out_amount(pool_id, asset_in, asset_out, amount_in)?;

			ensure!(amount_out >= min_buy_amount, Error::<T>::BuyLimitNotReached);

			let pool_account = Self::pool_account(pool_id);
			T::Currency::transfer(asset_in, &who, &pool_account, amount_in)?;
			T::Currency::transfer(asset_out, &pool_account, &who, amount_out)?;

			Self::deposit_event(Event::SellExecuted {
				who,
				pool_id,
				asset_in,
				asset_out,
				amount_in,
				amount_out,
				fee: fee_amount,
			});

			Ok(())
		}

		/// Execute a swap of `asset_in` for `asset_out` by specifying how much to get out.
		///
		/// Parameters:
		/// - `origin`:
		/// - `pool_id`: Id of a pool
		/// - `asset_out`: ID of asset bought from the pool
		/// - `asset_in`: ID of asset sold to the pool
		/// - `amount_out`: Amount of asset to receive from the pool
		/// - `max_sell_amount`: Maximum amount allowed to be sold
		///
		/// Emits `BuyExecuted` event when successful.
		///
		#[pallet::call_index(7)]
		#[pallet::weight(<T as Config>::WeightInfo::buy())]
		#[transactional]
		pub fn buy(
			origin: OriginFor<T>,
			pool_id: T::AssetId,
			asset_out: T::AssetId,
			asset_in: T::AssetId,
			amount_out: Balance,
			max_sell_amount: Balance,
		) -> DispatchResult {
			let who = ensure_signed(origin)?;

			ensure!(
				Self::is_asset_allowed(pool_id, asset_in, Tradability::SELL)
					&& Self::is_asset_allowed(pool_id, asset_out, Tradability::BUY),
				Error::<T>::NotAllowed
			);

			ensure!(
				amount_out >= T::MinTradingLimit::get(),
				Error::<T>::InsufficientTradingAmount
			);

			let (amount_in, fee_amount) = Self::calculate_in_amount(pool_id, asset_in, asset_out, amount_out)?;

			let pool_account = Self::pool_account(pool_id);

			ensure!(amount_in <= max_sell_amount, Error::<T>::SellLimitExceeded);

			ensure!(
				T::Currency::free_balance(asset_in, &who) >= amount_in,
				Error::<T>::InsufficientBalance
			);

			T::Currency::transfer(asset_in, &who, &pool_account, amount_in)?;
			T::Currency::transfer(asset_out, &pool_account, &who, amount_out)?;

			Self::deposit_event(Event::BuyExecuted {
				who,
				pool_id,
				asset_in,
				asset_out,
				amount_in,
				amount_out,
				fee: fee_amount,
			});

			Ok(())
		}

		#[pallet::call_index(8)]
		#[pallet::weight(<T as Config>::WeightInfo::set_asset_tradable_state())]
		#[transactional]
		pub fn set_asset_tradable_state(
			origin: OriginFor<T>,
			pool_id: T::AssetId,
			asset_id: T::AssetId,
			state: Tradability,
		) -> DispatchResult {
			T::AuthorityOrigin::ensure_origin(origin)?;

			let pool = Pools::<T>::get(pool_id).ok_or(Error::<T>::PoolNotFound)?;
			let _ = pool.find_asset(asset_id).ok_or(Error::<T>::AssetNotInPool)?;

			AssetTradability::<T>::mutate(pool_id, asset_id, |current_state| {
				*current_state = state;
			});

			Self::deposit_event(Event::TradableStateUpdated {
				pool_id,
				asset_id,
				state,
			});

			Ok(())
		}
	}

	#[pallet::hooks]
	impl<T: Config> Hooks<BlockNumberFor<T>> for Pallet<T> {}
}

impl<T: Config> Pallet<T> {
	fn calculate_out_amount(
		pool_id: T::AssetId,
		asset_in: T::AssetId,
		asset_out: T::AssetId,
		amount_in: Balance,
	) -> Result<(Balance, Balance), DispatchError> {
		let pool = Pools::<T>::get(pool_id).ok_or(Error::<T>::PoolNotFound)?;

		let index_in = pool.find_asset(asset_in).ok_or(Error::<T>::AssetNotInPool)?;
		let index_out = pool.find_asset(asset_out).ok_or(Error::<T>::AssetNotInPool)?;

		let pool_account = Self::pool_account(pool_id);
		let balances = pool.balances::<T>(&pool_account).ok_or(Error::<T>::UnknownDecimals)?;

		ensure!(!balances[index_in].is_zero(), Error::<T>::InsufficientLiquidity);
		ensure!(!balances[index_out].is_zero(), Error::<T>::InsufficientLiquidity);

		let amplification = Self::get_amplification(&pool);
		hydra_dx_math::stableswap::calculate_out_given_in_with_fee::<D_ITERATIONS, Y_ITERATIONS>(
			&balances,
			index_in,
			index_out,
			amount_in,
			amplification,
			pool.trade_fee,
		)
		.ok_or_else(|| ArithmeticError::Overflow.into())
	}

	fn calculate_in_amount(
		pool_id: T::AssetId,
		asset_in: T::AssetId,
		asset_out: T::AssetId,
		amount_out: Balance,
	) -> Result<(Balance, Balance), DispatchError> {
		let pool = Pools::<T>::get(pool_id).ok_or(Error::<T>::PoolNotFound)?;

		let index_in = pool.find_asset(asset_in).ok_or(Error::<T>::AssetNotInPool)?;
		let index_out = pool.find_asset(asset_out).ok_or(Error::<T>::AssetNotInPool)?;

		let pool_account = Self::pool_account(pool_id);
		let balances = pool.balances::<T>(&pool_account).ok_or(Error::<T>::UnknownDecimals)?;

		ensure!(
			balances[index_out].amount > amount_out,
			Error::<T>::InsufficientLiquidity
		);
		ensure!(!balances[index_in].is_zero(), Error::<T>::InsufficientLiquidity);

		let amplification = Self::get_amplification(&pool);
		hydra_dx_math::stableswap::calculate_in_given_out_with_fee::<D_ITERATIONS, Y_ITERATIONS>(
			&balances,
			index_in,
			index_out,
			amount_out,
			amplification,
			pool.trade_fee,
		)
		.ok_or_else(|| ArithmeticError::Overflow.into())
	}

	#[require_transactional]
	fn do_create_pool(
		share_asset: T::AssetId,
		assets: &[T::AssetId],
		amplification: NonZeroU16,
		trade_fee: Permill,
		withdraw_fee: Permill,
	) -> Result<T::AssetId, DispatchError> {
		ensure!(!Pools::<T>::contains_key(share_asset), Error::<T>::PoolExists);
		ensure!(
			T::AssetInspection::exists(share_asset),
			Error::<T>::ShareAssetNotRegistered
		);

		ensure!(!assets.contains(&share_asset), Error::<T>::ShareAssetInPoolAssets);

		let block_number = T::BlockNumberProvider::current_block_number();

		let mut pool_assets = assets.to_vec();
		pool_assets.sort();

		let pool = PoolInfo {
			assets: pool_assets
				.clone()
				.try_into()
				.map_err(|_| Error::<T>::MaxAssetsExceeded)?,
			initial_amplification: amplification,
			final_amplification: amplification,
			initial_block: block_number,
			final_block: block_number,
			trade_fee,
			withdraw_fee,
		};
		ensure!(pool.is_valid(), Error::<T>::IncorrectAssets);
		ensure!(
			T::AmplificationRange::get().contains(&amplification),
			Error::<T>::InvalidAmplification
		);
		for asset in pool.assets.iter() {
			ensure!(T::AssetInspection::exists(*asset), Error::<T>::AssetNotRegistered);
		}

		Pools::<T>::insert(share_asset, pool);
		T::DustAccountHandler::add_account(&Self::pool_account(share_asset))?;
		Ok(share_asset)
	}

	#[require_transactional]
	fn do_add_liquidity(
		who: &T::AccountId,
		pool_id: T::AssetId,
		assets: &[AssetAmount<T::AssetId>],
	) -> Result<Balance, DispatchError> {
		let pool = Pools::<T>::get(pool_id).ok_or(Error::<T>::PoolNotFound)?;
		ensure!(assets.len() <= pool.assets.len(), Error::<T>::MaxAssetsExceeded);
		let mut added_assets = BTreeMap::<T::AssetId, Balance>::new();
		for asset in assets.iter() {
			ensure!(
				Self::is_asset_allowed(pool_id, asset.asset_id, Tradability::ADD_LIQUIDITY),
				Error::<T>::NotAllowed
			);
			ensure!(
				asset.amount >= T::MinTradingLimit::get(),
				Error::<T>::InsufficientTradingAmount
			);
			ensure!(
				T::Currency::free_balance(asset.asset_id, who) >= asset.amount,
				Error::<T>::InsufficientBalance
			);
			if added_assets.insert(asset.asset_id, asset.amount).is_some() {
				return Err(Error::<T>::IncorrectAssets.into());
			}
		}

		let pool_account = Self::pool_account(pool_id);
		let mut initial_reserves = Vec::with_capacity(pool.assets.len());
		let mut updated_reserves = Vec::with_capacity(pool.assets.len());
		for pool_asset in pool.assets.iter() {
			let decimals = Self::retrieve_decimals(*pool_asset).ok_or(Error::<T>::UnknownDecimals)?;
			let reserve = T::Currency::free_balance(*pool_asset, &pool_account);
			initial_reserves.push(AssetReserve {
				amount: reserve,
				decimals,
			});
			if let Some(liq_added) = added_assets.remove(pool_asset) {
				let inc_reserve = reserve.checked_add(liq_added).ok_or(ArithmeticError::Overflow)?;
				updated_reserves.push(AssetReserve {
					amount: inc_reserve,
					decimals,
				});
			} else {
				ensure!(!reserve.is_zero(), Error::<T>::InvalidInitialLiquidity);
				updated_reserves.push(AssetReserve {
					amount: reserve,
					decimals,
				});
			}
		}
		ensure!(added_assets.is_empty(), Error::<T>::AssetNotInPool);

		let amplification = Self::get_amplification(&pool);
		let share_issuance = T::Currency::total_issuance(pool_id);
		let share_amount = hydra_dx_math::stableswap::calculate_shares::<D_ITERATIONS>(
			&initial_reserves,
			&updated_reserves,
			amplification,
			share_issuance,
		)
		.ok_or(ArithmeticError::Overflow)?;

		ensure!(!share_amount.is_zero(), Error::<T>::InvalidAssetAmount);
		let current_share_balance = T::Currency::free_balance(pool_id, who);

		ensure!(
			current_share_balance.saturating_add(share_amount) >= T::MinPoolLiquidity::get(),
			Error::<T>::InsufficientShareBalance
		);

		T::Currency::deposit(pool_id, who, share_amount)?;

		for asset in assets.iter() {
			T::Currency::transfer(asset.asset_id, who, &pool_account, asset.amount)?;
		}

		Ok(share_amount)
	}

	#[inline]
	fn is_asset_allowed(pool_id: T::AssetId, asset_id: T::AssetId, operation: Tradability) -> bool {
		AssetTradability::<T>::get(pool_id, asset_id).contains(operation)
	}

	#[inline]
	fn pool_account(pool_id: T::AssetId) -> T::AccountId {
		T::ShareAccountId::from_assets(&pool_id, Some(POOL_IDENTIFIER))
	}

	#[inline]
	pub(crate) fn get_amplification(pool: &PoolInfo<T::AssetId, T::BlockNumber>) -> u128 {
		hydra_dx_math::stableswap::calculate_amplification(
			pool.initial_amplification.get().into(),
			pool.final_amplification.get().into(),
			pool.initial_block.saturated_into(),
			pool.final_block.saturated_into(),
			T::BlockNumberProvider::current_block_number().saturated_into(),
		)
	}
<<<<<<< HEAD
}

impl<T: Config> Pallet<T> {
	fn calculate_shares(pool_id: T::AssetId, assets: &[AssetBalance<T::AssetId>]) -> Result<Balance, DispatchError> {
		let pool = Pools::<T>::get(pool_id).ok_or(Error::<T>::PoolNotFound)?;
		let pool_account = Self::pool_account(pool_id);

		ensure!(assets.len() <= pool.assets.len(), Error::<T>::MaxAssetsExceeded);

		let mut added_assets = BTreeMap::<T::AssetId, Balance>::new();
		for asset in assets.iter() {
			ensure!(
				Self::is_asset_allowed(pool_id, asset.asset_id, Tradability::ADD_LIQUIDITY),
				Error::<T>::NotAllowed
			);
			ensure!(
				asset.amount >= T::MinTradingLimit::get(),
				Error::<T>::InsufficientTradingAmount
			);

			ensure!(pool.find_asset(asset.asset_id).is_some(), Error::<T>::AssetNotInPool);

			if added_assets.insert(asset.asset_id, asset.amount).is_some() {
				return Err(Error::<T>::IncorrectAssets.into());
			}
		}

		let mut initial_reserves = Vec::new();
		let mut updated_reserves = Vec::new();
		for pool_asset in pool.assets.iter() {
			let reserve = T::Currency::free_balance(*pool_asset, &pool_account);
			initial_reserves.push(reserve);
			if let Some(liq_added) = added_assets.get(pool_asset) {
				updated_reserves.push(reserve.checked_add(*liq_added).ok_or(ArithmeticError::Overflow)?);
			} else {
				ensure!(!reserve.is_zero(), Error::<T>::InvalidInitialLiquidity);
				updated_reserves.push(reserve);
			}
		}

		let amplification = Self::get_amplification(&pool);
		let share_issuance = T::Currency::total_issuance(pool_id);
		let share_amount = hydra_dx_math::stableswap::calculate_shares::<D_ITERATIONS>(
			&initial_reserves,
			&updated_reserves,
			amplification,
			share_issuance,
		)
		.ok_or(ArithmeticError::Overflow)?;

		Ok(share_amount)
	}

	fn calculate_shares_for_amount(
		pool_id: T::AssetId,
		asset_id: T::AssetId,
		amount: Balance,
	) -> Result<Balance, DispatchError> {
		let pool = Pools::<T>::get(pool_id).ok_or(Error::<T>::PoolNotFound)?;
		let pool_account = Self::pool_account(pool_id);
		let asset_idx = pool.find_asset(asset_id).ok_or(Error::<T>::AssetNotInPool)?;
		let initial_reserves = pool.balances::<T>(&pool_account);
		let amplification = Self::get_amplification(&pool);
		let share_issuance = T::Currency::total_issuance(pool_id);
		hydra_dx_math::stableswap::calculate_shares_for_amount::<D_ITERATIONS>(
			&initial_reserves,
			asset_idx,
			amount,
			amplification,
			share_issuance,
		)
		.ok_or(ArithmeticError::Overflow.into())
=======

	#[inline]
	pub(crate) fn retrieve_decimals(asset_id: T::AssetId) -> Option<u8> {
		T::AssetInspection::decimals(asset_id)
>>>>>>> dc1f4b65
	}
}<|MERGE_RESOLUTION|>--- conflicted
+++ resolved
@@ -1024,11 +1024,16 @@
 			T::BlockNumberProvider::current_block_number().saturated_into(),
 		)
 	}
-<<<<<<< HEAD
+
+	#[inline]
+	pub(crate) fn retrieve_decimals(asset_id: T::AssetId) -> Option<u8> {
+		T::AssetInspection::decimals(asset_id)
+	}
 }
 
 impl<T: Config> Pallet<T> {
-	fn calculate_shares(pool_id: T::AssetId, assets: &[AssetBalance<T::AssetId>]) -> Result<Balance, DispatchError> {
+	fn calculate_shares(pool_id: T::AssetId, assets: &[AssetAmount<T::AssetId>]) -> Result<Balance, DispatchError> {
+		/*
 		let pool = Pools::<T>::get(pool_id).ok_or(Error::<T>::PoolNotFound)?;
 		let pool_account = Self::pool_account(pool_id);
 
@@ -1076,32 +1081,7 @@
 		.ok_or(ArithmeticError::Overflow)?;
 
 		Ok(share_amount)
-	}
-
-	fn calculate_shares_for_amount(
-		pool_id: T::AssetId,
-		asset_id: T::AssetId,
-		amount: Balance,
-	) -> Result<Balance, DispatchError> {
-		let pool = Pools::<T>::get(pool_id).ok_or(Error::<T>::PoolNotFound)?;
-		let pool_account = Self::pool_account(pool_id);
-		let asset_idx = pool.find_asset(asset_id).ok_or(Error::<T>::AssetNotInPool)?;
-		let initial_reserves = pool.balances::<T>(&pool_account);
-		let amplification = Self::get_amplification(&pool);
-		let share_issuance = T::Currency::total_issuance(pool_id);
-		hydra_dx_math::stableswap::calculate_shares_for_amount::<D_ITERATIONS>(
-			&initial_reserves,
-			asset_idx,
-			amount,
-			amplification,
-			share_issuance,
-		)
-		.ok_or(ArithmeticError::Overflow.into())
-=======
-
-	#[inline]
-	pub(crate) fn retrieve_decimals(asset_id: T::AssetId) -> Option<u8> {
-		T::AssetInspection::decimals(asset_id)
->>>>>>> dc1f4b65
+		 */
+		todo!()
 	}
 }