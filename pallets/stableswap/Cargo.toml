[package]
name = 'pallet-stableswap'
<<<<<<< HEAD
version = '3.5.1'
=======
version = '3.6.0'
>>>>>>> 548d52b9
description = 'AMM for correlated assets'
authors = ['GalacticCouncil']
edition = '2021'
homepage = "https://github.com/galacticcouncil/warehouse"
license = 'Apache 2.0'
repository = "https://github.com/galacticcouncil/warehouse"

[package.metadata.docs.rs]
targets = ["x86_64-unknown-linux-gnu"]

[dependencies]
bitflags = "1.3.2"

# parity
scale-info = { version = "2.1.2", default-features = false, features = ["derive"] }
codec = { default-features = false, features = ["derive"], package = "parity-scale-codec", version = "3.4.0" }
serde = { features = ["derive"], optional = true, version = "1.0.137" }

# primitives
sp-runtime = { workspace = true }
sp-std = { workspace = true }
sp-core = { workspace = true }
sp-io = { workspace = true }

# FRAME
frame-support = { workspace = true }
frame-system = { workspace = true }

# Math
hydra-dx-math = { workspace = true }

# HydraDX dependencies
hydradx-traits = { workspace = true }

# ORML dependencies
orml-traits = { workspace = true }

# Optional imports for benchmarking
frame-benchmarking = { workspace = true, optional = true }

[dev-dependencies]
sp-api = { workspace = true }
sp-tracing = { workspace = true }
orml-tokens = { workspace = true, features=["std"] }
proptest = "1.0.0"
test-utils = { workspace = true }

[features]
default = ['std']
runtime-benchmarks = [
    "frame-benchmarking",
    "frame-system/runtime-benchmarks",
    "frame-support/runtime-benchmarks",
    "hydra-dx-math/runtime-benchmarks",
]
std = [
    "serde/std",
    'codec/std',
    "scale-info/std",
    'frame-support/std',
    'frame-system/std',
    'sp-runtime/std',
    'sp-core/std',
    'sp-io/std',
    'sp-std/std',
    "orml-tokens/std",
    "frame-benchmarking/std",
    "hydra-dx-math/std",
]
try-runtime = ["frame-support/try-runtime"]<|MERGE_RESOLUTION|>--- conflicted
+++ resolved
@@ -1,10 +1,6 @@
 [package]
 name = 'pallet-stableswap'
-<<<<<<< HEAD
-version = '3.5.1'
-=======
 version = '3.6.0'
->>>>>>> 548d52b9
 description = 'AMM for correlated assets'
 authors = ['GalacticCouncil']
 edition = '2021'
