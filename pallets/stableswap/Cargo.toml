[package]
name = 'pallet-stableswap'
<<<<<<< HEAD
version = '3.4.5'
=======
version = '3.5.0'
>>>>>>> 43ec430b
description = 'AMM for correlated assets'
authors = ['GalacticCouncil']
edition = '2021'
homepage = "https://github.com/galacticcouncil/warehouse"
license = 'Apache 2.0'
repository = "https://github.com/galacticcouncil/warehouse"

[package.metadata.docs.rs]
targets = ["x86_64-unknown-linux-gnu"]

[dependencies]
bitflags = "1.3.2"

# parity
scale-info = { version = "2.1.2", default-features = false, features = ["derive"] }
codec = { default-features = false, features = ["derive"], package = "parity-scale-codec", version = "3.4.0" }
serde = { features = ["derive"], optional = true, version = "1.0.137" }

# primitives
sp-runtime = { workspace = true }
sp-std = { workspace = true }
sp-core = { workspace = true }
sp-io = { workspace = true }

# FRAME
frame-support = { workspace = true }
frame-system = { workspace = true }

# Math
hydra-dx-math = { workspace = true }

# HydraDX dependencies
hydradx-traits = { workspace = true }

# ORML dependencies
orml-traits = { workspace = true }

# Optional imports for benchmarking
frame-benchmarking = { workspace = true, optional = true }

[dev-dependencies]
sp-api = { workspace = true }
sp-tracing = { workspace = true }
orml-tokens = { workspace = true, features=["std"] }
proptest = "1.0.0"

[features]
default = ['std']
runtime-benchmarks = [
    "frame-benchmarking",
    "frame-system/runtime-benchmarks",
    "frame-support/runtime-benchmarks",
    "hydra-dx-math/runtime-benchmarks",
]
std = [
    "serde/std",
    'codec/std',
    "scale-info/std",
    'frame-support/std',
    'frame-system/std',
    'sp-runtime/std',
    'sp-core/std',
    'sp-io/std',
    'sp-std/std',
    "orml-tokens/std",
    "frame-benchmarking/std",
    "hydra-dx-math/std",
]
try-runtime = ["frame-support/try-runtime"]<|MERGE_RESOLUTION|>--- conflicted
+++ resolved
@@ -1,10 +1,6 @@
 [package]
 name = 'pallet-stableswap'
-<<<<<<< HEAD
-version = '3.4.5'
-=======
-version = '3.5.0'
->>>>>>> 43ec430b
+version = '3.5.1'
 description = 'AMM for correlated assets'
 authors = ['GalacticCouncil']
 edition = '2021'
