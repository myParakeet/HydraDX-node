--- conflicted
+++ resolved
@@ -207,20 +207,15 @@
 				user_2,
 				IntentionType::SELL,
 				user_2_sell_intention_id,
-				1003960514851,
-				1976296910892,
+				1000000000000,
+				1980257425743,
 			)
 			.into(),
 		]);
 
 		// Check final account balances
-<<<<<<< HEAD
 		assert_eq!(Currency::free_balance(asset_a, &user_2), 99_998_000_000_000_000);
-		assert_eq!(Currency::free_balance(asset_b, &user_2), 100_003974336046259);
-=======
-		assert_eq!(Currency::free_balance(asset_a, &user_2), 998_000_000_000_000);
-		assert_eq!(Currency::free_balance(asset_b, &user_2), 1003974296910892);
->>>>>>> 4b4a65e6
+		assert_eq!(Currency::free_balance(asset_b, &user_2), 100003974296910892);
 
 		assert_eq!(Currency::free_balance(asset_a, &user_3), 100_001000000000000);
 		assert_eq!(Currency::free_balance(asset_b, &user_3), 99_997996000000000);
@@ -279,13 +274,8 @@
 		<Exchange as OnFinalize<u64>>::on_finalize(9);
 
 		// Check final account balances -> SEEMS LEGIT
-<<<<<<< HEAD
 		assert_eq!(Currency::free_balance(asset_a, &user_2), 99_998_000_000_000_000);
-		assert_eq!(Currency::free_balance(asset_b, &user_2), 100_003974336046259);
-=======
-		assert_eq!(Currency::free_balance(asset_a, &user_2), 998_000_000_000_000);
-		assert_eq!(Currency::free_balance(asset_b, &user_2), 1003974296910892);
->>>>>>> 4b4a65e6
+		assert_eq!(Currency::free_balance(asset_b, &user_2), 100003974296910892);
 
 		assert_eq!(Currency::free_balance(asset_a, &user_3), 100_001000000000000);
 		assert_eq!(Currency::free_balance(asset_b, &user_3), 99_997996000000000);
@@ -347,8 +337,8 @@
 				user_2,
 				IntentionType::SELL,
 				user_2_sell_intention_id,
-				1003960514851,
-				1976296910892,
+				1000000000000,
+				1980257425743,
 			)
 			.into(),
 		]);
@@ -404,13 +394,8 @@
 		assert_eq!(Currency::free_balance(asset_a, &user_2), 99_999_000_000_000_000);
 		assert_eq!(Currency::free_balance(asset_b, &user_2), 100_001996000000000);
 
-<<<<<<< HEAD
-		assert_eq!(Currency::free_balance(asset_a, &user_3), 100_001_986_138_378_978);
+		assert_eq!(Currency::free_balance(asset_a, &user_3), 100001986118811882);
 		assert_eq!(Currency::free_balance(asset_b, &user_3), 99_996_000_000_000_000);
-=======
-		assert_eq!(Currency::free_balance(asset_a, &user_3), 1_001_986_118_811_882);
-		assert_eq!(Currency::free_balance(asset_b, &user_3), 996_000_000_000_000);
->>>>>>> 4b4a65e6
 
 		// Check final pool balances  -> SEEMS LEGIT
 		assert_eq!(Currency::free_balance(asset_a, &pair_account), 99_013_881_188_118);
@@ -445,8 +430,8 @@
 				user_3,
 				IntentionType::SELL,
 				user_3_sell_intention_id,
-				2001980198019,
-				988118811882,
+				2000000000000,
+				990099009901,
 			)
 			.into(),
 			Event::IntentionResolvedDirectTrade(
@@ -628,19 +613,11 @@
 		<Exchange as OnFinalize<u64>>::on_finalize(9);
 
 		// Check final account balances -> SEEMS LEGIT
-<<<<<<< HEAD
 		assert_eq!(Currency::free_balance(asset_a, &user_2), 99_999_000_000_000_000);
-		assert_eq!(Currency::free_balance(asset_b, &user_2), 100_001_899_978_143_094);
+		assert_eq!(Currency::free_balance(asset_b, &user_2), 100001899942737485);
 
 		assert_eq!(Currency::free_balance(asset_a, &user_3), 99_998_000_000_000_000);
-		assert_eq!(Currency::free_balance(asset_b, &user_3), 100_003913878975647);
-=======
-		assert_eq!(Currency::free_balance(asset_a, &user_2), 999_000_000_000_000);
-		assert_eq!(Currency::free_balance(asset_b, &user_2), 1_001_899_942_737_485);
-
-		assert_eq!(Currency::free_balance(asset_a, &user_3), 998_000_000_000_000);
-		assert_eq!(Currency::free_balance(asset_b, &user_3), 1003913725490197);
->>>>>>> 4b4a65e6
+		assert_eq!(Currency::free_balance(asset_b, &user_3), 100003913725490197);
 
 		// Check final pool balances -> SEEMS LEGIT
 		assert_eq!(Currency::free_balance(asset_a, &pair_account), 103_000_000_000_000);
@@ -681,8 +658,8 @@
 				user_3,
 				IntentionType::SELL,
 				user_3_sell_intention_id,
-				2007843137254,
-				3913725490197,
+				2000000000000,
+				3921568627451,
 			)
 			.into(),
 			xyk::Event::SellExecuted(
@@ -699,8 +676,8 @@
 				user_2,
 				IntentionType::SELL,
 				user_2_sell_intention_id,
-				1003807500475,
-				1899942737485,
+				1000000000000,
+				1903750237960,
 			)
 			.into(),
 		]);
@@ -752,19 +729,11 @@
 		<Exchange as OnFinalize<u64>>::on_finalize(9);
 
 		// Check final account balances -> SEEMS LEGIT
-<<<<<<< HEAD
-		assert_eq!(Currency::free_balance(asset_a, &user_2), 100_000486772470162);
+		assert_eq!(Currency::free_balance(asset_a, &user_2), 100000486767770571);
 		assert_eq!(Currency::free_balance(asset_b, &user_2), 99_999_000_000_000_000);
 
-		assert_eq!(Currency::free_balance(asset_a, &user_3), 100_000988138378978);
+		assert_eq!(Currency::free_balance(asset_a, &user_3), 100000988118811882);
 		assert_eq!(Currency::free_balance(asset_b, &user_3), 99_998_000_000_000_000);
-=======
-		assert_eq!(Currency::free_balance(asset_a, &user_2), 1000486767770571);
-		assert_eq!(Currency::free_balance(asset_b, &user_2), 999_000_000_000_000);
-
-		assert_eq!(Currency::free_balance(asset_a, &user_3), 1000988118811882);
-		assert_eq!(Currency::free_balance(asset_b, &user_3), 998_000_000_000_000);
->>>>>>> 4b4a65e6
 
 		// Check final pool balances -> SEEMS LEGIT
 		assert_eq!(Currency::free_balance(asset_a, &pair_account), 98525113417547);
@@ -804,8 +773,8 @@
 				user_3,
 				IntentionType::SELL,
 				user_3_sell_intention_id,
-				2001980198019,
-				988118811882,
+				2000000000000,
+				990099009901,
 			)
 			.into(),
 			xyk::Event::SellExecuted(
@@ -822,8 +791,8 @@
 				user_2,
 				IntentionType::SELL,
 				user_2_sell_intention_id,
-				1000975486514,
-				486767770571,
+				1000000000000,
+				487743257085,
 			)
 			.into(),
 		]);
@@ -916,8 +885,8 @@
 				user_2,
 				IntentionType::SELL,
 				user_2_sell_intention_id,
-				1003960396039,
-				1976237623763,
+				1000000000000,
+				1980198019802,
 			)
 			.into(),
 		]);
@@ -1004,13 +973,8 @@
 		assert_eq!(Currency::free_balance(asset_a, &user_3), 100_000499000000000);
 		assert_eq!(Currency::free_balance(asset_b, &user_3), 99_999000000000000);
 
-<<<<<<< HEAD
 		assert_eq!(Currency::free_balance(asset_a, &user_4), 99_999000000000000);
-		assert_eq!(Currency::free_balance(asset_b, &user_4), 100_001991044854829);
-=======
-		assert_eq!(Currency::free_balance(asset_a, &user_4), 999000000000000);
-		assert_eq!(Currency::free_balance(asset_b, &user_4), 1001991034974081);
->>>>>>> 4b4a65e6
+		assert_eq!(Currency::free_balance(asset_b, &user_4), 100001991034974081);
 
 		// Check final pool balances
 		assert_eq!(Currency::free_balance(asset_a, &pair_account), 100001522538341);
@@ -1128,8 +1092,8 @@
 				user_4,
 				IntentionType::SELL,
 				user_4_sell_intention_id,
-				501990050048,
-				993034974081,
+				500000000000,
+				995025024129,
 			)
 			.into(),
 			xyk::Event::SellExecuted(
@@ -1146,8 +1110,8 @@
 				user_5,
 				IntentionType::SELL,
 				user_5_sell_intention_id,
-				1001004964853,
-				501477461659,
+				1000000000000,
+				502482426512,
 			)
 			.into(),
 		]);
@@ -1214,13 +1178,8 @@
 		assert_eq!(Currency::free_balance(asset_a, &user_3), 100_001497000000000);
 		assert_eq!(Currency::free_balance(asset_b, &user_3), 99_997000000000000);
 
-<<<<<<< HEAD
 		assert_eq!(Currency::free_balance(asset_a, &user_4), 99_990000000000000);
-		assert_eq!(Currency::free_balance(asset_b, &user_4), 100_019283443450697);
-=======
-		assert_eq!(Currency::free_balance(asset_a, &user_4), 990000000000000);
-		assert_eq!(Currency::free_balance(asset_b, &user_4), 1019282164364955);
->>>>>>> 4b4a65e6
+		assert_eq!(Currency::free_balance(asset_b, &user_4), 100019282164364955);
 
 		// Check final pool balances
 		assert_eq!(Currency::free_balance(asset_a, &pair_account), 106008000000000);
@@ -1320,8 +1279,8 @@
 				user_4,
 				IntentionType::SELL,
 				user_4_sell_intention_id,
-				6022641611953,
-				11298164364955,
+				6000000000000,
+				11320805976908,
 			)
 			.into(),
 		]);
@@ -1437,24 +1396,13 @@
 		<Exchange as OnFinalize<u64>>::on_finalize(9);
 
 		// Check final account balances
-<<<<<<< HEAD
-		assert_eq!(Currency::free_balance(asset_a, &user_2), 99_996969336047446);
+		assert_eq!(Currency::free_balance(asset_a, &user_2), 99996969377448952);
 		assert_eq!(Currency::free_balance(asset_b, &user_2), 100_005000000000000);
-=======
-		assert_eq!(Currency::free_balance(asset_a, &user_2), 996969377448952);
-		assert_eq!(Currency::free_balance(asset_b, &user_2), 1005000000000000);
->>>>>>> 4b4a65e6
 
 		assert_eq!(Currency::free_balance(asset_a, &user_3), 100_001497000000000);
 		assert_eq!(Currency::free_balance(asset_b, &user_3), 99_997000000000000);
-
-<<<<<<< HEAD
 		assert_eq!(Currency::free_balance(asset_a, &user_4), 99_990000000000000);
-		assert_eq!(Currency::free_balance(asset_b, &user_4), 100_018633353446528);
-=======
-		assert_eq!(Currency::free_balance(asset_a, &user_4), 990000000000000);
-		assert_eq!(Currency::free_balance(asset_b, &user_4), 1018630903108671);
->>>>>>> 4b4a65e6
+		assert_eq!(Currency::free_balance(asset_b, &user_4), 100018630903108671);
 
 		// Check final pool balances
 		assert_eq!(Currency::free_balance(asset_a, &pair_account), 111533622551048);
@@ -1529,8 +1477,8 @@
 				user_4,
 				IntentionType::SELL,
 				user_4_sell_intention_id,
-				8531336479175,
-				15636903108671,
+				8500000000000,
+				15668239587846,
 			)
 			.into(),
 			xyk::Event::BuyExecuted(
@@ -1609,24 +1557,14 @@
 		<Exchange as OnFinalize<u64>>::on_finalize(9);
 
 		// Check final account balances
-<<<<<<< HEAD
-		assert_eq!(Currency::free_balance(asset_a, &user_2), 99_996969336047446);
+		assert_eq!(Currency::free_balance(asset_a, &user_2), 99996969377448952);
 		assert_eq!(Currency::free_balance(asset_b, &user_2), 100_005000000000000);
-=======
-		assert_eq!(Currency::free_balance(asset_a, &user_2), 996969377448952);
-		assert_eq!(Currency::free_balance(asset_b, &user_2), 1005000000000000);
->>>>>>> 4b4a65e6
 
 		assert_eq!(Currency::free_balance(asset_a, &user_3), 100_001497000000000);
 		assert_eq!(Currency::free_balance(asset_b, &user_3), 99_997000000000000);
 
-<<<<<<< HEAD
 		assert_eq!(Currency::free_balance(asset_a, &user_4), 99_990000000000000);
-		assert_eq!(Currency::free_balance(asset_b, &user_4), 100_018633353446528);
-=======
-		assert_eq!(Currency::free_balance(asset_a, &user_4), 990000000000000);
-		assert_eq!(Currency::free_balance(asset_b, &user_4), 1018630903108671);
->>>>>>> 4b4a65e6
+		assert_eq!(Currency::free_balance(asset_b, &user_4), 100018630903108671);
 
 		// Check final pool balances
 		assert_eq!(Currency::free_balance(asset_a, &pair_account), 111533622551048);
@@ -1701,8 +1639,8 @@
 				user_4,
 				IntentionType::SELL,
 				user_4_sell_intention_id,
-				8531336479175,
-				15636903108671,
+				8500000000000,
+				15668239587846,
 			)
 			.into(),
 			xyk::Event::BuyExecuted(
@@ -1783,38 +1721,22 @@
 		<Exchange as OnFinalize<u64>>::on_finalize(9);
 
 		// Check final account balances
-<<<<<<< HEAD
-		assert_eq!(Currency::free_balance(asset_a, &user_2), 99_896972951159572);
+		assert_eq!(Currency::free_balance(asset_a, &user_2), 99896972965651836);
 		assert_eq!(Currency::free_balance(asset_b, &user_2), 100_005000000000000);
-=======
-		assert_eq!(Currency::free_balance(asset_a, &user_2), 896972965651836);
-		assert_eq!(Currency::free_balance(asset_b, &user_2), 1005000000000000);
->>>>>>> 4b4a65e6
 
 		assert_eq!(Currency::free_balance(asset_a, &user_3), 100_001497000000000);
 		assert_eq!(Currency::free_balance(asset_b, &user_3), 99_897000000000000);
 
-<<<<<<< HEAD
 		assert_eq!(Currency::free_balance(asset_a, &user_4), 99_990000000000000);
-		assert_eq!(Currency::free_balance(asset_b, &user_4), 100_018652130468064);
-=======
-		assert_eq!(Currency::free_balance(asset_a, &user_4), 990000000000000);
-		assert_eq!(Currency::free_balance(asset_b, &user_4), 1018651271820135);
->>>>>>> 4b4a65e6
+		assert_eq!(Currency::free_balance(asset_b, &user_4), 100018651271820135);
 
 		// Check final pool balances
 		assert_eq!(Currency::free_balance(asset_a, &pair_account), 111530034348164);
 		assert_eq!(Currency::free_balance(asset_b, &pair_account), 179348728179865);
 
-<<<<<<< HEAD
-		assert_eq!(Currency::free_balance(HDX, &user_4), 99_999988100000000);
-		assert_eq!(Currency::free_balance(HDX, &user_2), 99_799995765096058);
+		assert_eq!(Currency::free_balance(HDX, &user_4), 99999978064464578);
+		assert_eq!(Currency::free_balance(HDX, &user_2), 99799995765116332);
 		assert_eq!(Currency::free_balance(HDX, &user_3), 99_800000000000000);
-=======
-		assert_eq!(Currency::free_balance(HDX, &user_4), 999978064464578);
-		assert_eq!(Currency::free_balance(HDX, &user_2), 799995765116332);
-		assert_eq!(Currency::free_balance(HDX, &user_3), 800000000000000);
->>>>>>> 4b4a65e6
 
 		assert_eq!(Exchange::get_intentions_count((asset_b, asset_a)), 0);
 
@@ -1885,8 +1807,8 @@
 				user_4,
 				IntentionType::SELL,
 				user_4_sell_intention_id,
-				8510967767711,
-				15657271820135,
+				8500000000000,
+				15668239587846,
 			)
 			.into(),
 			xyk::Event::BuyExecuted(
@@ -2408,7 +2330,7 @@
 			Event::IntentionResolvedDirectTradeFees(user_2, user_2_sell_intention_id, pair_account, asset_b, 2).into(),
 			Event::IntentionResolvedDirectTradeFees(user_3, user_3_sell_intention_id, pair_account, asset_a, 1).into(),
 			xyk::Event::SellExecuted(2, 3000, 2000, 1500, 2994, 2000, 6).into(),
-			Event::IntentionResolvedAMMTrade(user_2, IntentionType::SELL, user_2_sell_intention_id, 1506, 2994).into(),
+			Event::IntentionResolvedAMMTrade(user_2, IntentionType::SELL, user_2_sell_intention_id, 1500, 3000).into(),
 		]);
 	});
 }
@@ -2583,7 +2505,7 @@
 			Event::IntentionResolvedDirectTradeFees(user_2, user_2_sell_intention_id, pair_account, asset_b, 2).into(),
 			Event::IntentionResolvedDirectTradeFees(user_3, user_3_sell_intention_id, pair_account, asset_b, 4).into(),
 			xyk::Event::SellExecuted(2, 3000, 2000, 1000, 1996, 2000, 4).into(),
-			Event::IntentionResolvedAMMTrade(user_2, IntentionType::SELL, user_2_sell_intention_id, 1004, 1996).into(),
+			Event::IntentionResolvedAMMTrade(user_2, IntentionType::SELL, user_2_sell_intention_id, 1000, 2000).into(),
 		]);
 	});
 }
@@ -2709,13 +2631,8 @@
 		<Exchange as OnFinalize<u64>>::on_finalize(9);
 
 		// Check final account balances -> SEEMS LEGIT
-<<<<<<< HEAD
 		assert_eq!(Currency::free_balance(asset_a, &user_2), 99_998_000_000_000_000);
-		assert_eq!(Currency::free_balance(asset_b, &user_2), 100_003913878975647);
-=======
-		assert_eq!(Currency::free_balance(asset_a, &user_2), 998_000_000_000_000);
-		assert_eq!(Currency::free_balance(asset_b, &user_2), 1003913725490197);
->>>>>>> 4b4a65e6
+		assert_eq!(Currency::free_balance(asset_b, &user_2), 100003913725490197);
 
 		// Check final pool balances -> SEEMS LEGIT
 		assert_eq!(Currency::free_balance(asset_a, &pair_account), 102000000000000);
@@ -2738,8 +2655,8 @@
 				user_2,
 				IntentionType::SELL,
 				user_2_sell_intention_id,
-				2007843137254,
-				3913725490197,
+				2000000000000,
+				3921568627451,
 			)
 			.into(),
 		]);
@@ -2994,7 +2911,16 @@
 				user_3_sell_intention_id,
 			)
 			.into(),
-			xyk::Event::BuyExecuted(3, asset_b, asset_a, 20_000_000_000_000, 10121212121213).into(),
+			xyk::Event::BuyExecuted(
+				3,
+				asset_b,
+				asset_a,
+				20_000_000_000_000,
+				10101010101011,
+				asset_a,
+				20202020202,
+			)
+			.into(),
 			Event::IntentionResolvedAMMTrade(
 				user_3,
 				IntentionType::BUY,
@@ -3086,7 +3012,7 @@
 		assert_eq!(Currency::free_balance(asset_b, &user_2), 99_939_880_000_000_000);
 
 		assert_eq!(Currency::free_balance(asset_a, &pair_account), 1020000000000000);
-		assert_eq!(Currency::free_balance(asset_b, &pair_account), 1961041210243538);
+		assert_eq!(Currency::free_balance(asset_b, &pair_account), 1961042745098039);
 
 		expect_events(vec![
 			Event::IntentionRegistered(
@@ -3107,13 +3033,22 @@
 				user_3_sell_intention_id,
 			)
 			.into(),
-			xyk::Event::SellExecuted(3, asset_a, asset_b, 20_000_000_000_000, 39138789756462).into(),
+			xyk::Event::SellExecuted(
+				3,
+				asset_a,
+				asset_b,
+				20_000_000_000_000,
+				39137254901961,
+				asset_b,
+				78431372549,
+			)
+			.into(),
 			Event::IntentionResolvedAMMTrade(
 				user_3,
 				IntentionType::SELL,
 				user_3_sell_intention_id,
 				20_000_000_000_000,
-				39138789756462,
+				39215686274510,
 			)
 			.into(),
 			Event::IntentionResolvedDirectTrade(
@@ -3355,7 +3290,16 @@
 				180000000000,
 			)
 			.into(),
-			xyk::Event::BuyExecuted(user_2, asset_a, asset_b, 100_00000000000, 20242387444707).into(),
+			xyk::Event::BuyExecuted(
+				user_2,
+				asset_a,
+				asset_b,
+				100_00000000000,
+				20201983477752,
+				asset_b,
+				40403966955,
+			)
+			.into(),
 			Event::IntentionResolvedAMMTrade(
 				user_2,
 				IntentionType::BUY,
@@ -3471,7 +3415,16 @@
 				200000000000,
 			)
 			.into(),
-			xyk::Event::BuyExecuted(user_2, asset_a, asset_b, 50_000_000_000_000, 105472574194906).into(),
+			xyk::Event::BuyExecuted(
+				user_2,
+				asset_a,
+				asset_b,
+				50_000_000_000_000,
+				105262050094717,
+				asset_b,
+				210524100189,
+			)
+			.into(),
 			Event::IntentionResolvedAMMTrade(
 				user_2,
 				IntentionType::BUY,
