[package]
name = 'pallet-transaction-multi-payment'
authors = ['GalacticCoucil']
description = 'Transaction multi currency payment support module'
edition = '2018'
homepage = 'https://github.com/galacticcouncil/hydra-dx'
license = 'Unlicense'
repository = 'https://github.com/galacticcouncil/hydra-dx'
version = '3.0.0'

[package.metadata.docs.rs]
targets = ['x86_64-unknown-linux-gnu']

[build-dependencies]
wasm-builder-runner = {package = 'substrate-wasm-builder-runner', version = '1.0.5'}

# alias "parity-scale-code" to "codec"
[dependencies.codec]
default-features = false
features = ['derive']
package = 'parity-scale-codec'
version = '2.0.0'

[dependencies]
primitive-types = {default-features = false, version = '0.8.0'}
serde = {features = ['derive'], optional = true, version = '1.0.101'}

# Local dependecies
primitives = {path = '../../primitives', default-features = false, version = '3.0.0'}

# ORML dependencies
orml-tokens = {default-features = false, version = "0.4.1-dev"}
orml-traits = {default-features = false, version = "0.4.1-dev"}
orml-utilities = {default-features = false, version = "0.4.1-dev"}

# Substrate dependencies
frame-support = {default-features = false, version = '3.0.0'}
frame-system = {default-features = false, version = '3.0.0'}
sp-std = {default-features = false, version = '3.0.0'}
pallet-transaction-payment = {default-features = false, version = '3.0.0'}

<<<<<<< HEAD
sp-core = {default-features = false, version = '3.0.0'}
sp-runtime = {default-features = false, version = '3.0.0'}
sp-api= {default-features = false, version = '3.0.0'}
pallet-balances = {default-features = false, version = '3.0.0' }
pallet-asset-registry = {path = '../asset-registry', default-features = false, version = '3.0.0'}
pallet-amm = {path = '../amm', default-features = false, version = '3.0.0'}
=======
sp-core = {default-features = false, version = '2.0.0'}
sp-runtime = {default-features = false, version = '2.0.0'}
sp-api= {default-features = false, version = '2.0.0'}
pallet-balances = {default-features = false, version = '2.0.0' }
pallet-asset-registry = {path = '../asset-registry', default-features = false, version = '2.0.0'}
pallet-amm = {path = '../amm', default-features = false }
>>>>>>> afe2fbdf

[dev-dependencies]
sp-io = {default-features = false, version = '3.0.0'}
pallet-transaction-payment = {default-features = false, version = '3.0.0' }
orml-currencies = {default-features = false, version = "0.4.1-dev"}

[features]
default = ['std']
std = [
    'serde/std',
    'codec/std',
    'sp-core/std',
    'sp-api/std',
    'frame-support/std',
    'frame-system/std',
    'sp-runtime/std',
    'orml-tokens/std',
    'orml-traits/std',
    'pallet-balances/std',
    'pallet-asset-registry/std',
    'pallet-amm/std',
]
<|MERGE_RESOLUTION|>--- conflicted
+++ resolved
@@ -27,6 +27,10 @@
 
 # Local dependecies
 primitives = {path = '../../primitives', default-features = false, version = '3.0.0'}
+pallet-balances = {default-features = false, version = '3.0.0' }
+pallet-asset-registry = {path = '../asset-registry', default-features = false, version = '3.0.0'}
+pallet-amm = {path = '../amm', default-features = false }
+pallet-transaction-payment = {default-features = false, version = '3.0.0'}
 
 # ORML dependencies
 orml-tokens = {default-features = false, version = "0.4.1-dev"}
@@ -37,23 +41,9 @@
 frame-support = {default-features = false, version = '3.0.0'}
 frame-system = {default-features = false, version = '3.0.0'}
 sp-std = {default-features = false, version = '3.0.0'}
-pallet-transaction-payment = {default-features = false, version = '3.0.0'}
-
-<<<<<<< HEAD
 sp-core = {default-features = false, version = '3.0.0'}
 sp-runtime = {default-features = false, version = '3.0.0'}
 sp-api= {default-features = false, version = '3.0.0'}
-pallet-balances = {default-features = false, version = '3.0.0' }
-pallet-asset-registry = {path = '../asset-registry', default-features = false, version = '3.0.0'}
-pallet-amm = {path = '../amm', default-features = false, version = '3.0.0'}
-=======
-sp-core = {default-features = false, version = '2.0.0'}
-sp-runtime = {default-features = false, version = '2.0.0'}
-sp-api= {default-features = false, version = '2.0.0'}
-pallet-balances = {default-features = false, version = '2.0.0' }
-pallet-asset-registry = {path = '../asset-registry', default-features = false, version = '2.0.0'}
-pallet-amm = {path = '../amm', default-features = false }
->>>>>>> afe2fbdf
 
 [dev-dependencies]
 sp-io = {default-features = false, version = '3.0.0'}
