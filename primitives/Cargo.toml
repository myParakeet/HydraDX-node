--- conflicted
+++ resolved
@@ -1,10 +1,6 @@
 [package]
 name = "primitives"
-<<<<<<< HEAD
-version = "5.7.4"
-=======
 version = "5.8.1"
->>>>>>> ed714e50
 authors = ["GalacticCouncil"]
 edition = "2021"
 repository = "https://github.com/galacticcouncil/HydraDX-node"
@@ -30,9 +26,6 @@
     "codec/std",
     "scale-info/std",
     "frame-support/std",
-<<<<<<< HEAD
     "polkadot-primitives/std",
-=======
     "sp-core/std",
->>>>>>> ed714e50
 ]